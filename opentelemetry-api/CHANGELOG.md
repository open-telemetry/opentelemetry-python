--- conflicted
+++ resolved
@@ -2,14 +2,12 @@
 
 ## Unreleased
 
-<<<<<<< HEAD
 - Add optional parameter to `record_exception` method ([#1314](https://github.com/open-telemetry/opentelemetry-python/pull/1314))
-=======
+
 ## Version 0.15b0
 
 Released 2020-11-02
 
->>>>>>> f050819a
 - Updating status codes to adhere to specs ([#1282](https://github.com/open-telemetry/opentelemetry-python/pull/1282))
 
 ## Version 0.14b0
