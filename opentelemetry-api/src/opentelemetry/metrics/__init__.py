# Copyright 2019, OpenTelemetry Authors
#
# Licensed under the Apache License, Version 2.0 (the "License");
# you may not use this file except in compliance with the License.
# You may obtain a copy of the License at
#
#     http://www.apache.org/licenses/LICENSE-2.0
#
# Unless required by applicable law or agreed to in writing, software
# distributed under the License is distributed on an "AS IS" BASIS,
# WITHOUT WARRANTIES OR CONDITIONS OF ANY KIND, either express or implied.
# See the License for the specific language governing permissions and
# limitations under the License.

"""
The OpenTelemetry metrics API describes the classes used to report raw
measurements, as well as metrics with known aggregation and labels.

The `Meter` class is used to construct `Metric` s to record raw statistics
as well as metrics with predefined aggregation.

See the `metrics api`_ spec for terminology and context clarification.

.. _metrics api:
    https://github.com/open-telemetry/opentelemetry-specification/blob/master/specification/api-metrics.md


"""
<<<<<<< HEAD
from abc import ABC, abstractmethod
from enum import Enum
from typing import List, Union
=======

from abc import ABC, abstractmethod
from typing import List
>>>>>>> d5e5471f

from opentelemetry.metrics.time_series import (
    CounterTimeSeries,
    GaugeTimeSeries,
    MeasureTimeSeries,
)
from opentelemetry.trace import SpanContext

<<<<<<< HEAD
=======
LabelKeys = List["LabelKey"]
LabelValues = List[str]

>>>>>>> d5e5471f

class Meter:
    """An interface to allow the recording of metrics.

    `Metric` s are used for recording pre-defined aggregation (gauge and
    counter), or raw values (measure) in which the aggregation and labels
    for the exported metric are deferred.
    """
<<<<<<< HEAD
    # TODO: RecordBatch


class ValueType(Enum):
    FLOAT = 0
    INT = 1


def create_counter(
    name: str,
    description: str,
    unit: str,
    value_type: "ValueType",
    bidirectional: bool = False,
    label_keys: List[str] = None,
    span_context: SpanContext = None,
) -> Union["FloatCounter", "IntCounter"]:
    """Creates a counter metric with type value_type.

    By default, counter values can only go up (unidirectional). The API
    should reject negative inputs to unidirectional counter metric.
    Counter metrics have a bidirectional option to allow for negative
    inputs.

    Args:
        name: The name of the counter.
        description: Human readable description of the metric.
        unit: Unit of the metric values.
        value_type: The type of values being recorded by the metric.
        bidirectional: Set to true to allow negative inputs.
        label_keys: list of keys for the labels with dynamic values.
            Order of the list is important as the same order MUST be used
            on recording when suppling values for these labels.
        span_context: The `SpanContext` that identifies the `Span`
            that the metric is associated with.

    Returns: A new counter metric with corresponding value_type.
    """


def create_gauge(
    self,
    name: str,
    description: str,
    unit: str,
    value_type: "ValueType",
    unidirectional: bool = False,
    label_keys: List[str] = None,
    span_context: SpanContext = None,
) -> Union["FloatGauge", "IntGauge"]:
    """Creates a gauge metric with type value_type.

    By default, gauge values can go both up and down (bidirectional). The API
    allows for an optional unidirectional flag, in which when set will reject
    descending update values.

    Args:
        name: The name of the gauge.
        description: Human readable description of the metric.
        unit: Unit of the metric values.
        value_type: The type of values being recorded by the metric.
        unidirectional: Set to true to reject negative inputs.
        label_keys: list of keys for the labels with dynamic values.
            Order of the list is important as the same order MUST be used
            on recording when suppling values for these labels.
        span_context: The `SpanContext` that identifies the `Span`
            that the metric is associated with.

    Returns: A new gauge metric with corresponding value_type.
    """

def create_measure(
    self,
    name: str,
    description: str,
    unit: str,
    value_type: "ValueType",
    non_negative: bool = False,
    label_keys: List[str] = None,
    span_context: SpanContext = None,
) -> Union["FloatMeasure", "IntMeasure"]:
    """Creates a measure metric with type value_type.

    Measure metrics represent raw statistics that are recorded. As an option,
    measure metrics can be declared as non-negative. The API will reject
    negative metric events for non-negative measures.

    Args:
        name: The name of the measure.
        description: Human readable description of the metric.
        unit: Unit of the metric values.
        value_type: The type of values being recorded by the metric.
        non_negative: Set to true to reject negative inputs.
        label_keys: list of keys for the labels with dynamic values.
            Order of the list is important as the same order MUST be used
            on recording when suppling values for these labels.
        span_context: The `SpanContext` that identifies the `Span`
            that the metric is associated with.

    Returns: A new measure metric with corresponding value_type.
    """
=======

    def create_float_counter(
        self,
        name: str,
        description: str,
        unit: str,
        label_keys: LabelKeys,
        span_context: SpanContext = None,
    ) -> "FloatCounter":
        """Creates a counter type metric that contains float values.

        Args:
            name: The name of the counter.
            description: Human readable description of the metric.
            unit: Unit of the metric values.
            label_keys: list of keys for the labels with dynamic values.
                Order of the list is important as the same order MUST be used
                on recording when suppling values for these labels.
            span_context: The `SpanContext` that identifies the `Span`
                that the metric is associated with.

        Returns: A new `FloatCounter`
        """

    def create_int_counter(
        self,
        name: str,
        description: str,
        unit: str,
        label_keys: LabelKeys,
        span_context: SpanContext = None,
    ) -> "IntCounter":
        """Creates a counter type metric that contains int values.

        Args:
            name: The name of the counter.
            description: Human readable description of the metric.
            unit: Unit of the metric values.
            label_keys: list of keys for the labels with dynamic values.
                Order of the list is important as the same order MUST be used
                on recording when suppling values for these labels.
            span_context: The `SpanContext` that identifies the `Span`
                that the metric is associated with.

        Returns:
            A new `IntCounter`
        """

    def create_float_gauge(
        self,
        name: str,
        description: str,
        unit: str,
        label_keys: LabelKeys,
        span_context: SpanContext = None,
    ) -> "FloatGauge":
        """Creates a gauge type metric that contains float values.

        Args:
            name: The name of the counter.
            description: Human readable description of the metric.
            unit: Unit of the metric values.
            label_keys: list of keys for the labels with dynamic values.
                Order of the list is important as the same order MUST be used
                on recording when suppling values for these labels.
            span_context: The `SpanContext` that identifies the `Span`
                that the metric is associated with.

        Returns:
            A new `FloatGauge`
        """

    def create_int_gauge(
        self,
        name: str,
        description: str,
        unit: str,
        label_keys: LabelKeys,
        span_context: SpanContext = None,
    ) -> "IntGauge":
        """Creates a gauge type metric that contains int values.

        Args:
            name: The name of the counter.
            description: Human readable description of the metric.
            unit: Unit of the metric values.
            label_keys: list of keys for the labels with dynamic values.
                Order of the list is important as the same order MUST be used
                on recording when suppling values for these labels.
            span_context: The `SpanContext` that identifies the `Span`
                that the metric is associated with.

        Returns:
            A new `IntGauge`
        """

    def create_int_measure(
        self,
        name: str,
        description: str,
        unit: str,
        label_keys: LabelKeys,
        span_context: SpanContext = None,
    ) -> "IntMeasure":
        """Creates a measure used to record raw int values.

        Args:
            name: The name of the measure.
            description: Human readable description of this measure.
            unit: Unit of the measure values.
            label_keys: list of keys for the labels with dynamic values.
                Order of the list is important as the same order MUST be used
                on recording when suppling values for these labels.
            span_context: The `SpanContext` that identifies the `Span`
                that the metric is associated with.

        Returns:
            A new `IntMeasure`
        """

    def create_float_measure(
        self,
        name: str,
        description: str,
        unit: str,
        label_keys: LabelKeys,
        span_context: SpanContext = None,
    ) -> "FloatMeasure":
        """Creates a Measure used to record raw float values.

        Args:
            name: the name of the measure
            description: Human readable description of this measure.
            unit: Unit of the measure values.
            label_keys: list of keys for the labels with dynamic values.
                Order of the list is important as the same order MUST be used
                on recording when suppling values for these labels.
            span_context: The `SpanContext` that identifies the `Span`
                that the metric is associated with.

        Returns:
            A new `FloatMeasure`
        """
>>>>>>> d5e5471f


class Metric(ABC):
    """Base class for various types of metrics.

    Metric class that inherit from this class are specialized with the type of
    time series that the metric holds. Metric is constructed from the meter.
    """

    @abstractmethod
<<<<<<< HEAD
    def get_or_create_time_series(self, label_values: List[str]) -> "object":
        """Gets and returns a timeseries, a container for a counter value.
=======
    def get_or_create_time_series(self, label_values: LabelValues) -> "object":
        """Gets and returns a timeseries, a container for a cumulative value.
>>>>>>> d5e5471f

        If the provided label values are not already associated with this
        metric, a new timeseries is returned, otherwise it returns the existing
        timeseries with the exact label values. The timeseries returned
        contains logic and behaviour specific to the type of metric that
        overrides this function.

        Args:
            label_values: A list of label values that will be associated
                with the return timeseries.
        """

<<<<<<< HEAD
    def remove_time_series(self, label_values: List[str]) -> None:
=======
    def remove_time_series(self, label_values: LabelValues) -> None:
>>>>>>> d5e5471f
        """Removes the timeseries from the Metric, if present.

        The timeseries with matching label values will be removed.

        args:
            label_values: The list of label values to match against.
        """

    def clear(self) -> None:
        """Removes all timeseries from the `Metric`."""


class FloatCounter(Metric):
<<<<<<< HEAD
    """A counter type metric that holds float values."""

    def get_or_create_time_series(
        self, label_values: List[str]
    ) -> "CounterTimeSeries":
        """Gets a `CounterTimeSeries` with a float value."""


class IntCounter(Metric):
    """A counter type metric that holds int values."""

    def get_or_create_time_series(
        self, label_values: List[str],
    ) -> "CounterTimeSeries":
        """Gets a `CounterTimeSeries` with an int value."""


class FloatGauge(Metric):
    """A gauge type metric that holds float values."""

    def get_or_create_time_series(
        self, label_values: List[str]
    ) -> "GaugeTimeSeries":
        """Gets a `GaugeTimeSeries` with a float value."""


class IntGauge(Metric):
    """A gauge type metric that holds int values."""

    def get_or_create_time_series(
        self, label_values: List[str]
    ) -> "GaugeTimeSeries":
        """Gets a `GaugeTimeSeries` with an int value."""


class FloatMeasure(Metric):
    """A measure type metric that holds float values."""

    def get_or_create_time_series(
        self, label_values: List[str]
    ) -> "MeasureTimeSeries":
        """Gets a `MeasureTimeSeries` with a float value."""


class IntMeasure(Metric):
    """A measure type metric that holds int values."""

    def get_or_create_time_series(
        self, label_values: List[str]
    ) -> "MeasureTimeSeries":
        """Gets a `MeasureTimeSeries` with an int value."""
=======
    """A counter type metric that holds float values.

    Cumulative values can go up or stay the same, but can never go down.
    Cumulative values cannot be negative.
    """

    def get_or_create_time_series(
        self, label_values: LabelValues
    ) -> "CounterTimeSeries":
        """Gets a `CounterTimeSeries` with a cumulative float value."""


class IntCounter(Metric):
    """A counter type metric that holds int values.

    Cumulative values can go up or stay the same, but can never go down.
    Cumulative values cannot be negative.
    """

    def get_or_create_time_series(
        self, label_values: LabelValues
    ) -> "CounterTimeSeries":
        """Gets a `CounterTimeSeries` with a cumulative int value."""


class FloatGauge(Metric):
    """A gauge type metric that holds float values.

    Cumulative value can go both up and down. Values can be negative.
    """

    def get_or_create_time_series(
        self, label_values: LabelValues
    ) -> "GaugeTimeSeries":
        """Gets a `GaugeTimeSeries` with a cumulative float value."""


class IntGauge(Metric):
    """A gauge type metric that holds int values.

    Cumulative value can go both up and down. Values can be negative.
    """

    def get_or_create_time_series(
        self, label_values: LabelValues
    ) -> "GaugeTimeSeries":
        """Gets a `GaugeTimeSeries` with a cumulative int value."""


class FloatMeasure(Metric):
    """A measure type metric that holds float values.

    Measure metrics represent raw statistics that are recorded.
    """

    def get_or_create_time_series(
        self, label_values: LabelValues
    ) -> "MeasureTimeSeries":
        """Gets a `MeasureTimeSeries` with a cumulated float value."""


class IntMeasure(Metric):
    """A measure type metric that holds int values.

    Measure metrics represent raw statistics that are recorded.
    """

    def get_or_create_time_series(
        self, label_values: LabelValues
    ) -> "MeasureTimeSeries":
        """Gets a `MeasureTimeSeries` with a cumulated int value."""


class LabelKey:
    """The label keys associated with the metric.

    :type key: str
    :param key: the key for the label

    :type description: str
    :param description: description of the label
    """

    def __init__(self, key: str, description: str) -> None:
        self.key = key
        self.description = description
>>>>>>> d5e5471f
<|MERGE_RESOLUTION|>--- conflicted
+++ resolved
@@ -26,15 +26,9 @@
 
 
 """
-<<<<<<< HEAD
 from abc import ABC, abstractmethod
 from enum import Enum
 from typing import List, Union
-=======
-
-from abc import ABC, abstractmethod
-from typing import List
->>>>>>> d5e5471f
 
 from opentelemetry.metrics.time_series import (
     CounterTimeSeries,
@@ -43,12 +37,6 @@
 )
 from opentelemetry.trace import SpanContext
 
-<<<<<<< HEAD
-=======
-LabelKeys = List["LabelKey"]
-LabelValues = List[str]
-
->>>>>>> d5e5471f
 
 class Meter:
     """An interface to allow the recording of metrics.
@@ -57,7 +45,6 @@
     counter), or raw values (measure) in which the aggregation and labels
     for the exported metric are deferred.
     """
-<<<<<<< HEAD
     # TODO: RecordBatch
 
 
@@ -159,151 +146,6 @@
 
     Returns: A new measure metric with corresponding value_type.
     """
-=======
-
-    def create_float_counter(
-        self,
-        name: str,
-        description: str,
-        unit: str,
-        label_keys: LabelKeys,
-        span_context: SpanContext = None,
-    ) -> "FloatCounter":
-        """Creates a counter type metric that contains float values.
-
-        Args:
-            name: The name of the counter.
-            description: Human readable description of the metric.
-            unit: Unit of the metric values.
-            label_keys: list of keys for the labels with dynamic values.
-                Order of the list is important as the same order MUST be used
-                on recording when suppling values for these labels.
-            span_context: The `SpanContext` that identifies the `Span`
-                that the metric is associated with.
-
-        Returns: A new `FloatCounter`
-        """
-
-    def create_int_counter(
-        self,
-        name: str,
-        description: str,
-        unit: str,
-        label_keys: LabelKeys,
-        span_context: SpanContext = None,
-    ) -> "IntCounter":
-        """Creates a counter type metric that contains int values.
-
-        Args:
-            name: The name of the counter.
-            description: Human readable description of the metric.
-            unit: Unit of the metric values.
-            label_keys: list of keys for the labels with dynamic values.
-                Order of the list is important as the same order MUST be used
-                on recording when suppling values for these labels.
-            span_context: The `SpanContext` that identifies the `Span`
-                that the metric is associated with.
-
-        Returns:
-            A new `IntCounter`
-        """
-
-    def create_float_gauge(
-        self,
-        name: str,
-        description: str,
-        unit: str,
-        label_keys: LabelKeys,
-        span_context: SpanContext = None,
-    ) -> "FloatGauge":
-        """Creates a gauge type metric that contains float values.
-
-        Args:
-            name: The name of the counter.
-            description: Human readable description of the metric.
-            unit: Unit of the metric values.
-            label_keys: list of keys for the labels with dynamic values.
-                Order of the list is important as the same order MUST be used
-                on recording when suppling values for these labels.
-            span_context: The `SpanContext` that identifies the `Span`
-                that the metric is associated with.
-
-        Returns:
-            A new `FloatGauge`
-        """
-
-    def create_int_gauge(
-        self,
-        name: str,
-        description: str,
-        unit: str,
-        label_keys: LabelKeys,
-        span_context: SpanContext = None,
-    ) -> "IntGauge":
-        """Creates a gauge type metric that contains int values.
-
-        Args:
-            name: The name of the counter.
-            description: Human readable description of the metric.
-            unit: Unit of the metric values.
-            label_keys: list of keys for the labels with dynamic values.
-                Order of the list is important as the same order MUST be used
-                on recording when suppling values for these labels.
-            span_context: The `SpanContext` that identifies the `Span`
-                that the metric is associated with.
-
-        Returns:
-            A new `IntGauge`
-        """
-
-    def create_int_measure(
-        self,
-        name: str,
-        description: str,
-        unit: str,
-        label_keys: LabelKeys,
-        span_context: SpanContext = None,
-    ) -> "IntMeasure":
-        """Creates a measure used to record raw int values.
-
-        Args:
-            name: The name of the measure.
-            description: Human readable description of this measure.
-            unit: Unit of the measure values.
-            label_keys: list of keys for the labels with dynamic values.
-                Order of the list is important as the same order MUST be used
-                on recording when suppling values for these labels.
-            span_context: The `SpanContext` that identifies the `Span`
-                that the metric is associated with.
-
-        Returns:
-            A new `IntMeasure`
-        """
-
-    def create_float_measure(
-        self,
-        name: str,
-        description: str,
-        unit: str,
-        label_keys: LabelKeys,
-        span_context: SpanContext = None,
-    ) -> "FloatMeasure":
-        """Creates a Measure used to record raw float values.
-
-        Args:
-            name: the name of the measure
-            description: Human readable description of this measure.
-            unit: Unit of the measure values.
-            label_keys: list of keys for the labels with dynamic values.
-                Order of the list is important as the same order MUST be used
-                on recording when suppling values for these labels.
-            span_context: The `SpanContext` that identifies the `Span`
-                that the metric is associated with.
-
-        Returns:
-            A new `FloatMeasure`
-        """
->>>>>>> d5e5471f
 
 
 class Metric(ABC):
@@ -314,13 +156,8 @@
     """
 
     @abstractmethod
-<<<<<<< HEAD
     def get_or_create_time_series(self, label_values: List[str]) -> "object":
         """Gets and returns a timeseries, a container for a counter value.
-=======
-    def get_or_create_time_series(self, label_values: LabelValues) -> "object":
-        """Gets and returns a timeseries, a container for a cumulative value.
->>>>>>> d5e5471f
 
         If the provided label values are not already associated with this
         metric, a new timeseries is returned, otherwise it returns the existing
@@ -333,11 +170,7 @@
                 with the return timeseries.
         """
 
-<<<<<<< HEAD
     def remove_time_series(self, label_values: List[str]) -> None:
-=======
-    def remove_time_series(self, label_values: LabelValues) -> None:
->>>>>>> d5e5471f
         """Removes the timeseries from the Metric, if present.
 
         The timeseries with matching label values will be removed.
@@ -351,7 +184,6 @@
 
 
 class FloatCounter(Metric):
-<<<<<<< HEAD
     """A counter type metric that holds float values."""
 
     def get_or_create_time_series(
@@ -402,92 +234,4 @@
     def get_or_create_time_series(
         self, label_values: List[str]
     ) -> "MeasureTimeSeries":
-        """Gets a `MeasureTimeSeries` with an int value."""
-=======
-    """A counter type metric that holds float values.
-
-    Cumulative values can go up or stay the same, but can never go down.
-    Cumulative values cannot be negative.
-    """
-
-    def get_or_create_time_series(
-        self, label_values: LabelValues
-    ) -> "CounterTimeSeries":
-        """Gets a `CounterTimeSeries` with a cumulative float value."""
-
-
-class IntCounter(Metric):
-    """A counter type metric that holds int values.
-
-    Cumulative values can go up or stay the same, but can never go down.
-    Cumulative values cannot be negative.
-    """
-
-    def get_or_create_time_series(
-        self, label_values: LabelValues
-    ) -> "CounterTimeSeries":
-        """Gets a `CounterTimeSeries` with a cumulative int value."""
-
-
-class FloatGauge(Metric):
-    """A gauge type metric that holds float values.
-
-    Cumulative value can go both up and down. Values can be negative.
-    """
-
-    def get_or_create_time_series(
-        self, label_values: LabelValues
-    ) -> "GaugeTimeSeries":
-        """Gets a `GaugeTimeSeries` with a cumulative float value."""
-
-
-class IntGauge(Metric):
-    """A gauge type metric that holds int values.
-
-    Cumulative value can go both up and down. Values can be negative.
-    """
-
-    def get_or_create_time_series(
-        self, label_values: LabelValues
-    ) -> "GaugeTimeSeries":
-        """Gets a `GaugeTimeSeries` with a cumulative int value."""
-
-
-class FloatMeasure(Metric):
-    """A measure type metric that holds float values.
-
-    Measure metrics represent raw statistics that are recorded.
-    """
-
-    def get_or_create_time_series(
-        self, label_values: LabelValues
-    ) -> "MeasureTimeSeries":
-        """Gets a `MeasureTimeSeries` with a cumulated float value."""
-
-
-class IntMeasure(Metric):
-    """A measure type metric that holds int values.
-
-    Measure metrics represent raw statistics that are recorded.
-    """
-
-    def get_or_create_time_series(
-        self, label_values: LabelValues
-    ) -> "MeasureTimeSeries":
-        """Gets a `MeasureTimeSeries` with a cumulated int value."""
-
-
-class LabelKey:
-    """The label keys associated with the metric.
-
-    :type key: str
-    :param key: the key for the label
-
-    :type description: str
-    :param description: description of the label
-    """
-
-    def __init__(self, key: str, description: str) -> None:
-        self.key = key
-        self.description = description
->>>>>>> d5e5471f
+        """Gets a `MeasureTimeSeries` with an int value."""