--- conflicted
+++ resolved
@@ -108,25 +108,14 @@
 
         Bound metric instruments are useful to reduce the cost of repeatedly
         recording a metric with a pre-defined set of label values. All metric
-<<<<<<< HEAD
-        kinds (counter, measure) support declaring a set of required label keys.
-        The values corresponding to these keys should be specified in every
-        bound metric instrument. "Unspecified" label values, in cases where a
-        bound metric instrument is requested but a value was not provided are
-        permitted.
+        kinds (counter, measure) support declaring a set of required label
+        keys. The values corresponding to these keys should be specified in
+        every bound metric instrument. "Unspecified" label values, in cases
+        where a bound metric instrument is requested but a value was not
+        provided are permitted.
 
         Args:
             label_set: `LabelSet` to associate with the bound instrument.
-=======
-        kinds (counter, measure) support declaring a set of required label
-        keys.  The values corresponding to these keys should be specified in
-        every bound metric. "Unspecified" label values, in cases where a bound
-        metric instrument is requested but a value was not provided are
-        permitted.
-
-        Args: label_set: `LabelSet` to associate with the returned bound
-            metric.
->>>>>>> 8710493e
         """
 
 
