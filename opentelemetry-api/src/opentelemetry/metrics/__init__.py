# Copyright 2019, OpenTelemetry Authors
#
# Licensed under the Apache License, Version 2.0 (the "License");
# you may not use this file except in compliance with the License.
# You may obtain a copy of the License at
#
#     http://www.apache.org/licenses/LICENSE-2.0
#
# Unless required by applicable law or agreed to in writing, software
# distributed under the License is distributed on an "AS IS" BASIS,
# WITHOUT WARRANTIES OR CONDITIONS OF ANY KIND, either express or implied.
# See the License for the specific language governing permissions and
# limitations under the License.

"""
The OpenTelemetry metrics API describes the classes used to report raw
measurements, as well as metrics with known aggregation and labels.
The `Meter` class is used to construct `Metric` s to record raw statistics
as well as metrics with predefined aggregation.
See the Metrics api spec for terminology and context clarification.
https://github.com/open-telemetry/opentelemetry-specification/blob/master/specification/api-metrics.md
"""
import abc
from typing import Callable, Dict, Optional, Sequence, Tuple, Type, TypeVar

from opentelemetry.util import loader

ValueT = TypeVar("ValueT", int, float)


class DefaultMetricHandle:
    """The default MetricHandle.
    Used when no MetricHandle implementation is available.
    """

    def add(self, value: ValueT) -> None:
        """No-op implementation of `CounterHandle` add.

        Args:
            value: The value to add to the handle.
        """

    def set(self, value: ValueT) -> None:
        """No-op implementation of `GaugeHandle` set.

        Args:
            value: The value to set to the handle.
        """

    def record(self, value: ValueT) -> None:
        """No-op implementation of `MeasureHandle` record.

        Args:
            value: The value to record to the handle.
        """


class CounterHandle:
    def add(self, value: ValueT) -> None:
        """Increases the value of the handle by ``value``.
        Args:
            value: The value to add to the handle.
        """


class GaugeHandle:
    def set(self, value: ValueT) -> None:
        """Sets the current value of the handle to ``value``.
        Args:
            value: The value to set to the handle.
        """


class MeasureHandle:
    def record(self, value: ValueT) -> None:
        """Records the given ``value`` to this handle.
        Args:
            value: The value to record to the handle.
        """


class LabelSet(abc.ABC):
    """A canonicalized set of labels useful for preaggregation
    Re-usable LabelSet objects provide a potential optimization for scenarios
    where handles might not be effective. For example, if the LabelSet will be
    re-used but only used once per metrics, handles do not offer any
    optimization. It may best to pre-compute a canonicalized LabelSet once and
    re-use it with the direct calling convention. LabelSets are immutable and
    should be opaque in implementation.
    """


class DefaultLabelSet(LabelSet):
    """The default LabelSet.
    Used when no LabelSet implementation is available.
    """


class Metric(abc.ABC):
    """Base class for various types of metrics.
    Metric class that inherit from this class are specialized with the type of
    handle that the metric holds.
    """

    @abc.abstractmethod
    def get_handle(self, label_set: LabelSet) -> "object":
        """Gets a handle, used for repeated-use of metrics instruments.
        Handles are useful to reduce the cost of repeatedly recording a metric
        with a pre-defined set of label values. All metric kinds (counter,
        gauge, measure) support declaring a set of required label keys. The
        values corresponding to these keys should be specified in every handle.
        "Unspecified" label values, in cases where a handle is requested but
        a value was not provided are permitted.
        Args:
            label_set: `LabelSet` to associate with the returned handle.
        """


class DefaultMetric(Metric):
    """The default Metric used when no Metric implementation is available."""

    def get_handle(self, label_set: LabelSet) -> "DefaultMetricHandle":
        """Gets a `DefaultMetricHandle`.
        Args:
            label_set: `LabelSet` to associate with the returned handle.
        """
        return DefaultMetricHandle()

    def add(self, value: ValueT, label_set: LabelSet) -> None:
        """No-op implementation of `Counter` add.

        Args:
            value: The value to add to the counter metric.
            label_set: `LabelSet` to associate with the returned handle.
        """

    def set(self, value: ValueT, label_set: LabelSet) -> None:
        """No-op implementation of `Gauge` set.

        Args:
            value: The value to set the gauge metric to.
            label_set: `LabelSet` to associate with the returned handle.
        """

    def record(self, value: ValueT, label_set: LabelSet) -> None:
        """No-op implementation of `Measure` record.

        Args:
            value: The value to record to this measure metric.
            label_set: `LabelSet` to associate with the returned handle.
        """


class Counter(Metric):
    """A counter type metric that expresses the computation of a sum."""

    def get_handle(self, label_set: LabelSet) -> "CounterHandle":
        """Gets a `CounterHandle`."""
        return CounterHandle()

    def add(self, value: ValueT, label_set: LabelSet) -> None:
        """Increases the value of the counter by ``value``.
        Args:
            value: The value to add to the counter metric.
            label_set: `LabelSet` to associate with the returned handle.
        """


class Gauge(Metric):
    """A gauge type metric that expresses a pre-calculated value.
    Gauge metrics have a value that is either ``Set`` by explicit
    instrumentation or observed through a callback. This kind of metric
    should be used when the metric cannot be expressed as a sum or because
    the measurement interval is arbitrary.
    """

    def get_handle(self, label_set: LabelSet) -> "GaugeHandle":
        """Gets a `GaugeHandle`."""
        return GaugeHandle()

    def set(self, value: ValueT, label_set: LabelSet) -> None:
        """Sets the value of the gauge to ``value``.
        Args:
            value: The value to set the gauge metric to.
            label_set: `LabelSet` to associate with the returned handle.
        """


class Measure(Metric):
    """A measure type metric that represent raw stats that are recorded.
    Measure metrics represent raw statistics that are recorded. By
    default, measure metrics can accept both positive and negatives.
    Negative inputs will be discarded when monotonic is True.
    """

    def get_handle(self, label_set: LabelSet) -> "MeasureHandle":
        """Gets a `MeasureHandle` with a float value."""
        return MeasureHandle()

    def record(self, value: ValueT, label_set: LabelSet) -> None:
        """Records the ``value`` to the measure.
        Args:
            value: The value to record to this measure metric.
            label_set: `LabelSet` to associate with the returned handle.
        """


MetricT = TypeVar("MetricT", Counter, Gauge, Measure)


# pylint: disable=unused-argument
class Meter:
    """An interface to allow the recording of metrics.
    `Metric` s are used for recording pre-defined aggregation (gauge and
    counter), or raw values (measure) in which the aggregation and labels
    for the exported metric are deferred.
    """

    def record_batch(
        self,
        label_set: LabelSet,
        record_tuples: Sequence[Tuple["Metric", ValueT]],
    ) -> None:
        """Atomically records a batch of `Metric` and value pairs.
        Allows the functionality of acting upon multiple metrics with
        a single API call. Implementations should find metric and handles that
        match the key-value pairs in the label tuples.
        Args:
            label_set: The `LabelSet` associated with all measurements in
            the batch. A measurement is a tuple, representing the `Metric`
            being recorded and the corresponding value to record.
            record_tuples: A sequence of pairs of `Metric` s and the
            corresponding value to record for that metric.
        """

    def create_metric(
        self,
        name: str,
        description: str,
        unit: str,
        value_type: Type[ValueT],
        metric_type: Type[MetricT],
        label_keys: Sequence[str] = (),
        enabled: bool = True,
        monotonic: bool = False,
        absolute: bool = True,
    ) -> "Metric":
        """Creates a ``metric_kind`` metric with type ``value_type``.
        Args:
            name: The name of the metric.
            description: Human-readable description of the metric.
            unit: Unit of the metric values.
            value_type: The type of values being recorded by the metric.
            metric_type: The type of metric being created.
            label_keys: The keys for the labels with dynamic values.
            enabled: Whether to report the metric by default.
            monotonic: Configure a counter or gauge that accepts only
<<<<<<< HEAD
            monotonic/non-monotonic updates.
            absolute: Configure a measure that does or does not accept negative
            updates.
=======
                monotonic/non-monotonic updates.
            absolute: Configure a measure that does or does not accept negative
                updates.
>>>>>>> fe99dbc9
        Returns: A new ``metric_type`` metric with values of ``value_type``.
        """
        # pylint: disable=no-self-use
        return DefaultMetric()

    def get_label_set(self, labels: Dict[str, str]) -> "LabelSet":
        """Gets a `LabelSet` with the given labels.
        Args:
            labels: A dictionary representing label key to label value pairs.
        Returns: A `LabelSet` object canonicalized using the given input.
        """
<<<<<<< HEAD
=======


class DefaultMeter(Meter):
    """The default Meter used when no Meter implementation is available."""

    def record_batch(
        self,
        label_set: LabelSet,
        record_tuples: Sequence[Tuple["Metric", ValueT]],
    ) -> None:
        pass

    def create_metric(
        self,
        name: str,
        description: str,
        unit: str,
        value_type: Type[ValueT],
        metric_type: Type[MetricT],
        label_keys: Sequence[str] = (),
        enabled: bool = True,
        monotonic: bool = False,
        absolute: bool = True,
    ) -> "Metric":
        # pylint: disable=no-self-use
        return DefaultMetric()

    def get_label_set(self, labels: Dict[str, str]) -> "LabelSet":
>>>>>>> fe99dbc9
        # pylint: disable=no-self-use
        return DefaultLabelSet()


# Once https://github.com/python/mypy/issues/7092 is resolved,
# the following type definition should be replaced with
# from opentelemetry.util.loader import ImplementationFactory
ImplementationFactory = Callable[[Type[Meter]], Optional[Meter]]

_METER = None
_METER_FACTORY = None


def meter() -> Meter:
    """Gets the current global :class:`~.Meter` object.
    If there isn't one set yet, a default will be loaded.
    """
    global _METER, _METER_FACTORY  # pylint:disable=global-statement

    if _METER is None:
        # pylint:disable=protected-access
<<<<<<< HEAD
        _METER = loader._load_impl(Meter, _METER_FACTORY)
=======
        try:
            _METER = loader._load_impl(Meter, _METER_FACTORY)  # type: ignore
        except TypeError:
            # if we raised an exception trying to instantiate an
            # abstract class, default to no-op tracer impl
            _METER = DefaultMeter()
>>>>>>> fe99dbc9
        del _METER_FACTORY

    return _METER


def set_preferred_meter_implementation(factory: ImplementationFactory) -> None:
    """Set the factory to be used to create the meter.
    See :mod:`opentelemetry.util.loader` for details.
    This function may not be called after a meter is already loaded.
    Args:
        factory: Callback that should create a new :class:`Meter` instance.
    """
    global _METER, _METER_FACTORY  # pylint:disable=global-statement

    if _METER:
        raise RuntimeError("Meter already loaded.")

    _METER_FACTORY = factory<|MERGE_RESOLUTION|>--- conflicted
+++ resolved
@@ -255,15 +255,9 @@
             label_keys: The keys for the labels with dynamic values.
             enabled: Whether to report the metric by default.
             monotonic: Configure a counter or gauge that accepts only
-<<<<<<< HEAD
-            monotonic/non-monotonic updates.
-            absolute: Configure a measure that does or does not accept negative
-            updates.
-=======
                 monotonic/non-monotonic updates.
             absolute: Configure a measure that does or does not accept negative
                 updates.
->>>>>>> fe99dbc9
         Returns: A new ``metric_type`` metric with values of ``value_type``.
         """
         # pylint: disable=no-self-use
@@ -275,8 +269,6 @@
             labels: A dictionary representing label key to label value pairs.
         Returns: A `LabelSet` object canonicalized using the given input.
         """
-<<<<<<< HEAD
-=======
 
 
 class DefaultMeter(Meter):
@@ -305,7 +297,6 @@
         return DefaultMetric()
 
     def get_label_set(self, labels: Dict[str, str]) -> "LabelSet":
->>>>>>> fe99dbc9
         # pylint: disable=no-self-use
         return DefaultLabelSet()
 
@@ -327,16 +318,12 @@
 
     if _METER is None:
         # pylint:disable=protected-access
-<<<<<<< HEAD
-        _METER = loader._load_impl(Meter, _METER_FACTORY)
-=======
         try:
             _METER = loader._load_impl(Meter, _METER_FACTORY)  # type: ignore
         except TypeError:
             # if we raised an exception trying to instantiate an
             # abstract class, default to no-op tracer impl
             _METER = DefaultMeter()
->>>>>>> fe99dbc9
         del _METER_FACTORY
 
     return _METER
