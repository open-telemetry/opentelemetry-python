# Copyright 2020, OpenTelemetry Authors
#
# Licensed under the Apache License, Version 2.0 (the "License");
# you may not use this file except in compliance with the License.
# You may obtain a copy of the License at
#
#     http://www.apache.org/licenses/LICENSE-2.0
#
# Unless required by applicable law or agreed to in writing, software
# distributed under the License is distributed on an "AS IS" BASIS,
# WITHOUT WARRANTIES OR CONDITIONS OF ANY KIND, either express or implied.
# See the License for the specific language governing permissions and
# limitations under the License.

"""
The OpenTelemetry metrics API describes the classes used to report raw
measurements, as well as metrics with known aggregation and labels.

The `Meter` class is used to construct `Metric` s to record raw statistics
as well as metrics with predefined aggregation.

See the `metrics api`_ spec for terminology and context clarification.

.. _metrics api:
    https://github.com/open-telemetry/opentelemetry-specification/blob/master/specification/api-metrics.md


"""
import abc
import logging
from typing import Callable, Dict, Optional, Sequence, Tuple, Type, TypeVar

from opentelemetry.util import loader

logger = logging.getLogger(__name__)

ValueT = TypeVar("ValueT", int, float)


class DefaultMetricHandle:
    """The default MetricHandle.

    Used when no MetricHandle implementation is available.
    """

    def add(self, value: ValueT) -> None:
        """No-op implementation of `CounterHandle` add.

        Args:
            value: The value to add to the handle.
        """

    def record(self, value: ValueT) -> None:
        """No-op implementation of `MeasureHandle` record.

        Args:
            value: The value to record to the handle.
        """


class CounterHandle:
    def add(self, value: ValueT) -> None:
        """Increases the value of the handle by ``value``.

        Args:
            value: The value to add to the handle.
        """


class MeasureHandle:
    def record(self, value: ValueT) -> None:
        """Records the given ``value`` to this handle.

        Args:
            value: The value to record to the handle.
        """


class LabelSet(abc.ABC):
    """A canonicalized set of labels useful for preaggregation

    Re-usable LabelSet objects provide a potential optimization for scenarios
    where handles might not be effective. For example, if the LabelSet will be
    re-used but only used once per metrics, handles do not offer any
    optimization. It may best to pre-compute a canonicalized LabelSet once and
    re-use it with the direct calling convention. LabelSets are immutable and
    should be opaque in implementation.
    """


class DefaultLabelSet(LabelSet):
    """The default LabelSet.

    Used when no LabelSet implementation is available.
    """


class Metric(abc.ABC):
    """Base class for various types of metrics.

    Metric class that inherit from this class are specialized with the type of
    handle that the metric holds.
    """

    @abc.abstractmethod
    def get_handle(self, label_set: LabelSet) -> "object":
        """Gets a handle, used for repeated-use of metrics instruments.

        Handles are useful to reduce the cost of repeatedly recording a metric
        with a pre-defined set of label values. All metric kinds (counter,
        measure) support declaring a set of required label keys. The
        values corresponding to these keys should be specified in every handle.
        "Unspecified" label values, in cases where a handle is requested but
        a value was not provided are permitted.

        Args:
            label_set: `LabelSet` to associate with the returned handle.
        """


class DefaultMetric(Metric):
    """The default Metric used when no Metric implementation is available."""

    def get_handle(self, label_set: LabelSet) -> "DefaultMetricHandle":
        """Gets a `DefaultMetricHandle`.

        Args:
            label_set: `LabelSet` to associate with the returned handle.
        """
        return DefaultMetricHandle()

    def add(self, value: ValueT, label_set: LabelSet) -> None:
        """No-op implementation of `Counter` add.

        Args:
            value: The value to add to the counter metric.
            label_set: `LabelSet` to associate with the returned handle.
        """

    def record(self, value: ValueT, label_set: LabelSet) -> None:
        """No-op implementation of `Measure` record.

        Args:
            value: The value to record to this measure metric.
            label_set: `LabelSet` to associate with the returned handle.
        """


class Counter(Metric):
    """A counter type metric that expresses the computation of a sum."""

    def get_handle(self, label_set: LabelSet) -> "CounterHandle":
        """Gets a `CounterHandle`."""
        return CounterHandle()

    def add(self, value: ValueT, label_set: LabelSet) -> None:
        """Increases the value of the counter by ``value``.

        Args:
            value: The value to add to the counter metric.
            label_set: `LabelSet` to associate with the returned handle.
        """


class Measure(Metric):
    """A measure type metric that represent raw stats that are recorded.

    Measure metrics represent raw statistics that are recorded.
    """

    def get_handle(self, label_set: LabelSet) -> "MeasureHandle":
        """Gets a `MeasureHandle` with a float value."""
        return MeasureHandle()

    def record(self, value: ValueT, label_set: LabelSet) -> None:
        """Records the ``value`` to the measure.

        Args:
            value: The value to record to this measure metric.
            label_set: `LabelSet` to associate with the returned handle.
        """


<<<<<<< HEAD
class Observer(abc.ABC):
    """An observer type metric instrument used to capture a current set of values.


    Observer instruments are asynchronous, a callback is invoked with the
    observer instrument as argument allowing the user to capture multiple
    values per collection interval.
    """

    @abc.abstractmethod
    def observe(self, value: ValueT, label_set: LabelSet) -> None:
        """Captures ``value`` to the observer.

        Args:
            value: The value to capture to this observer metric.
            label_set: `LabelSet` associated to ``value``.
        """


class DefaultObserver(Observer):
    """No-op implementation of ``Observer``."""

    def observe(self, value: ValueT, label_set: LabelSet) -> None:
        """Captures ``value`` to the observer.

        Args:
            value: The value to capture to this observer metric.
            label_set: `LabelSet` associated to ``value``.
        """


MetricT = TypeVar("MetricT", Counter, Measure, Observer)
ObserverCallbackT = Callable[[Observer], None]
=======
class MeterProvider(abc.ABC):
    @abc.abstractmethod
    def get_meter(
        self,
        instrumenting_module_name: str,
        stateful: bool = True,
        instrumenting_library_version: str = "",
    ) -> "Meter":
        """Returns a `Meter` for use by the given instrumentation library.

        This function may return different `Meter` types (e.g. a no-op meter
        vs. a functional meter).

        Args:
            instrumenting_module_name: The name of the instrumenting module
                (usually just ``__name__``).

                This should *not* be the name of the module that is
                instrumented but the name of the module doing the instrumentation.
                E.g., instead of ``"requests"``, use
                ``"opentelemetry.ext.http_requests"``.

            stateful: True/False to indicate whether the meter will be
                    stateful. True indicates the meter computes checkpoints
                    from over the process lifetime. False indicates the meter
                    computes checkpoints which describe the updates of a single
                    collection period (deltas).

            instrumenting_library_version: Optional. The version string of the
                instrumenting library.  Usually this should be the same as
                ``pkg_resources.get_distribution(instrumenting_library_name).version``.
        """


class DefaultMeterProvider(MeterProvider):
    """The default MeterProvider, used when no implementation is available.

    All operations are no-op.
    """

    def get_meter(
        self,
        instrumenting_module_name: str,
        stateful: bool = True,
        instrumenting_library_version: str = "",
    ) -> "Meter":
        # pylint:disable=no-self-use,unused-argument
        return DefaultMeter()


MetricT = TypeVar("MetricT", Counter, Gauge, Measure)
>>>>>>> 11467c47


# pylint: disable=unused-argument
class Meter(abc.ABC):
    """An interface to allow the recording of metrics.

    `Metric` s are used for recording pre-defined aggregation (counter),
    or raw values (measure) in which the aggregation and labels
    for the exported metric are deferred.
    """

    @abc.abstractmethod
    def record_batch(
        self,
        label_set: LabelSet,
        record_tuples: Sequence[Tuple["Metric", ValueT]],
    ) -> None:
        """Atomically records a batch of `Metric` and value pairs.

        Allows the functionality of acting upon multiple metrics with
        a single API call. Implementations should find metric and handles that
        match the key-value pairs in the label tuples.

        Args:
            label_set: The `LabelSet` associated with all measurements in
                the batch. A measurement is a tuple, representing the `Metric`
                being recorded and the corresponding value to record.
            record_tuples: A sequence of pairs of `Metric` s and the
                corresponding value to record for that metric.
        """

    @abc.abstractmethod
    def create_metric(
        self,
        name: str,
        description: str,
        unit: str,
        value_type: Type[ValueT],
        metric_type: Type[MetricT],
        label_keys: Sequence[str] = (),
        enabled: bool = True,
    ) -> "Metric":
        """Creates a ``metric_kind`` metric with type ``value_type``.

        Args:
            name: The name of the metric.
            description: Human-readable description of the metric.
            unit: Unit of the metric values following the UCUM convention
                (https://unitsofmeasure.org/ucum.html).
            value_type: The type of values being recorded by the metric.
            metric_type: The type of metric being created.
            label_keys: The keys for the labels with dynamic values.
            enabled: Whether to report the metric by default.
        Returns: A new ``metric_type`` metric with values of ``value_type``.
        """

    @abc.abstractmethod
    def register_observer(
        self,
        callback: ObserverCallbackT,
        name: str,
        description: str,
        unit: str,
        value_type: Type[ValueT],
        label_keys: Sequence[str] = (),
        enabled: bool = True,
    ) -> "Observer":
        """Registers an ``Observer`` metric instrument.

        Args:
            callback: Callback invoked each collection interval with the
                observer as argument.
            name: The name of the metric.
            description: Human-readable description of the metric.
            unit: Unit of the metric values following the UCUM convention
                (https://unitsofmeasure.org/ucum.html).
            value_type: The type of values being recorded by the metric.
            label_keys: The keys for the labels with dynamic values.
            enabled: Whether to report the metric by default.
        Returns: A new ``Observer`` metric instrument.
        """

    @abc.abstractmethod
    def get_label_set(self, labels: Dict[str, str]) -> "LabelSet":
        """Gets a `LabelSet` with the given labels.

        Args:
            labels: A dictionary representing label key to label value pairs.

        Returns: A `LabelSet` object canonicalized using the given input.
        """


class DefaultMeter(Meter):
    """The default Meter used when no Meter implementation is available."""

    def record_batch(
        self,
        label_set: LabelSet,
        record_tuples: Sequence[Tuple["Metric", ValueT]],
    ) -> None:
        pass

    def create_metric(
        self,
        name: str,
        description: str,
        unit: str,
        value_type: Type[ValueT],
        metric_type: Type[MetricT],
        label_keys: Sequence[str] = (),
        enabled: bool = True,
    ) -> "Metric":
        # pylint: disable=no-self-use
        return DefaultMetric()

    def register_observer(
        self,
        callback: ObserverCallbackT,
        name: str,
        description: str,
        unit: str,
        value_type: Type[ValueT],
        label_keys: Sequence[str] = (),
        enabled: bool = True,
    ) -> "Observer":
        return DefaultObserver()

    def get_label_set(self, labels: Dict[str, str]) -> "LabelSet":
        # pylint: disable=no-self-use
        return DefaultLabelSet()


# Once https://github.com/python/mypy/issues/7092 is resolved,
# the following type definition should be replaced with
# from opentelemetry.util.loader import ImplementationFactory
ImplementationFactory = Callable[
    [Type[MeterProvider]], Optional[MeterProvider]
]

_METER_PROVIDER = None
_METER_PROVIDER_FACTORY = None


def get_meter(
    instrumenting_module_name: str,
    stateful: bool = True,
    instrumenting_library_version: str = "",
) -> "Meter":
    """Returns a `Meter` for use by the given instrumentation library.
    This function is a convenience wrapper for
    opentelemetry.metrics.meter_provider().get_meter
    """
    return meter_provider().get_meter(
        instrumenting_module_name, stateful, instrumenting_library_version
    )


def meter_provider() -> MeterProvider:
    """Gets the current global :class:`~.MeterProvider` object.

    If there isn't one set yet, a default will be loaded.
    """
    global _METER_PROVIDER, _METER_PROVIDER_FACTORY  # pylint:disable=global-statement

    if _METER_PROVIDER is None:
        # pylint:disable=protected-access
        try:
            _METER_PROVIDER = loader._load_impl(
                MeterProvider, _METER_PROVIDER_FACTORY  # type: ignore
            )
        except TypeError:
            # if we raised an exception trying to instantiate an
            # abstract class, default to no-op meter impl
            logger.warning(
                "Unable to instantiate MeterProvider from meter provider factory.",
                exc_info=True,
            )
            _METER_PROVIDER = DefaultMeterProvider()
        _METER_PROVIDER_FACTORY = None

    return _METER_PROVIDER


def set_preferred_meter_provider_implementation(
    factory: ImplementationFactory,
) -> None:
    """Set the factory to be used to create the meter provider.

    See :mod:`opentelemetry.util.loader` for details.

    This function may not be called after a meter is already loaded.

    Args:
        factory: Callback that should create a new :class:`MeterProvider` instance.
    """
    global _METER_PROVIDER_FACTORY  # pylint:disable=global-statement

    if _METER_PROVIDER:
        raise RuntimeError("MeterProvider already loaded.")

    _METER_PROVIDER_FACTORY = factory<|MERGE_RESOLUTION|>--- conflicted
+++ resolved
@@ -181,7 +181,6 @@
         """
 
 
-<<<<<<< HEAD
 class Observer(abc.ABC):
     """An observer type metric instrument used to capture a current set of values.
 
@@ -215,7 +214,8 @@
 
 MetricT = TypeVar("MetricT", Counter, Measure, Observer)
 ObserverCallbackT = Callable[[Observer], None]
-=======
+
+
 class MeterProvider(abc.ABC):
     @abc.abstractmethod
     def get_meter(
@@ -266,8 +266,7 @@
         return DefaultMeter()
 
 
-MetricT = TypeVar("MetricT", Counter, Gauge, Measure)
->>>>>>> 11467c47
+MetricT = TypeVar("MetricT", Counter, Measure)
 
 
 # pylint: disable=unused-argument
