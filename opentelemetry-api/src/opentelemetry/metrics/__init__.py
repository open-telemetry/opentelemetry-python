--- conflicted
+++ resolved
@@ -113,12 +113,6 @@
         """Gets a `DefaultBoundInstrument`.
 
         Args:
-<<<<<<< HEAD
-            label_values: The label values associated with the handle.
-
-        Returns:
-            A no-op `DefaultMetricHandle`.
-=======
             labels: Labels to associate with the bound instrument.
         """
         return DefaultBoundInstrument()
@@ -137,7 +131,6 @@
         Args:
             value: The value to record to this measure metric.
             labels: Labels to associate with the bound instrument.
->>>>>>> 2d9c8df5
         """
 
 
@@ -312,14 +305,7 @@
             metric_type: The type of metric being created.
             label_keys: The keys for the labels with dynamic values.
             enabled: Whether to report the metric by default.
-<<<<<<< HEAD
-            monotonic: Whether to only allow non-negative values.
-
-        Returns:
-            A new ``metric_type`` metric with values of ``value_type``.
-=======
         Returns: A new ``metric_type`` metric with values of ``value_type``.
->>>>>>> 2d9c8df5
         """
 
     @abc.abstractmethod
@@ -398,13 +384,6 @@
 
 _METER_PROVIDER = None
 
-<<<<<<< HEAD
-    Args:
-        factory: Callback that should create a new :class:`Meter` instance.
-
-    Raises:
-        RuntimeError: if another meter implementation is already loaded.
-=======
 
 def get_meter(
     instrumenting_module_name: str,
@@ -414,7 +393,6 @@
     """Returns a `Meter` for use by the given instrumentation library.
     This function is a convenience wrapper for
     opentelemetry.metrics.get_meter_provider().get_meter
->>>>>>> 2d9c8df5
     """
     return get_meter_provider().get_meter(
         instrumenting_module_name, stateful, instrumenting_library_version
