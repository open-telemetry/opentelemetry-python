# Copyright The OpenTelemetry Authors
#
# Licensed under the Apache License, Version 2.0 (the "License");
# you may not use this file except in compliance with the License.
# You may obtain a copy of the License at
#
#     http://www.apache.org/licenses/LICENSE-2.0
#
# Unless required by applicable law or agreed to in writing, software
# distributed under the License is distributed on an "AS IS" BASIS,
# WITHOUT WARRANTIES OR CONDITIONS OF ANY KIND, either express or implied.
# See the License for the specific language governing permissions and
# limitations under the License.
#
import typing
import urllib.parse

from opentelemetry import baggage
from opentelemetry.context import get_current
from opentelemetry.context.context import Context
from opentelemetry.propagators import textmap


<<<<<<< HEAD
class W3CBaggagePropagator(textmap.TextMapPropagator):
=======
class BaggagePropagator(textmap.TextMapPropagator):
>>>>>>> a046518d
    """Extracts and injects Baggage which is used to annotate telemetry."""

    MAX_HEADER_LENGTH = 8192
    MAX_PAIR_LENGTH = 4096
    MAX_PAIRS = 180
    _BAGGAGE_HEADER_NAME = "baggage"

    def extract(
        self,
        getter: textmap.Getter[textmap.TextMapPropagatorT],
        carrier: textmap.TextMapPropagatorT,
        context: typing.Optional[Context] = None,
    ) -> Context:
        """Extract Baggage from the carrier.

        See
        `opentelemetry.propagators.textmap.TextMapPropagator.extract`
        """

        if context is None:
            context = get_current()

        header = _extract_first_element(
            getter.get(carrier, self._BAGGAGE_HEADER_NAME)
        )

        if not header or len(header) > self.MAX_HEADER_LENGTH:
            return context

        baggage_entries = header.split(",")
        total_baggage_entries = self.MAX_PAIRS
        for entry in baggage_entries:
            if total_baggage_entries <= 0:
                return context
            total_baggage_entries -= 1
            if len(entry) > self.MAX_PAIR_LENGTH:
                continue
            try:
                name, value = entry.split("=", 1)
            except Exception:  # pylint: disable=broad-except
                continue
            context = baggage.set_baggage(
                urllib.parse.unquote(name).strip(),
                urllib.parse.unquote(value).strip(),
                context=context,
            )

        return context

    def inject(
        self,
        set_in_carrier: textmap.Setter[textmap.TextMapPropagatorT],
        carrier: textmap.TextMapPropagatorT,
        context: typing.Optional[Context] = None,
    ) -> None:
        """Injects Baggage into the carrier.

        See
        `opentelemetry.propagators.textmap.TextMapPropagator.inject`
        """
        baggage_entries = baggage.get_all(context=context)
        if not baggage_entries:
            return

        baggage_string = _format_baggage(baggage_entries)
        set_in_carrier(carrier, self._BAGGAGE_HEADER_NAME, baggage_string)

    @property
    def fields(self) -> typing.Set[str]:
        """Returns a set with the fields set in `inject`."""
        return {self._BAGGAGE_HEADER_NAME}


def _format_baggage(baggage_entries: typing.Mapping[str, object]) -> str:
    return ",".join(
        key + "=" + urllib.parse.quote_plus(str(value))
        for key, value in baggage_entries.items()
    )


def _extract_first_element(
    items: typing.Optional[typing.Iterable[textmap.TextMapPropagatorT]],
) -> typing.Optional[textmap.TextMapPropagatorT]:
    if items is None:
        return None
    return next(iter(items), None)<|MERGE_RESOLUTION|>--- conflicted
+++ resolved
@@ -21,11 +21,7 @@
 from opentelemetry.propagators import textmap
 
 
-<<<<<<< HEAD
 class W3CBaggagePropagator(textmap.TextMapPropagator):
-=======
-class BaggagePropagator(textmap.TextMapPropagator):
->>>>>>> a046518d
     """Extracts and injects Baggage which is used to annotate telemetry."""
 
     MAX_HEADER_LENGTH = 8192
