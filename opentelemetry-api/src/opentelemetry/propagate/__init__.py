--- conflicted
+++ resolved
@@ -129,8 +129,6 @@
     "tracecontext,baggage",
 )
 
-
-<<<<<<< HEAD
 if environ_propagators.lower() == "none":
     propagators = []
 else:
@@ -146,18 +144,8 @@
                             group="opentelemetry_propagator",
                             name=propagator,
                         )
-=======
-for propagator in environ_propagators.split(","):
-    propagator = propagator.strip()
 
-    try:
-        propagators.append(  # type: ignore
-            next(  # type: ignore
-                iter(  # type: ignore
-                    entry_points(  # type: ignore
-                        group="opentelemetry_propagator",
-                        name=propagator,
->>>>>>> 5de1ccbf
+
                     )
                 ).load()()
             )
