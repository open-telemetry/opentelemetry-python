--- conflicted
+++ resolved
@@ -170,15 +170,8 @@
 
     @property
     def canonical_code(self) -> "StatusCanonicalCode":
-<<<<<<< HEAD
-        """Represents the canonical status code.
-        of a finished Span.
-        """
+        """Represents the canonical status code of a finished Span."""
         return self._canonical_code
-=======
-        """Represents the canonical status code of a finished Span."""
-        return self.code
->>>>>>> 5e17bb7d
 
     @property
     def description(self) -> typing.Optional[str]:
@@ -187,11 +180,5 @@
 
     @property
     def is_ok(self) -> bool:
-<<<<<<< HEAD
-        """Returns false if this Status represents an error, else
-        returns true"""
-        return self._canonical_code == StatusCanonicalCode.OK
-=======
         """Returns false if this represents an error, true otherwise."""
-        return self.canonical_code == StatusCanonicalCode.OK
->>>>>>> 5e17bb7d
+        return self._canonical_code == StatusCanonicalCode.OK