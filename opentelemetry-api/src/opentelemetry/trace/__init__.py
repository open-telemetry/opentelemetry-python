# Copyright 2019, OpenTelemetry Authors
#
# Licensed under the Apache License, Version 2.0 (the "License");
# you may not use this file except in compliance with the License.
# You may obtain a copy of the License at
#
#     http://www.apache.org/licenses/LICENSE-2.0
#
# Unless required by applicable law or agreed to in writing, software
# distributed under the License is distributed on an "AS IS" BASIS,
# WITHOUT WARRANTIES OR CONDITIONS OF ANY KIND, either express or implied.
# See the License for the specific language governing permissions and
# limitations under the License.

"""
The OpenTelemetry tracing API describes the classes used to generate
distributed traces.

The :class:`.Tracer` class controls access to the execution context, and
manages span creation. Each operation in a trace is represented by a
:class:`.Span`, which records the start, end time, and metadata associated with
the operation.

This module provides abstract (i.e. unimplemented) classes required for
tracing, and a concrete no-op ``BlankSpan`` that allows applications to use the
API package alone without a supporting implementation.

The tracer supports creating spans that are "attached" or "detached" from the
context. By default, new spans are "attached" to the context in that they are
created as children of the currently active span, and the newly-created span
becomes the new active span::

    # TODO (#15): which module holds the global tracer?
    from opentelemetry.api.trace import tracer

    # Create a new root span, set it as the current span in context
    with tracer.start_span("parent"):
        # Attach a new child and update the current span
        with tracer.start_span("child"):
            do_work():
        # Close child span, set parent as current
    # Close parent span, set default span as current

When creating a span that's "detached" from the context the active span doesn't
change, and the caller is responsible for managing the span's lifetime::

    from opentelemetry.api.trace import tracer

    # Explicit parent span assignment
    span = tracer.create_span("child", parent=parent) as child:

    # The caller is responsible for starting and ending the span
    span.start()
    try:
        do_work(span=child)
    finally:
        span.end()

Applications should generally use a single global tracer, and use either
implicit or explicit context propagation consistently throughout.

.. versionadded:: 0.1.0
"""

from contextlib import contextmanager
import typing


class Span:
    """A span represents a single operation within a trace."""

    def start(self) -> None:
        """Sets the current time as the span's start time.

        Each span represents a single operation. The span's start time is the
        wall time at which the operation started.

        Only the first call to ``start`` should modify the span, and
        implementations are free to ignore or raise on further calls.
        """

    def end(self) -> None:
        """Sets the current time as the span's end time.

        The span's end time is the wall time at which the operation finished.

        Only the first call to ``end`` should modify the span, and
        implementations are free to ignore or raise on further calls.
        """

    def get_context(self) -> 'SpanContext':
        """Gets the span's SpanContext.

        Get an immutable, serializable identifier for this span that can be
        used to create new child spans.

        Returns:
            A :class:`.SpanContext` with a copy of this span's immutable state.
        """


class SpanContext:
    """The state of a Span to propagate between processes.

    This class includes the immutable attributes of a :class:`.Span` that must
    be propagated to a span's children and across process boundaries.

    Args:
        trace_id: The ID of the trace that this span belongs to.
        span_id: This span's ID.
        options: Trace options to propagate.
        state: Tracing-system-specific info to propagate.
    """

    def __init__(self,
                 trace_id: str,
                 span_id: str,
                 options: 'TraceOptions',
                 state: 'TraceState') -> None:
        pass


class Tracer:
    """Handles span creation and in-process context propagation.

    This class provides methods for manipulating the context, creating spans,
    and controlling spans' lifecycles.
    """

    # Constant used to represent the current span being used as a parent.
    # This is the default behavior when creating spans.
    CURRENT_SPAN = Span()

    def get_current_span(self) -> 'Span':
        """Gets the currently active span from the context.

        If there is no current span, return a placeholder span with an invalid
        context.

        Returns:
            The currently active :class:`.Span`, or a placeholder span with an
            invalid :class:`.SpanContext`.
        """

    @contextmanager  # type: ignore
    def start_span(self,
                   name: str,
                   parent: typing.Union['Span', 'SpanContext'] = CURRENT_SPAN
                   ) -> typing.Iterator['Span']:
        """Context manager for span creation.

        Create a new span. Start the span and set it as the current span in
        this tracer's context.

        By default the current span will be used as parent, but an explicit
        parent can also be specified, either a ``Span`` or a ``SpanContext``.
        If the specified value is ``None``, the created span will be a root
        span.

        On exiting the context manager stop the span and set its parent as the
        current span.

        Example::

            with tracer.start_span("one") as parent:
                parent.add_event("parent's event")
                with tracer.start_span("two") as child:
                    child.add_event("child's event")
                    tracer.get_current_span()  # returns child
                tracer.get_current_span()      # returns parent
            tracer.get_current_span()          # returns previously active span

        This is a convenience method for creating spans attached to the
        tracer's context. Applications that need more control over the span
        lifetime should use :meth:`create_span` instead. For example::

            with tracer.start_span(name) as span:
                do_work()

        is equivalent to::

            span = tracer.create_span(name)
            with tracer.use_span(span):
                do_work()

        Args:
            name: The name of the span to be created.
            parent: The span's parent. Defaults to the current span.

        Yields:
            The newly-created span.
        """

    def create_span(self,
                    name: str,
                    parent: typing.Union['Span', 'SpanContext'] = CURRENT_SPAN
                    ) -> 'Span':
        """Creates a span.

        Creating the span does not start it, and should not affect the tracer's
        context. To start the span and update the tracer's context to make it
        the currently active span, see :meth:`use_span`.

        By default the current span will be used as parent, but an explicit
        parent can also be specified, either a Span or a SpanContext.
        If the specified value is `None`, the created span will be a root
        span.

        Applications that need to create spans detached from the tracer's
        context should use this method.

            with tracer.start_span(name) as span:
                do_work()

        This is equivalent to::

            span = tracer.create_span(name)
            with tracer.use_span(span):
                do_work()

        Args:
            name: The name of the span to be created.
            parent: The span's parent. Defaults to the current span.

        Returns:
            The newly-created span.
        """

    @contextmanager  # type: ignore
    def use_span(self, span: 'Span') -> typing.Iterator[None]:
        """Context manager for controlling a span's lifetime.

        Start the given span and set it as the current span in this tracer's
        context.

        On exiting the context manager stop the span and set its parent as the
        current span.

        Args:
            span: The span to start and make current.
        """


<<<<<<< HEAD
class Span:
    """A span represents a single operation within a trace."""

    def start(self) -> None:
        """Sets the current time as the span's start time.

        Each span represents a single operation. The span's start time is the
        wall time at which the operation started.

        Only the first call to `start` should modify the span, and
        implementations are free to ignore or raise on further calls.
        """

    def end(self) -> None:
        """Sets the current time as the span's end time.

        The span's end time is the wall time at which the operation finished.

        Only the first call to `end` should modify the span, and
        implementations are free to ignore or raise on further calls.
        """

    def get_context(self) -> 'SpanContext':
        """Gets the span's SpanContext.

        Get an immutable, serializable identifier for this span that can be
        used to create new child spans.

        Returns:
            A :class:`.SpanContext` with a copy of this span's immutable state.
        """


class SpanContext:
    """The state of a Span to propagate between processes.

    This class includes the immutable attributes of a :class:`.Span` that must
    be propagated to a span's children and across process boundaries.

    Args:
        trace_id: The ID of the trace that this span belongs to.
        span_id: This span's ID.
        options: Trace options to propagate.
        state: Tracing-system-specific info to propagate.
    """

    def __init__(self,
                 trace_id: str,
                 span_id: str,
                 options: 'TraceOptions',
                 state: 'TraceState') -> None:
        pass


=======
>>>>>>> 826346f7
# TODO
class TraceOptions(int):
    pass


# TODO
class TraceState(typing.Dict[str, str]):
    pass<|MERGE_RESOLUTION|>--- conflicted
+++ resolved
@@ -75,7 +75,7 @@
         Each span represents a single operation. The span's start time is the
         wall time at which the operation started.
 
-        Only the first call to ``start`` should modify the span, and
+        Only the first call to `start` should modify the span, and
         implementations are free to ignore or raise on further calls.
         """
 
@@ -84,7 +84,7 @@
 
         The span's end time is the wall time at which the operation finished.
 
-        Only the first call to ``end`` should modify the span, and
+        Only the first call to `end` should modify the span, and
         implementations are free to ignore or raise on further calls.
         """
 
@@ -153,9 +153,8 @@
         this tracer's context.
 
         By default the current span will be used as parent, but an explicit
-        parent can also be specified, either a ``Span`` or a ``SpanContext``.
-        If the specified value is ``None``, the created span will be a root
-        span.
+        parent can also be specified, either a `Span` or a `SpanContext`. If
+        the specified value is `None`, the created span will be a root span.
 
         On exiting the context manager stop the span and set its parent as the
         current span.
@@ -241,63 +240,6 @@
         """
 
 
-<<<<<<< HEAD
-class Span:
-    """A span represents a single operation within a trace."""
-
-    def start(self) -> None:
-        """Sets the current time as the span's start time.
-
-        Each span represents a single operation. The span's start time is the
-        wall time at which the operation started.
-
-        Only the first call to `start` should modify the span, and
-        implementations are free to ignore or raise on further calls.
-        """
-
-    def end(self) -> None:
-        """Sets the current time as the span's end time.
-
-        The span's end time is the wall time at which the operation finished.
-
-        Only the first call to `end` should modify the span, and
-        implementations are free to ignore or raise on further calls.
-        """
-
-    def get_context(self) -> 'SpanContext':
-        """Gets the span's SpanContext.
-
-        Get an immutable, serializable identifier for this span that can be
-        used to create new child spans.
-
-        Returns:
-            A :class:`.SpanContext` with a copy of this span's immutable state.
-        """
-
-
-class SpanContext:
-    """The state of a Span to propagate between processes.
-
-    This class includes the immutable attributes of a :class:`.Span` that must
-    be propagated to a span's children and across process boundaries.
-
-    Args:
-        trace_id: The ID of the trace that this span belongs to.
-        span_id: This span's ID.
-        options: Trace options to propagate.
-        state: Tracing-system-specific info to propagate.
-    """
-
-    def __init__(self,
-                 trace_id: str,
-                 span_id: str,
-                 options: 'TraceOptions',
-                 state: 'TraceState') -> None:
-        pass
-
-
-=======
->>>>>>> 826346f7
 # TODO
 class TraceOptions(int):
     pass
