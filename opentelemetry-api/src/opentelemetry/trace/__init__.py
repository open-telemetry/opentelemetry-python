--- conflicted
+++ resolved
@@ -440,11 +440,8 @@
         attributes: typing.Optional[types.Attributes] = None,
         links: typing.Sequence[Link] = (),
         start_time: typing.Optional[int] = None,
-<<<<<<< HEAD
+        set_status_on_exception: bool = True,
         context: typing.Optional[Context] = None,
-=======
-        set_status_on_exception: bool = True,
->>>>>>> 8fa21e6b
     ) -> "Span":
         """Starts a span.
 
