--- conflicted
+++ resolved
@@ -82,11 +82,7 @@
 from typing import Iterator, Optional, Sequence, cast
 
 from opentelemetry import context as context_api
-<<<<<<< HEAD
-from opentelemetry.attributes import Attributed
-=======
 from opentelemetry.attributes import BoundedAttributes  # type: ignore
->>>>>>> 01c6954c
 from opentelemetry.context.context import Context
 from opentelemetry.environment_variables import OTEL_PYTHON_TRACER_PROVIDER
 from opentelemetry.trace.propagation import (
@@ -125,13 +121,8 @@
         return self._context
 
 
-<<<<<<< HEAD
-class Link(_LinkBase, Attributed):
-    """A link to a `Span`.
-=======
 class Link(_LinkBase):
     """A link to a `Span`. The attributes of a Link are immutable.
->>>>>>> 01c6954c
 
     Args:
         context: `SpanContext` of the `Span` to link to.
@@ -143,10 +134,6 @@
         context: "SpanContext",
         attributes: types.Attributes = None,
     ) -> None:
-<<<<<<< HEAD
-        _LinkBase.__init__(self, context)
-        Attributed.__init__(self, attributes)
-=======
         super().__init__(context)
         self._attributes = BoundedAttributes(
             attributes=attributes
@@ -155,7 +142,6 @@
     @property
     def attributes(self) -> types.Attributes:
         return self._attributes
->>>>>>> 01c6954c
 
 
 _Links = Optional[Sequence[Link]]
