# Copyright The OpenTelemetry Authors
#
# Licensed under the Apache License, Version 2.0 (the "License");
# you may not use this file except in compliance with the License.
# You may obtain a copy of the License at
#
#     http://www.apache.org/licenses/LICENSE-2.0
#
# Unless required by applicable law or agreed to in writing, software
# distributed under the License is distributed on an "AS IS" BASIS,
# WITHOUT WARRANTIES OR CONDITIONS OF ANY KIND, either express or implied.
# See the License for the specific language governing permissions and
# limitations under the License.

"""
The OpenTelemetry tracing API describes the classes used to generate
distributed traces.

The :class:`.Tracer` class controls access to the execution context, and
manages span creation. Each operation in a trace is represented by a
:class:`.Span`, which records the start, end time, and metadata associated with
the operation.

This module provides abstract (i.e. unimplemented) classes required for
tracing, and a concrete no-op :class:`.DefaultSpan` that allows applications
to use the API package alone without a supporting implementation.

To get a tracer, you need to provide the package name from which you are
calling the tracer APIs to OpenTelemetry by calling `TracerProvider.get_tracer`
with the calling module name and the version of your package.

The tracer supports creating spans that are "attached" or "detached" from the
context. New spans are "attached" to the context in that they are
created as children of the currently active span, and the newly-created span
can optionally become the new active span::

    from opentelemetry import trace

    tracer = trace.get_tracer(__name__)

    # Create a new root span, set it as the current span in context
    with tracer.start_as_current_span("parent"):
        # Attach a new child and update the current span
        with tracer.start_as_current_span("child"):
            do_work():
        # Close child span, set parent as current
    # Close parent span, set default span as current

When creating a span that's "detached" from the context the active span doesn't
change, and the caller is responsible for managing the span's lifetime::

    # Explicit parent span assignment
    child = tracer.start_span("child", parent=parent)

    try:
        do_work(span=child)
    finally:
        child.end()

Applications should generally use a single global TracerProvider, and use
either implicit or explicit context propagation consistently throughout.

.. versionadded:: 0.1.0
.. versionchanged:: 0.3.0
    `TracerProvider` was introduced and the global ``tracer`` getter was
    replaced by ``tracer_provider``.
.. versionchanged:: 0.5.0
    ``tracer_provider`` was replaced by `get_tracer_provider`,
    ``set_preferred_tracer_provider_implementation`` was replaced by
    `set_tracer_provider`.
"""

import abc
import enum
import types as python_types
import typing
from contextlib import contextmanager
from logging import getLogger

<<<<<<< HEAD
from opentelemetry.configuration import Configuration  # type: ignore
from opentelemetry.trace.propagation import get_current_span
from opentelemetry.trace.span import (
    DEFAULT_TRACE_OPTIONS,
    DEFAULT_TRACE_STATE,
    INVALID_SPAN,
    INVALID_SPAN_CONTEXT,
    INVALID_SPAN_ID,
    INVALID_TRACE_ID,
    DefaultSpan,
    Span,
    SpanContext,
    TraceFlags,
    TraceState,
)
=======
>>>>>>> e1192855
from opentelemetry.trace.status import Status
from opentelemetry.util import _load_provider, types

logger = getLogger(__name__)

# TODO: quarantine
ParentSpan = typing.Optional[typing.Union["Span", "SpanContext"]]


class LinkBase(abc.ABC):
    def __init__(self, context: "SpanContext") -> None:
        self._context = context

    @property
    def context(self) -> "SpanContext":
        return self._context

    @property
    @abc.abstractmethod
    def attributes(self) -> types.Attributes:
        pass


class Link(LinkBase):
    """A link to a `Span`.

    Args:
        context: `SpanContext` of the `Span` to link to.
        attributes: Link's attributes.
    """

    def __init__(
        self, context: "SpanContext", attributes: types.Attributes = None,
    ) -> None:
        super().__init__(context)
        self._attributes = attributes

    @property
    def attributes(self) -> types.Attributes:
        return self._attributes


class LazyLink(LinkBase):
    """A lazy link to a `Span`.

    Args:
        context: `SpanContext` of the `Span` to link to.
        link_formatter: Callable object that returns the attributes of the
            Link.
    """

    def __init__(
        self,
        context: "SpanContext",
        link_formatter: types.AttributesFormatter,
    ) -> None:
        super().__init__(context)
        self._link_formatter = link_formatter

    @property
    def attributes(self) -> types.Attributes:
        return self._link_formatter()


class SpanKind(enum.Enum):
    """Specifies additional details on how this span relates to its parent span.

    Note that this enumeration is experimental and likely to change. See
    https://github.com/open-telemetry/opentelemetry-specification/pull/226.
    """

    #: Default value. Indicates that the span is used internally in the
    # application.
    INTERNAL = 0

    #: Indicates that the span describes an operation that handles a remote
    # request.
    SERVER = 1

    #: Indicates that the span describes a request to some remote service.
    CLIENT = 2

    #: Indicates that the span describes a producer sending a message to a
    #: broker. Unlike client and server, there is usually no direct critical
    #: path latency relationship between producer and consumer spans.
    PRODUCER = 3

    #: Indicates that the span describes a consumer receiving a message from a
    #: broker. Unlike client and server, there is usually no direct critical
    #: path latency relationship between producer and consumer spans.
    CONSUMER = 4


class TracerProvider(abc.ABC):
    @abc.abstractmethod
    def get_tracer(
        self,
        instrumenting_module_name: str,
        instrumenting_library_version: str = "",
    ) -> "Tracer":
        """Returns a `Tracer` for use by the given instrumentation library.

        For any two calls it is undefined whether the same or different
        `Tracer` instances are returned, even for different library names.

        This function may return different `Tracer` types (e.g. a no-op tracer
        vs.  a functional tracer).

        Args:
            instrumenting_module_name: The name of the instrumenting module
                (usually just ``__name__``).

                This should *not* be the name of the module that is
                instrumented but the name of the module doing the instrumentation.
                E.g., instead of ``"requests"``, use
                ``"opentelemetry.ext.requests"``.

            instrumenting_library_version: Optional. The version string of the
                instrumenting library.  Usually this should be the same as
                ``pkg_resources.get_distribution(instrumenting_library_name).version``.
        """


class DefaultTracerProvider(TracerProvider):
    """The default TracerProvider, used when no implementation is available.

    All operations are no-op.
    """

    def get_tracer(
        self,
        instrumenting_module_name: str,
        instrumenting_library_version: str = "",
    ) -> "Tracer":
        # pylint:disable=no-self-use,unused-argument
        return DefaultTracer()


class Tracer(abc.ABC):
    """Handles span creation and in-process context propagation.

    This class provides methods for manipulating the context, creating spans,
    and controlling spans' lifecycles.
    """

    # Constant used to represent the current span being used as a parent.
    # This is the default behavior when creating spans.
    CURRENT_SPAN = DefaultSpan(INVALID_SPAN_CONTEXT)

    @abc.abstractmethod
    def get_current_span(self) -> "Span":  # noqa
        """Gets the currently active span from the context.

        If there is no current span, return a placeholder span with an invalid
        context.

        Returns:
            The currently active :class:`.Span`, or a placeholder span with an
            invalid :class:`.SpanContext`.
        """

    @abc.abstractmethod
    def start_span(
        self,
        name: str,
        parent: ParentSpan = CURRENT_SPAN,
        kind: SpanKind = SpanKind.INTERNAL,
        attributes: typing.Optional[types.Attributes] = None,
        links: typing.Sequence[Link] = (),
        start_time: typing.Optional[int] = None,
        set_status_on_exception: bool = True,
    ) -> "Span":
        """Starts a span.

        Create a new span. Start the span without setting it as the current
        span in this tracer's context.

        By default the current span will be used as parent, but an explicit
        parent can also be specified, either a `Span` or a `SpanContext`. If
        the specified value is `None`, the created span will be a root span.

        The span can be used as context manager. On exiting, the span will be
        ended.

        Example::

            # trace.get_current_span() will be used as the implicit parent.
            # If none is found, the created span will be a root instance.
            with tracer.start_span("one") as child:
                child.add_event("child's event")

        Applications that need to set the newly created span as the current
        instance should use :meth:`start_as_current_span` instead.

        Args:
            name: The name of the span to be created.
            parent: The span's parent. Defaults to the current span.
            kind: The span's kind (relationship to parent). Note that is
                meaningful even if there is no parent.
            attributes: The span's attributes.
            links: Links span to other spans
            start_time: Sets the start time of a span
            set_status_on_exception: Only relevant if the returned span is used
                in a with/context manager. Defines wether the span status will
                be automatically set to UNKNOWN when an uncaught exception is
                raised in the span with block. The span status won't be set by
                this mechanism if it was previousy set manually.

        Returns:
            The newly-created span.
        """

    @contextmanager  # type: ignore
    @abc.abstractmethod
    def start_as_current_span(
        self,
        name: str,
        parent: ParentSpan = CURRENT_SPAN,
        kind: SpanKind = SpanKind.INTERNAL,
        attributes: typing.Optional[types.Attributes] = None,
        links: typing.Sequence[Link] = (),
    ) -> typing.Iterator["Span"]:
        """Context manager for creating a new span and set it
        as the current span in this tracer's context.

        On exiting the context manager stops the span and set its parent as the
        current span.

        Example::

            with tracer.start_as_current_span("one") as parent:
                parent.add_event("parent's event")
                with tracer.start_as_current_span("two") as child:
                    child.add_event("child's event")
                    tracer.get_current_span()  # returns child
                tracer.get_current_span()      # returns parent
            tracer.get_current_span()          # returns previously active span

        This is a convenience method for creating spans attached to the
        tracer's context. Applications that need more control over the span
        lifetime should use :meth:`start_span` instead. For example::

            with tracer.start_as_current_span(name) as span:
                do_work()

        is equivalent to::

            span = tracer.start_span(name)
            with tracer.use_span(span, end_on_exit=True):
                do_work()

        Args:
            name: The name of the span to be created.
            parent: The span's parent. Defaults to the current span.
            kind: The span's kind (relationship to parent). Note that is
                meaningful even if there is no parent.
            attributes: The span's attributes.
            links: Links span to other spans

        Yields:
            The newly-created span.
        """

    @contextmanager  # type: ignore
    @abc.abstractmethod
    def use_span(
        self, span: "Span", end_on_exit: bool = False
    ) -> typing.Iterator[None]:
        """Context manager for controlling a span's lifetime.

        Set the given span as the current span in this tracer's context.

        On exiting the context manager set the span that was previously active
        as the current span (this is usually but not necessarily the parent of
        the given span). If ``end_on_exit`` is ``True``, then the span is also
        ended when exiting the context manager.

        Args:
            span: The span to start and make current.
            end_on_exit: Whether to end the span automatically when leaving the
                context manager.
        """


class DefaultTracer(Tracer):
    """The default Tracer, used when no Tracer implementation is available.

    All operations are no-op.
    """

    def get_current_span(self) -> "Span":  # noqa
        # pylint: disable=no-self-use
        return INVALID_SPAN

    def start_span(
        self,
        name: str,
        parent: ParentSpan = Tracer.CURRENT_SPAN,
        kind: SpanKind = SpanKind.INTERNAL,
        attributes: typing.Optional[types.Attributes] = None,
        links: typing.Sequence[Link] = (),
        start_time: typing.Optional[int] = None,
        set_status_on_exception: bool = True,
    ) -> "Span":
        # pylint: disable=unused-argument,no-self-use
        return INVALID_SPAN

    @contextmanager  # type: ignore
    def start_as_current_span(
        self,
        name: str,
        parent: ParentSpan = Tracer.CURRENT_SPAN,
        kind: SpanKind = SpanKind.INTERNAL,
        attributes: typing.Optional[types.Attributes] = None,
        links: typing.Sequence[Link] = (),
    ) -> typing.Iterator["Span"]:
        # pylint: disable=unused-argument,no-self-use
        yield INVALID_SPAN

    @contextmanager  # type: ignore
    def use_span(
        self, span: "Span", end_on_exit: bool = False
    ) -> typing.Iterator[None]:
        # pylint: disable=unused-argument,no-self-use
        yield


_TRACER_PROVIDER = None


def get_tracer(
    instrumenting_module_name: str,
    instrumenting_library_version: str = "",
    tracer_provider: typing.Optional[TracerProvider] = None,
) -> "Tracer":
    """Returns a `Tracer` for use by the given instrumentation library.

    This function is a convenience wrapper for
    opentelemetry.trace.TracerProvider.get_tracer.

    If tracer_provider is ommited the current configured one is used.
    """
    if tracer_provider is None:
        tracer_provider = get_tracer_provider()
    return tracer_provider.get_tracer(
        instrumenting_module_name, instrumenting_library_version
    )


def set_tracer_provider(tracer_provider: TracerProvider) -> None:
    """Sets the current global :class:`~.TracerProvider` object."""
    global _TRACER_PROVIDER  # pylint: disable=global-statement
    _TRACER_PROVIDER = tracer_provider


def get_tracer_provider() -> TracerProvider:
    """Gets the current global :class:`~.TracerProvider` object."""
    global _TRACER_PROVIDER  # pylint: disable=global-statement

    if _TRACER_PROVIDER is None:
        _TRACER_PROVIDER = _load_provider("tracer_provider")

    return _TRACER_PROVIDER<|MERGE_RESOLUTION|>--- conflicted
+++ resolved
@@ -77,7 +77,6 @@
 from contextlib import contextmanager
 from logging import getLogger
 
-<<<<<<< HEAD
 from opentelemetry.configuration import Configuration  # type: ignore
 from opentelemetry.trace.propagation import get_current_span
 from opentelemetry.trace.span import (
@@ -93,8 +92,6 @@
     TraceFlags,
     TraceState,
 )
-=======
->>>>>>> e1192855
 from opentelemetry.trace.status import Status
 from opentelemetry.util import _load_provider, types
 
