--- conflicted
+++ resolved
@@ -77,12 +77,8 @@
 from contextlib import contextmanager
 from logging import getLogger
 
-<<<<<<< HEAD
 from opentelemetry.context import Context
-
-=======
 from opentelemetry.trace.ids_generator import IdsGenerator, RandomIdsGenerator
->>>>>>> c8df54be
 from opentelemetry.trace.propagation import (
     get_current_span,
     set_span_in_context,
@@ -449,11 +445,7 @@
     "DefaultTracerProvider",
     "Link",
     "LinkBase",
-<<<<<<< HEAD
-=======
-    "ParentSpan",
     "RandomIdsGenerator",
->>>>>>> c8df54be
     "Span",
     "SpanContext",
     "SpanKind",
