--- conflicted
+++ resolved
@@ -406,11 +406,8 @@
 INVALID_SPAN = DefaultSpan(INVALID_SPAN_CONTEXT)
 
 
-<<<<<<< HEAD
-class Tracer(abc.ABC):
-=======
-class TracerSource:
-    # pylint:disable=no-self-use,unused-argument
+class TracerSource(abc.ABC):
+    @abc.abstractmethod
     def get_tracer(
         self,
         instrumenting_module_name: str,
@@ -437,11 +434,24 @@
                 instrumenting library.  Usually this should be the same as
                 ``pkg_resources.get_distribution(instrumenting_library_name).version``.
         """
-        return Tracer()
-
-
-class Tracer:
->>>>>>> a89bbc88
+
+
+class DefaultTracerSource(TracerSource):
+    """The default TracerSource, used when no TracerSource implementation is available.
+
+    All operations are no-op.
+    """
+
+    def get_tracer(
+        self,
+        instrumenting_module_name: str,
+        instrumenting_library_version: str = "",
+    ) -> "Tracer":
+        # pylint:disable=no-self-use,unused-argument
+        return DefaultTracer()
+
+
+class Tracer(abc.ABC):
     """Handles span creation and in-process context propagation.
 
     This class provides methods for manipulating the context, creating spans,
@@ -605,6 +615,7 @@
         attributes: typing.Optional[types.Attributes] = None,
         links: typing.Sequence[Link] = (),
         start_time: typing.Optional[int] = None,
+        set_status_on_exception: bool = True,
     ) -> "Span":
         # pylint: disable=unused-argument,no-self-use
         return INVALID_SPAN
@@ -649,20 +660,15 @@
 
     if _TRACER_SOURCE is None:
         # pylint:disable=protected-access
-<<<<<<< HEAD
         try:
-            _TRACER = loader._load_impl(Tracer, _TRACER_FACTORY)  # type: ignore
+            _TRACER_SOURCE = loader._load_impl(
+                TracerSource, _TRACER_SOURCE_FACTORY  # type: ignore
+            )
         except TypeError:
-            # if we raised an excaption trying to instantiate an
+            # if we raised an exception trying to instantiate an
             # abstract class, default to no-op tracer impl
-            _TRACER = DefaultTracer()
-        del _TRACER_FACTORY
-=======
-        _TRACER_SOURCE = loader._load_impl(
-            TracerSource, _TRACER_SOURCE_FACTORY
-        )
+            _TRACER_SOURCE = DefaultTracerSource()
         del _TRACER_SOURCE_FACTORY
->>>>>>> a89bbc88
 
     return _TRACER_SOURCE
 
