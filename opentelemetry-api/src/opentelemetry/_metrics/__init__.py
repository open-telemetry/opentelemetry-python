--- conflicted
+++ resolved
@@ -346,18 +346,13 @@
         """
 
     @abstractmethod
-<<<<<<< HEAD
     def create_histogram(
         self,
         name: str,
         unit: str = "",
         description: str = "",
     ) -> Histogram:
-        """Creates a `Histogram` instrument
-=======
-    def create_histogram(self, name, unit="", description="") -> Histogram:
         """Creates a `opentelemetry._metrics.instrument.Histogram` instrument
->>>>>>> 7647a117
 
         Args:
             name: The name of the instrument to be created
