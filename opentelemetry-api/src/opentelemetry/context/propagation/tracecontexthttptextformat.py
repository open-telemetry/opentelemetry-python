# Copyright 2019, OpenTelemetry Authors
#
# Licensed under the Apache License, Version 2.0 (the "License");
# you may not use this file except in compliance with the License.
# You may obtain a copy of the License at
#
#     http://www.apache.org/licenses/LICENSE-2.0
#
# Unless required by applicable law or agreed to in writing, software
# distributed under the License is distributed on an "AS IS" BASIS,
# WITHOUT WARRANTIES OR CONDITIONS OF ANY KIND, either express or implied.
# See the License for the specific language governing permissions and
# limitations under the License.
#
import re
import typing

import opentelemetry.trace as trace
from opentelemetry.context.context import Context
from opentelemetry.trace.propagation import (
    get_span_from_context,
    httptextformat,
    set_span_in_context,
)

#    Keys and values are strings of up to 256 printable US-ASCII characters.
#    Implementations should conform to the `W3C Trace Context - Tracestate`_
#    spec, which describes additional restrictions on valid field values.
#
#    .. _W3C Trace Context - Tracestate:
#        https://www.w3.org/TR/trace-context/#tracestate-field


_KEY_WITHOUT_VENDOR_FORMAT = r"[a-z][_0-9a-z\-\*\/]{0,255}"
_KEY_WITH_VENDOR_FORMAT = (
    r"[a-z][_0-9a-z\-\*\/]{0,240}@[a-z][_0-9a-z\-\*\/]{0,13}"
)

_KEY_FORMAT = _KEY_WITHOUT_VENDOR_FORMAT + "|" + _KEY_WITH_VENDOR_FORMAT
_VALUE_FORMAT = (
    r"[\x20-\x2b\x2d-\x3c\x3e-\x7e]{0,255}[\x21-\x2b\x2d-\x3c\x3e-\x7e]"
)

_DELIMITER_FORMAT = "[ \t]*,[ \t]*"
_MEMBER_FORMAT = "({})(=)({})[ \t]*".format(_KEY_FORMAT, _VALUE_FORMAT)

_DELIMITER_FORMAT_RE = re.compile(_DELIMITER_FORMAT)
_MEMBER_FORMAT_RE = re.compile(_MEMBER_FORMAT)

_TRACECONTEXT_MAXIMUM_TRACESTATE_KEYS = 32


class TraceContextHTTPTextFormat(httptextformat.HTTPTextFormat):
    """Extracts and injects using w3c TraceContext's headers.
    """

    _TRACEPARENT_HEADER_NAME = "traceparent"
    _TRACESTATE_HEADER_NAME = "tracestate"
    _TRACEPARENT_HEADER_FORMAT = (
        "^[ \t]*([0-9a-f]{2})-([0-9a-f]{32})-([0-9a-f]{16})-([0-9a-f]{2})"
        + "(-.*)?[ \t]*$"
    )
    _TRACEPARENT_HEADER_FORMAT_RE = re.compile(_TRACEPARENT_HEADER_FORMAT)

    @classmethod
    def extract(
        cls,
        get_from_carrier: httptextformat.Getter[
            httptextformat.HTTPTextFormatT
        ],
        carrier: httptextformat.HTTPTextFormatT,
        context: typing.Optional[Context] = None,
    ) -> Context:
        """Extracts a valid SpanContext from the carrier.
        """
        header = get_from_carrier(carrier, cls._TRACEPARENT_HEADER_NAME)

        if not header:
            return set_span_in_context(trace.INVALID_SPAN, context)

        match = re.search(cls._TRACEPARENT_HEADER_FORMAT_RE, header[0])
        if not match:
            return set_span_in_context(trace.INVALID_SPAN, context)

        version = match.group(1)
        trace_id = match.group(2)
        span_id = match.group(3)
        trace_flags = match.group(4)

        if trace_id == "0" * 32 or span_id == "0" * 16:
            return set_span_in_context(trace.INVALID_SPAN, context)

        if version == "00":
            if match.group(5):
                return set_span_in_context(trace.INVALID_SPAN, context)
        if version == "ff":
            return set_span_in_context(trace.INVALID_SPAN, context)

        tracestate_headers = get_from_carrier(
            carrier, cls._TRACESTATE_HEADER_NAME
        )
        tracestate = _parse_tracestate(tracestate_headers)

        span_context = trace.SpanContext(
            trace_id=int(trace_id, 16),
            span_id=int(span_id, 16),
            trace_flags=trace.TraceFlags(trace_flags),
            trace_state=tracestate,
        )
        return set_span_in_context(trace.DefaultSpan(span_context), context)

    @classmethod
    def inject(
        cls,
        set_in_carrier: httptextformat.Setter[httptextformat.HTTPTextFormatT],
        carrier: httptextformat.HTTPTextFormatT,
        context: typing.Optional[Context] = None,
    ) -> None:
        span_context = get_span_from_context(context).get_context()

        if span_context == trace.INVALID_SPAN_CONTEXT:
            return
        traceparent_string = "00-{:032x}-{:016x}-{:02x}".format(
<<<<<<< HEAD
            span_context.trace_id,
            span_context.span_id,
            span_context.trace_options,
=======
            context.trace_id, context.span_id, context.trace_flags
>>>>>>> 11467c47
        )
        set_in_carrier(
            carrier, cls._TRACEPARENT_HEADER_NAME, traceparent_string
        )
        if span_context.trace_state:
            tracestate_string = _format_tracestate(span_context.trace_state)
            set_in_carrier(
                carrier, cls._TRACESTATE_HEADER_NAME, tracestate_string
            )


def _parse_tracestate(header_list: typing.List[str]) -> trace.TraceState:
    """Parse one or more w3c tracestate header into a TraceState.

    Args:
        string: the value of the tracestate header.

    Returns:
        A valid TraceState that contains values extracted from
        the tracestate header.

        If the format of one headers is illegal, all values will
        be discarded and an empty tracestate will be returned.

        If the number of keys is beyond the maximum, all values
        will be discarded and an empty tracestate will be returned.
    """
    tracestate = trace.TraceState()
    value_count = 0
    for header in header_list:
        for member in re.split(_DELIMITER_FORMAT_RE, header):
            # empty members are valid, but no need to process further.
            if not member:
                continue
            match = _MEMBER_FORMAT_RE.fullmatch(member)
            if not match:
                # TODO: log this?
                return trace.TraceState()
            key, _eq, value = match.groups()
            if key in tracestate:  # pylint:disable=E1135
                # duplicate keys are not legal in
                # the header, so we will remove
                return trace.TraceState()
            # typing.Dict's update is not recognized by pylint:
            # https://github.com/PyCQA/pylint/issues/2420
            tracestate[key] = value  # pylint:disable=E1137
            value_count += 1
            if value_count > _TRACECONTEXT_MAXIMUM_TRACESTATE_KEYS:
                return trace.TraceState()
    return tracestate


def _format_tracestate(tracestate: trace.TraceState) -> str:
    """Parse a w3c tracestate header into a TraceState.

    Args:
        tracestate: the tracestate header to write

    Returns:
        A string that adheres to the w3c tracestate
        header format.
    """
    return ",".join(key + "=" + value for key, value in tracestate.items())<|MERGE_RESOLUTION|>--- conflicted
+++ resolved
@@ -121,13 +121,9 @@
         if span_context == trace.INVALID_SPAN_CONTEXT:
             return
         traceparent_string = "00-{:032x}-{:016x}-{:02x}".format(
-<<<<<<< HEAD
             span_context.trace_id,
             span_context.span_id,
-            span_context.trace_options,
-=======
-            context.trace_id, context.span_id, context.trace_flags
->>>>>>> 11467c47
+            span_context.trace_flags,
         )
         set_in_carrier(
             carrier, cls._TRACEPARENT_HEADER_NAME, traceparent_string
