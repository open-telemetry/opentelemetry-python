# Copyright The OpenTelemetry Authors
#
# Licensed under the Apache License, Version 2.0 (the "License");
# you may not use this file except in compliance with the License.
# You may obtain a copy of the License at
#
#     http://www.apache.org/licenses/LICENSE-2.0
#
# Unless required by applicable law or agreed to in writing, software
# distributed under the License is distributed on an "AS IS" BASIS,
# WITHOUT WARRANTIES OR CONDITIONS OF ANY KIND, either express or implied.
# See the License for the specific language governing permissions and
# limitations under the License.

import time
from logging import getLogger
from os import environ
from typing import TYPE_CHECKING, Union, cast

from pkg_resources import iter_entry_points

from opentelemetry.environment_variables import (
    OTEL_PYTHON_METER_PROVIDER,
    OTEL_PYTHON_TRACER_PROVIDER,
)

if TYPE_CHECKING:
    from opentelemetry.trace import TracerProvider

Provider = Union["TracerProvider"]

logger = getLogger(__name__)

# Since we want API users to be able to provide timestamps,
# this needs to be in the API.

try:
    time_ns = time.time_ns
# Python versions < 3.7
except AttributeError:

    def time_ns() -> int:
        return int(time.time() * 1e9)


def _load_provider(
    provider_environment_variable: str, provider: str
) -> Provider:
    try:
        entry_point = next(
            iter_entry_points(
                "opentelemetry_{}".format(provider),
                name=cast(
                    str,
                    environ.get(
                        provider_environment_variable,
                        "default_{}".format(provider),
                    ),
                ),
            )
        )
        return cast(Provider, entry_point.load()(),)
    except Exception:  # pylint: disable=broad-except
        logger.error("Failed to load configured provider %s", provider)
        raise


<<<<<<< HEAD
def _load_trace_provider(provider: str) -> "TracerProvider":
    return cast("TracerProvider", _load_provider(provider))  # type: ignore
=======
def _load_meter_provider(provider: str) -> "MeterProvider":
    return cast(
        "MeterProvider", _load_provider(OTEL_PYTHON_METER_PROVIDER, provider),
    )


def _load_trace_provider(provider: str) -> "TracerProvider":
    return cast(
        "TracerProvider",
        _load_provider(OTEL_PYTHON_TRACER_PROVIDER, provider),
    )
>>>>>>> b743ab18
<|MERGE_RESOLUTION|>--- conflicted
+++ resolved
@@ -19,10 +19,7 @@
 
 from pkg_resources import iter_entry_points
 
-from opentelemetry.environment_variables import (
-    OTEL_PYTHON_METER_PROVIDER,
-    OTEL_PYTHON_TRACER_PROVIDER,
-)
+from opentelemetry.environment_variables import OTEL_PYTHON_TRACER_PROVIDER
 
 if TYPE_CHECKING:
     from opentelemetry.trace import TracerProvider
@@ -65,19 +62,8 @@
         raise
 
 
-<<<<<<< HEAD
-def _load_trace_provider(provider: str) -> "TracerProvider":
-    return cast("TracerProvider", _load_provider(provider))  # type: ignore
-=======
-def _load_meter_provider(provider: str) -> "MeterProvider":
-    return cast(
-        "MeterProvider", _load_provider(OTEL_PYTHON_METER_PROVIDER, provider),
-    )
-
-
 def _load_trace_provider(provider: str) -> "TracerProvider":
     return cast(
         "TracerProvider",
         _load_provider(OTEL_PYTHON_TRACER_PROVIDER, provider),
-    )
->>>>>>> b743ab18
+    )  # type: ignore