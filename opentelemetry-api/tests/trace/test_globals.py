import unittest
from unittest.mock import patch

from opentelemetry import context, trace
from opentelemetry.trace.propagation import set_span_in_context


class TestGlobals(unittest.TestCase):
    def setUp(self):
        self._patcher = patch("opentelemetry.trace._TRACER_PROVIDER")
        self._mock_tracer_provider = self._patcher.start()

    def tearDown(self) -> None:
        self._patcher.stop()

    def test_get_tracer(self):
        """trace.get_tracer should proxy to the global tracer provider."""
        trace.get_tracer("foo", "var")
        self._mock_tracer_provider.get_tracer.assert_called_with("foo", "var")

<<<<<<< HEAD

class TestTracer(unittest.TestCase):
    def setUp(self):
        self.tracer = trace.DefaultTracer()

    def test_get_current_span(self):
        """DefaultTracer's start_span will also
        be retrievable via get_current_span
        """
        self.assertIs(trace.get_current_span(), None)
        span = trace.DefaultSpan(trace.INVALID_SPAN_CONTEXT)
        ctx = set_span_in_context(span)
        token = context.attach(ctx)
        try:
            self.assertIs(trace.get_current_span(), span)
        finally:
            context.detach(token)
        self.assertIs(trace.get_current_span(), None)
=======
        mock_provider = unittest.mock.Mock()
        trace.get_tracer("foo", "var", mock_provider)
        mock_provider.get_tracer.assert_called_with("foo", "var")
>>>>>>> e1192855
<|MERGE_RESOLUTION|>--- conflicted
+++ resolved
@@ -17,8 +17,10 @@
         """trace.get_tracer should proxy to the global tracer provider."""
         trace.get_tracer("foo", "var")
         self._mock_tracer_provider.get_tracer.assert_called_with("foo", "var")
+        mock_provider = unittest.mock.Mock()
+        trace.get_tracer("foo", "var", mock_provider)
+        mock_provider.get_tracer.assert_called_with("foo", "var")
 
-<<<<<<< HEAD
 
 class TestTracer(unittest.TestCase):
     def setUp(self):
@@ -36,9 +38,4 @@
             self.assertIs(trace.get_current_span(), span)
         finally:
             context.detach(token)
-        self.assertIs(trace.get_current_span(), None)
-=======
-        mock_provider = unittest.mock.Mock()
-        trace.get_tracer("foo", "var", mock_provider)
-        mock_provider.get_tracer.assert_called_with("foo", "var")
->>>>>>> e1192855
+        self.assertIs(trace.get_current_span(), None)