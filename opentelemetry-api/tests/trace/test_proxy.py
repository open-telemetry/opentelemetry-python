--- conflicted
+++ resolved
@@ -13,6 +13,7 @@
 # limitations under the License.
 
 # pylint: disable=W0212,W0222,W0221
+import typing
 import unittest
 
 from opentelemetry import trace
@@ -21,15 +22,11 @@
 
 class TestProvider(trace._DefaultTracerProvider):
     def get_tracer(
-<<<<<<< HEAD
-        self, instrumentation_module_name, instrumentation_library_version=None, schema_url=None
-    ):
-=======
         self,
         instrumenting_module_name: str,
-        instrumenting_library_version: str = "",
+        instrumenting_library_version: typing.Optional[str] = None,
+        schema_url: typing.Optional[str] = None,
     ) -> trace.Tracer:
->>>>>>> a462f554
         return TestTracer()
 
 
