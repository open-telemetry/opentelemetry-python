--- conflicted
+++ resolved
@@ -46,13 +46,8 @@
         trace-id and parent-id that represents the current request.
         """
         output = {}  # type:typing.Dict[str, typing.List[str]]
-<<<<<<< HEAD
         span = trace.get_current_span(FORMAT.extract(getter, output))
-        self.assertIsInstance(span.get_context(), trace.SpanContext)
-=======
-        span = trace.get_current_span(FORMAT.extract(get_as_list, output))
         self.assertIsInstance(span.get_span_context(), trace.SpanContext)
->>>>>>> affe911e
 
     def test_headers_with_tracestate(self):
         """When there is a traceparent and tracestate header, data from
