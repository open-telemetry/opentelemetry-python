--- conflicted
+++ resolved
@@ -28,50 +28,6 @@
     raise unittest.SkipTest("contextvars not available")
 
 
-<<<<<<< HEAD
-def do_work() -> None:
-    context.set_current(context.set_value("say", "bar"))
-
-
-class TestContextVarsContext(unittest.TestCase):
-    def setUp(self):
-        self.previous_context = context.get_current()
-
-    def tearDown(self):
-        context.set_current(self.previous_context)
-
-    @patch(
-        "opentelemetry.context._RUNTIME_CONTEXT",
-        ContextVarsRuntimeContext(),  # type: ignore
-    )
-    def test_context(self):
-        self.assertIsNone(context.get_value("say"))
-        empty = context.get_current()
-        second = context.set_value("say", "foo")
-
-        self.assertEqual(context.get_value("say", context=second), "foo")
-
-        do_work()
-        self.assertEqual(context.get_value("say"), "bar")
-        third = context.get_current()
-
-        self.assertIsNone(context.get_value("say", context=empty))
-        self.assertEqual(context.get_value("say", context=second), "foo")
-        self.assertEqual(context.get_value("say", context=third), "bar")
-
-    @patch(
-        "opentelemetry.context._RUNTIME_CONTEXT",
-        ContextVarsRuntimeContext(),  # type: ignore
-    )
-    def test_set_value(self):
-        first = context.set_value("a", "yyy")
-        second = context.set_value("a", "zzz")
-        third = context.set_value("a", "---", first)
-        self.assertEqual("yyy", context.get_value("a", context=first))
-        self.assertEqual("zzz", context.get_value("a", context=second))
-        self.assertEqual("---", context.get_value("a", context=third))
-        self.assertEqual(None, context.get_value("a"))
-=======
 class TestContextVarsContext(ContextTestCases.BaseTest):
     def setUp(self) -> None:
         super(TestContextVarsContext, self).setUp()
@@ -82,5 +38,4 @@
 
     def tearDown(self) -> None:
         super(TestContextVarsContext, self).tearDown()
-        self.mock_runtime.stop()
->>>>>>> 5b2e6932
+        self.mock_runtime.stop()