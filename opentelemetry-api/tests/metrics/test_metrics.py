--- conflicted
+++ resolved
@@ -49,30 +49,19 @@
         label_set = metrics.LabelSet()
         measure.record(1, label_set)
 
-<<<<<<< HEAD
-    def test_default_handle(self):
-        handle = metrics.DefaultMetricHandle()
-        handle.release()
-=======
     def test_default_bound_metric(self):
-        metrics.DefaultBoundInstrument()
->>>>>>> 4b6a52d6
+        bound_instrument = metrics.DefaultBoundInstrument()
+        bound_instrument.release()
 
     def test_bound_counter(self):
         bound_counter = metrics.BoundCounter()
         bound_counter.add(1)
 
-<<<<<<< HEAD
-    def test_measure_handle(self):
-        handle = metrics.MeasureHandle()
-        handle.record(1)
+    def test_bound_measure(self):
+        bound_measure = metrics.BoundMeasure()
+        bound_measure.record(1)
 
     def test_observer(self):
         observer = metrics.DefaultObserver()
         label_set = metrics.LabelSet()
-        observer.observe(1, label_set)
-=======
-    def test_bound_measure(self):
-        bound_measure = metrics.BoundMeasure()
-        bound_measure.record(1)
->>>>>>> 4b6a52d6
+        observer.observe(1, label_set)