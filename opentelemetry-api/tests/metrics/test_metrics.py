--- conflicted
+++ resolved
@@ -18,34 +18,6 @@
 
 
 # pylint: disable=no-self-use
-<<<<<<< HEAD
-class TestMeter(unittest.TestCase):
-    def setUp(self):
-        self.meter = metrics.DefaultMeter()
-
-    def test_record_batch(self):
-        counter = metrics.Counter()
-        label_set = metrics.LabelSet()
-        self.meter.record_batch(label_set, ((counter, 1),))
-
-    def test_create_metric(self):
-        metric = self.meter.create_metric("", "", "", float, metrics.Counter)
-        self.assertIsInstance(metric, metrics.DefaultMetric)
-
-    def test_register_observer(self):
-        callback = mock.Mock()
-        observer = self.meter.register_observer(
-            callback, "", "", "", int, (), True
-        )
-        self.assertIsInstance(observer, metrics.DefaultObserver)
-
-    def test_get_label_set(self):
-        metric = self.meter.get_label_set({})
-        self.assertIsInstance(metric, metrics.DefaultLabelSet)
-
-
-=======
->>>>>>> 11467c47
 class TestMetrics(unittest.TestCase):
     def test_default(self):
         default = metrics.DefaultMetric()
