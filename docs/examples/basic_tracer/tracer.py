#!/usr/bin/env python3
#
# Copyright 2019, OpenTelemetry Authors
#
# Licensed under the Apache License, Version 2.0 (the "License");
# you may not use this file except in compliance with the License.
# You may obtain a copy of the License at
#
#     http://www.apache.org/licenses/LICENSE-2.0
#
# Unless required by applicable law or agreed to in writing, software
# distributed under the License is distributed on an "AS IS" BASIS,
# WITHOUT WARRANTIES OR CONDITIONS OF ANY KIND, either express or implied.
# See the License for the specific language governing permissions and
# limitations under the License.

import os

from opentelemetry import trace
from opentelemetry.sdk.trace import TracerProvider
from opentelemetry.sdk.trace.export import (
    BatchExportSpanProcessor,
    ConsoleSpanExporter,
)

<<<<<<< HEAD
# The preferred tracer implementation must be set, as the opentelemetry-api
# defines the interface with a no-op implementation.
trace.set_preferred_tracer_provider_implementation(lambda T: TracerProvider())

=======
if os.getenv("EXPORTER") == "jaeger":
    from opentelemetry.ext.jaeger import JaegerSpanExporter

    print("Using JaegerSpanExporter")
    exporter = JaegerSpanExporter(
        service_name="basic-service",
        agent_host_name="localhost",
        agent_port=6831,
    )
elif os.getenv("EXPORTER") == "collector":
    from opentelemetry.ext.otcollector.trace_exporter import (
        CollectorSpanExporter,
    )

    print("Using CollectorSpanExporter")
    exporter = CollectorSpanExporter(
        service_name="basic-service", endpoint="localhost:55678"
    )
else:
    print("Using ConsoleSpanExporter")
    exporter = ConsoleSpanExporter()

trace.set_tracer_provider(TracerProvider())
>>>>>>> f52468b1
# We tell OpenTelemetry who it is that is creating spans. In this case, we have
# no real name (no setup.py), so we make one up. If we had a version, we would
# also specify it here.
tracer = trace.get_tracer(__name__)

# SpanExporter receives the spans and send them to the target location.
exporter = ConsoleSpanExporter()
span_processor = BatchExportSpanProcessor(exporter)
trace.get_tracer_provider().add_span_processor(span_processor)

with tracer.start_as_current_span("foo"):
    with tracer.start_as_current_span("bar"):
        with tracer.start_as_current_span("baz"):
            print("Hello world from OpenTelemetry Python!")<|MERGE_RESOLUTION|>--- conflicted
+++ resolved
@@ -23,36 +23,10 @@
     ConsoleSpanExporter,
 )
 
-<<<<<<< HEAD
 # The preferred tracer implementation must be set, as the opentelemetry-api
 # defines the interface with a no-op implementation.
-trace.set_preferred_tracer_provider_implementation(lambda T: TracerProvider())
+trace.set_tracer_provider(TracerProvider())
 
-=======
-if os.getenv("EXPORTER") == "jaeger":
-    from opentelemetry.ext.jaeger import JaegerSpanExporter
-
-    print("Using JaegerSpanExporter")
-    exporter = JaegerSpanExporter(
-        service_name="basic-service",
-        agent_host_name="localhost",
-        agent_port=6831,
-    )
-elif os.getenv("EXPORTER") == "collector":
-    from opentelemetry.ext.otcollector.trace_exporter import (
-        CollectorSpanExporter,
-    )
-
-    print("Using CollectorSpanExporter")
-    exporter = CollectorSpanExporter(
-        service_name="basic-service", endpoint="localhost:55678"
-    )
-else:
-    print("Using ConsoleSpanExporter")
-    exporter = ConsoleSpanExporter()
-
-trace.set_tracer_provider(TracerProvider())
->>>>>>> f52468b1
 # We tell OpenTelemetry who it is that is creating spans. In this case, we have
 # no real name (no setup.py), so we make one up. If we had a version, we would
 # also specify it here.
