# Copyright The OpenTelemetry Authors
#
# Licensed under the Apache License, Version 2.0 (the "License");
# you may not use this file except in compliance with the License.
# You may obtain a copy of the License at
#
#     http://www.apache.org/licenses/LICENSE-2.0
#
# Unless required by applicable law or agreed to in writing, software
# distributed under the License is distributed on an "AS IS" BASIS,
# WITHOUT WARRANTIES OR CONDITIONS OF ANY KIND, either express or implied.
# See the License for the specific language governing permissions and
# limitations under the License.

import os

import setuptools

<<<<<<< HEAD
BASE_DIR = os.path.dirname(__file__)
VERSION_FILENAME = os.path.join(
    BASE_DIR, "src", "opentelemetry_example_app", "version.py"
)
PACKAGE_INFO = {}
with open(VERSION_FILENAME) as f:
    exec(f.read(), PACKAGE_INFO)

setuptools.setup(version=PACKAGE_INFO["__version__"],)
=======
setuptools.setup(
    name="opentelemetry-example-app",
    version="0.9.dev0",
    author="OpenTelemetry Authors",
    author_email="cncf-opentelemetry-contributors@lists.cncf.io",
    classifiers=[
        "Development Status :: 4 - Beta",
        "Intended Audience :: Developers",
        "License :: OSI Approved :: Apache Software License",
        "Programming Language :: Python",
        "Programming Language :: Python :: 3",
        "Programming Language :: Python :: 3.4",
        "Programming Language :: Python :: 3.5",
        "Programming Language :: Python :: 3.6",
        "Programming Language :: Python :: 3.7",
    ],
    description="OpenTelemetry Python API",
    include_package_data=True,
    long_description=open("README.rst").read(),
    install_requires=[
        "typing; python_version<'3.5'",
        "opentelemetry-api",
        "opentelemetry-sdk",
        "opentelemetry-ext-requests",
        "opentelemetry-ext-flask",
        "flask",
        "requests",
        "protobuf~=3.11",
    ],
    extras_require={"test": []},
    license="Apache-2.0",
    package_dir={"": "src"},
    packages=setuptools.find_namespace_packages(where="src"),
    url=(
        "https://github.com/open-telemetry/opentelemetry-python"
        "/tree/master/opentelemetry-example-app"
    ),
    zip_safe=False,
)
>>>>>>> a9f004a1
<|MERGE_RESOLUTION|>--- conflicted
+++ resolved
@@ -11,12 +11,10 @@
 # WITHOUT WARRANTIES OR CONDITIONS OF ANY KIND, either express or implied.
 # See the License for the specific language governing permissions and
 # limitations under the License.
-
 import os
 
 import setuptools
 
-<<<<<<< HEAD
 BASE_DIR = os.path.dirname(__file__)
 VERSION_FILENAME = os.path.join(
     BASE_DIR, "src", "opentelemetry_example_app", "version.py"
@@ -25,45 +23,4 @@
 with open(VERSION_FILENAME) as f:
     exec(f.read(), PACKAGE_INFO)
 
-setuptools.setup(version=PACKAGE_INFO["__version__"],)
-=======
-setuptools.setup(
-    name="opentelemetry-example-app",
-    version="0.9.dev0",
-    author="OpenTelemetry Authors",
-    author_email="cncf-opentelemetry-contributors@lists.cncf.io",
-    classifiers=[
-        "Development Status :: 4 - Beta",
-        "Intended Audience :: Developers",
-        "License :: OSI Approved :: Apache Software License",
-        "Programming Language :: Python",
-        "Programming Language :: Python :: 3",
-        "Programming Language :: Python :: 3.4",
-        "Programming Language :: Python :: 3.5",
-        "Programming Language :: Python :: 3.6",
-        "Programming Language :: Python :: 3.7",
-    ],
-    description="OpenTelemetry Python API",
-    include_package_data=True,
-    long_description=open("README.rst").read(),
-    install_requires=[
-        "typing; python_version<'3.5'",
-        "opentelemetry-api",
-        "opentelemetry-sdk",
-        "opentelemetry-ext-requests",
-        "opentelemetry-ext-flask",
-        "flask",
-        "requests",
-        "protobuf~=3.11",
-    ],
-    extras_require={"test": []},
-    license="Apache-2.0",
-    package_dir={"": "src"},
-    packages=setuptools.find_namespace_packages(where="src"),
-    url=(
-        "https://github.com/open-telemetry/opentelemetry-python"
-        "/tree/master/opentelemetry-example-app"
-    ),
-    zip_safe=False,
-)
->>>>>>> a9f004a1
+setuptools.setup(version=PACKAGE_INFO["__version__"],)