# Copyright The OpenTelemetry Authors
#
# Licensed under the Apache License, Version 2.0 (the "License");
# you may not use this file except in compliance with the License.
# You may obtain a copy of the License at
#
#     http://www.apache.org/licenses/LICENSE-2.0
#
# Unless required by applicable law or agreed to in writing, software
# distributed under the License is distributed on an "AS IS" BASIS,
# WITHOUT WARRANTIES OR CONDITIONS OF ANY KIND, either express or implied.
# See the License for the specific language governing permissions and
# limitations under the License.
#
import os
from logging import getLogger
from os import environ
from typing import Sequence, Tuple

from pkg_resources import iter_entry_points

from opentelemetry import trace
from opentelemetry.environment_variables import (
    OTEL_METRICS_EXPORTER,
    OTEL_PYTHON_IDS_GENERATOR,
    OTEL_PYTHON_SERVICE_NAME,
    OTEL_TRACES_EXPORTER,
)
from opentelemetry.instrumentation.configurator import BaseConfigurator
from opentelemetry.instrumentation.distro import BaseDistro
from opentelemetry.sdk.metrics.export import MetricsExporter
from opentelemetry.sdk.resources import Resource
from opentelemetry.sdk.trace import TracerProvider
from opentelemetry.sdk.trace.export import (
    BatchExportSpanProcessor,
    SpanExporter,
)
from opentelemetry.sdk.trace.ids_generator import IdsGenerator

logger = getLogger(__file__)


EXPORTER_OTLP = "otlp"
EXPORTER_OTLP_SPAN = "otlp_span"
EXPORTER_OTLP_METRIC = "otlp_metric"

RANDOM_IDS_GENERATOR = "random"
_DEFAULT_IDS_GENERATOR = RANDOM_IDS_GENERATOR


def _get_ids_generator() -> str:
    return environ.get(OTEL_PYTHON_IDS_GENERATOR, _DEFAULT_IDS_GENERATOR)


def _get_service_name() -> str:
    return environ.get(OTEL_PYTHON_SERVICE_NAME, "")


def _get_exporter_names() -> Sequence[str]:
<<<<<<< HEAD
    trace_exporters = environ.get(OTEL_TRACE_EXPORTER)
    metrics_exporters = environ.get(OTEL_METRICS_EXPORTER)
=======
    trace_exporters = environ.get(OTEL_TRACES_EXPORTER)
>>>>>>> 03c6b739

    exporters = set()

    if (
        trace_exporters is not None
        or trace_exporters.lower().strip() != "none"
    ):
        exporters.update(
            {
                trace_exporter.strip()
                for trace_exporter in trace_exporters.split(",")
            }
        )

    if (
        metrics_exporters is not None
        or metrics_exporters.lower().strip() != "none"
    ):
        exporters.update(
            {
                metrics_exporter.strip()
                for metrics_exporter in metrics_exporters.split(",")
            }
        )

    if EXPORTER_OTLP in exporters:
        exporters.pop(EXPORTER_OTLP)
        exporters.add(EXPORTER_OTLP_SPAN)
        exporters.add(EXPORTER_OTLP_METRIC)

    return list(exporters)


def _init_tracing(
    exporters: Sequence[SpanExporter], ids_generator: IdsGenerator
):
    service_name = _get_service_name()
    provider = TracerProvider(
        resource=Resource.create({"service.name": service_name}),
        ids_generator=ids_generator(),
    )
    trace.set_tracer_provider(provider)

    for exporter_name, exporter_class in exporters.items():
        exporter_args = {}
        if exporter_name not in [
            EXPORTER_OTLP,
            EXPORTER_OTLP_SPAN,
        ]:
            exporter_args["service_name"] = service_name

        provider.add_span_processor(
            BatchExportSpanProcessor(exporter_class(**exporter_args))
        )


def _import_tracer_provider_config_components(
    selected_components, entry_point_name
) -> Sequence[Tuple[str, object]]:
    component_entry_points = {
        ep.name: ep for ep in iter_entry_points(entry_point_name)
    }
    component_impls = []
    for selected_component in selected_components:
        entry_point = component_entry_points.get(selected_component, None)
        if not entry_point:
            raise RuntimeError(
                "Requested component '{}' not found in entry points for '{}'".format(
                    selected_component, entry_point_name
                )
            )

        component_impl = entry_point.load()
        component_impls.append((selected_component, component_impl))

    return component_impls


def _import_exporters(
    exporter_names: Sequence[str],
) -> Tuple[Sequence[SpanExporter], Sequence[MetricsExporter]]:
    trace_exporters, metric_exporters = {}, {}

    for (
        exporter_name,
        exporter_impl,
    ) in _import_tracer_provider_config_components(
        exporter_names, "opentelemetry_exporter"
    ):
        if issubclass(exporter_impl, SpanExporter):
            trace_exporters[exporter_name] = exporter_impl
        elif issubclass(exporter_impl, MetricsExporter):
            metric_exporters[exporter_name] = exporter_impl
        else:
            raise RuntimeError(
                "{0} is neither a trace exporter nor a metric exporter".format(
                    exporter_name
                )
            )
    return trace_exporters, metric_exporters


def _import_ids_generator(ids_generator_name: str) -> IdsGenerator:
    # pylint: disable=unbalanced-tuple-unpacking
    [
        (ids_generator_name, ids_generator_impl)
    ] = _import_tracer_provider_config_components(
        [ids_generator_name.strip()], "opentelemetry_ids_generator"
    )

    if issubclass(ids_generator_impl, IdsGenerator):
        return ids_generator_impl

    raise RuntimeError("{0} is not an IdsGenerator".format(ids_generator_name))


def _initialize_components():
    exporter_names = _get_exporter_names()
    trace_exporters, metric_exporters = _import_exporters(exporter_names)
    ids_generator_name = _get_ids_generator()
    ids_generator = _import_ids_generator(ids_generator_name)
    _init_tracing(trace_exporters, ids_generator)
    # We don't support automatic initialization for metric yet but have added
    # some boilerplate in order to make sure current implementation does not
    # lock us out of supporting metrics later without major surgery.
    _init_metrics(metric_exporters)


def _init_metrics(exporters: Sequence[MetricsExporter]):
    if exporters:
        logger.warning("automatic metric initialization is not supported yet.")


class Configurator(BaseConfigurator):
    def _configure(self, **kwargs):
        _initialize_components()


class OpenTelemetryDistro(BaseDistro):
    """
    The OpenTelemetry provided Distro configures a default set of
    configuration out of the box.
    """

    def _configure(self, **kwargs):
<<<<<<< HEAD
        os.environ.setdefault(OTEL_TRACE_EXPORTER, "otlp_span")
        os.environ.setdefault(OTEL_METRICS_EXPORTER, "otlp_metric")
=======
        os.environ.setdefault(OTEL_TRACES_EXPORTER, "otlp_span")
>>>>>>> 03c6b739
<|MERGE_RESOLUTION|>--- conflicted
+++ resolved
@@ -57,12 +57,8 @@
 
 
 def _get_exporter_names() -> Sequence[str]:
-<<<<<<< HEAD
-    trace_exporters = environ.get(OTEL_TRACE_EXPORTER)
+    trace_exporters = environ.get(OTEL_TRACES_EXPORTER)
     metrics_exporters = environ.get(OTEL_METRICS_EXPORTER)
-=======
-    trace_exporters = environ.get(OTEL_TRACES_EXPORTER)
->>>>>>> 03c6b739
 
     exporters = set()
 
@@ -208,9 +204,5 @@
     """
 
     def _configure(self, **kwargs):
-<<<<<<< HEAD
-        os.environ.setdefault(OTEL_TRACE_EXPORTER, "otlp_span")
         os.environ.setdefault(OTEL_METRICS_EXPORTER, "otlp_metric")
-=======
-        os.environ.setdefault(OTEL_TRACES_EXPORTER, "otlp_span")
->>>>>>> 03c6b739
+        os.environ.setdefault(OTEL_TRACES_EXPORTER, "otlp_span")