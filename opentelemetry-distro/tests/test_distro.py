# Copyright The OpenTelemetry Authors
#
# Licensed under the Apache License, Version 2.0 (the "License");
# you may not use this file except in compliance with the License.
# You may obtain a copy of the License at
#
#     http://www.apache.org/licenses/LICENSE-2.0
#
# Unless required by applicable law or agreed to in writing, software
# distributed under the License is distributed on an "AS IS" BASIS,
# WITHOUT WARRANTIES OR CONDITIONS OF ANY KIND, either express or implied.
# See the License for the specific language governing permissions and
# limitations under the License.
# type: ignore

import os
from unittest import TestCase

from pkg_resources import DistributionNotFound, require

from opentelemetry.distro import OpenTelemetryDistro
from opentelemetry.environment_variables import (
    OTEL_METRICS_EXPORTER,
    OTEL_TRACES_EXPORTER,
)


class TestDistribution(TestCase):
    def test_package_available(self):
        try:
            require(["opentelemetry-distro"])
        except DistributionNotFound:
            self.fail("opentelemetry-distro not installed")

    def test_default_configuration(self):
        distro = OpenTelemetryDistro()
        self.assertIsNone(os.environ.get(OTEL_TRACES_EXPORTER))
        self.assertIsNone(os.environ.get(OTEL_METRICS_EXPORTER))
        distro.configure()
<<<<<<< HEAD
        self.assertEqual("otlp_span", os.environ.get(OTEL_TRACES_EXPORTER))
        self.assertEqual("otlp_metric", os.environ.get(OTEL_METRICS_EXPORTER))
=======
        self.assertEqual(
            "otlp_proto_grpc_span", os.environ.get(OTEL_TRACES_EXPORTER)
        )
>>>>>>> d06ba7b3
<|MERGE_RESOLUTION|>--- conflicted
+++ resolved
@@ -37,11 +37,7 @@
         self.assertIsNone(os.environ.get(OTEL_TRACES_EXPORTER))
         self.assertIsNone(os.environ.get(OTEL_METRICS_EXPORTER))
         distro.configure()
-<<<<<<< HEAD
-        self.assertEqual("otlp_span", os.environ.get(OTEL_TRACES_EXPORTER))
-        self.assertEqual("otlp_metric", os.environ.get(OTEL_METRICS_EXPORTER))
-=======
         self.assertEqual(
             "otlp_proto_grpc_span", os.environ.get(OTEL_TRACES_EXPORTER)
         )
->>>>>>> d06ba7b3
+        self.assertEqual("otlp_proto_grpc_metric", os.environ.get(OTEL_METRICS_EXPORTER))