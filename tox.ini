--- conflicted
+++ resolved
@@ -109,57 +109,10 @@
   black
 
 commands_pre =
-<<<<<<< HEAD
-  pip install -e {toxinidir}/opentelemetry-api
-  pip install -e {toxinidir}/opentelemetry-sdk
-  pip install -e {toxinidir}/ext/opentelemetry-ext-http-requests
-  pip install -e {toxinidir}/ext/opentelemetry-ext-jaeger
-  pip install -e {toxinidir}/ext/opentelemetry-ext-dbapi
-  pip install -e {toxinidir}/ext/opentelemetry-ext-mysql
-  pip install -e {toxinidir}/ext/opentelemetry-ext-pymongo
-  pip install -e {toxinidir}/ext/opentelemetry-ext-testutil
-  pip install -e {toxinidir}/ext/opentelemetry-ext-wsgi
-  pip install -e {toxinidir}/ext/opentelemetry-ext-flask[test]
-  pip install -e {toxinidir}/examples/opentelemetry-example-app
-  pip install -e {toxinidir}/ext/opentelemetry-ext-opentracing-shim
-
-commands =
-; Prefer putting everything in one pylint command to profit from duplication
-; warnings.
-  black --check --diff .
-  pylint opentelemetry-api/src/opentelemetry \
-         opentelemetry-api/tests/ \
-         opentelemetry-sdk/src/opentelemetry \
-         opentelemetry-sdk/tests/ \
-         ext/opentelemetry-ext-http-requests/src/ \
-         ext/opentelemetry-ext-http-requests/tests/ \
-         ext/opentelemetry-ext-jaeger/src/opentelemetry \
-         ext/opentelemetry-ext-jaeger/tests/ \
-         ext/opentelemetry-ext-opentracing-shim/src/ \
-         ext/opentelemetry-ext-opentracing-shim/tests/ \
-         ext/opentelemetry-ext-dbapi/src/opentelemetry  \
-         ext/opentelemetry-ext-dbapi/tests/ \
-         ext/opentelemetry-ext-mysql/src/opentelemetry  \
-         ext/opentelemetry-ext-mysql/tests/ \
-         ext/opentelemetry-ext-pymongo/src/opentelemetry  \
-         ext/opentelemetry-ext-pymongo/tests/ \
-         ext/opentelemetry-ext-testutil/src/opentelemetry \
-         ext/opentelemetry-ext-wsgi/src/ \
-         ext/opentelemetry-ext-wsgi/tests/ \
-         ext/opentelemetry-ext-flask/src/ \
-         ext/opentelemetry-ext-flask/tests/ \
-         examples/opentelemetry-example-app/src/opentelemetry_example_app/ \
-         examples/opentelemetry-example-app/tests/ \
-         examples/basic_tracer/ \
-         examples/http/
-  flake8 .
-  isort --check-only --diff --recursive .
-=======
   python scripts/eachdist.py install --editable
 
 commands =
   python scripts/eachdist.py lint --check-only
->>>>>>> 27b08973
 
 [testenv:docs]
 deps =
