--- conflicted
+++ resolved
@@ -2,18 +2,13 @@
 skipsdist = True
 skip_missing_interpreters = True
 envlist =
-<<<<<<< HEAD
-    py3{4,5,6,7,8}-test-{api,sdk,example-app,ext-wsgi,ext-flask,ext-http-requests,ext-jaeger}
-    pypy3-test-{api,sdk,example-app,ext-wsgi,ext-http-requests,ext-jaeger}
-=======
-    py3{4,5,6,7,8}-test-{api,sdk,example-app,ext-wsgi,ext-http-requests,ext-jaeger,ext-pymongo,opentracing-shim}
-    pypy3-test-{api,sdk,example-app,ext-wsgi,ext-http-requests,ext-jaeger,ext-pymongo,opentracing-shim}
+    py3{4,5,6,7,8}-test-{api,sdk,example-app,ext-wsgi,ext-flask,ext-http-requests,ext-jaeger,ext-pymongo,opentracing-shim}
+    pypy3-test-{api,sdk,example-app,ext-wsgi,ext-flask,ext-http-requests,ext-jaeger,ext-pymongo,opentracing-shim}
     py3{4,5,6,7,8}-coverage
 
     ; Coverage is temporarily disabled for pypy3 due to the pytest bug.
     ; pypy3-coverage
 
->>>>>>> ff63d8c3
     lint
     py37-tracecontext
     py37-{mypy,mypyinstalled}
@@ -55,13 +50,9 @@
   example-app: pip install {toxinidir}/ext/opentelemetry-ext-flask
   example-app: pip install {toxinidir}/examples/opentelemetry-example-app
   ext: pip install {toxinidir}/opentelemetry-api
-<<<<<<< HEAD
   wsgi,flask: pip install {toxinidir}/ext/opentelemetry-ext-wsgi
   flask: pip install {toxinidir}/ext/opentelemetry-ext-flask[test]
-=======
-  wsgi: pip install {toxinidir}/ext/opentelemetry-ext-wsgi
   pymongo: pip install {toxinidir}/ext/opentelemetry-ext-pymongo
->>>>>>> ff63d8c3
   http-requests: pip install {toxinidir}/ext/opentelemetry-ext-http-requests
   jaeger: pip install {toxinidir}/opentelemetry-sdk
   jaeger: pip install {toxinidir}/ext/opentelemetry-ext-jaeger
@@ -83,12 +74,8 @@
   mypyinstalled: pip install file://{toxinidir}/opentelemetry-api/
 
 commands =
-<<<<<<< HEAD
-  test: python -m unittest discover --top-level-directory .. -v
-=======
   test: pytest
   coverage: {toxinidir}/scripts/coverage.sh
->>>>>>> ff63d8c3
 
   mypy: mypy --namespace-packages opentelemetry-api/src/opentelemetry/
 ; For test code, we don't want to enforce the full mypy strictness
@@ -132,9 +119,10 @@
          ext/opentelemetry-ext-azure-monitor/src/opentelemetry \
          ext/opentelemetry-ext-http-requests/src/opentelemetry \
          ext/opentelemetry-ext-jaeger/src/opentelemetry \
-<<<<<<< HEAD
-         ext/opentelemetry-ext-wsgi/src/opentelemetry  \
-         ext/opentelemetry-ext-flask/src/opentelemetry  \
+         ext/opentelemetry-ext-opentracing-shim/src/ \
+         ext/opentelemetry-ext-pymongo/src/opentelemetry \
+         ext/opentelemetry-ext-wsgi/src/opentelemetry \
+         ext/opentelemetry-ext-flask/src/opentelemetry \
          examples/opentelemetry-example-app/src/opentelemetry_example_app
 
 ; The tests need extra pylint invocations, otherwise we get name clashes within the "tests" packages
@@ -145,19 +133,12 @@
   pylint ext/opentelemetry-ext-azure-monitor/tests
   pylint ext/opentelemetry-ext-http-requests/tests
   pylint ext/opentelemetry-ext-jaeger/tests
+  pylint ext/opentelemetry-ext-opentracing-shim/tests
   pylint ext/opentelemetry-ext-wsgi/tests
   pylint ext/opentelemetry-ext-flask/tests
+  pylint ext/opentelemetry-ext-pymongo/tests
 
-=======
-         ext/opentelemetry-ext-jaeger/tests/ \
-         ext/opentelemetry-ext-opentracing-shim/src/ \
-         ext/opentelemetry-ext-opentracing-shim/tests/ \
-         ext/opentelemetry-ext-pymongo/src/opentelemetry  \
-         ext/opentelemetry-ext-pymongo/tests/ \
-         ext/opentelemetry-ext-wsgi/tests/ \
-         examples/opentelemetry-example-app/src/opentelemetry_example_app/ \
-         examples/opentelemetry-example-app/tests/
->>>>>>> ff63d8c3
+
   flake8 .
   isort --check-only --diff --recursive .
 
