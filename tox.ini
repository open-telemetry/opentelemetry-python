[tox]
skipsdist = True
skip_missing_interpreters = True
envlist =
    ; Environments are organized by individual package, allowing
    ; for specifying supported Python versions per package.
    ; opentelemetry-api
    py3{4,5,6,7,8}-test-api
    pypy3-test-api

    ; opentelemetry-proto
    py3{4,5,6,7,8}-test-proto
    pypy3-test-proto

    ; opentelemetry-sdk
    py3{4,5,6,7,8}-test-sdk
    pypy3-test-sdk

    ; opentelemetry-instrumentation
    py3{5,6,7,8}-test-instrumentation-base
    pypy3-test-instrumentation-base

    ; opentelemetry-example-app
    py3{4,5,6,7,8}-test-example-app
    pypy3-test-example-app

    ; docs/getting-started
    py3{4,5,6,7,8}-test-getting-started
    pypy3-test-getting-started

    ; opentelemetry-ext-aiohttp-client
    py3{5,6,7,8}-test-ext-aiohttp-client
    pypy3-test-ext-aiohttp-client

    ; opentelemetry-ext-botocore
    py3{6,7,8}-test-ext-botocore
    pypy3-test-ext-botocore

    ; opentelemetry-ext-django
    py3{4,5,6,7,8}-test-ext-django
    pypy3-test-ext-django

    ; opentelemetry-ext-dbapi
    py3{4,5,6,7,8}-test-ext-dbapi
    pypy3-test-ext-dbapi

    ; opentelemetry-ext-boto
    py3{5,6,7,8}-test-ext-boto
    pypy3-test-ext-boto

    ; opentelemetry-ext-flask
    py3{4,5,6,7,8}-test-ext-flask
    pypy3-test-ext-flask

    ; opentelemetry-ext-requests
    py3{4,5,6,7,8}-test-ext-requests
    pypy3-test-ext-requests

    ; opentelemetry-instrumentation-starlette
    py3{4,5,6,7,8}-test-instrumentation-starlette
    pypy3-test-instrumentation-starlette

    ; opentelemetry-ext-jinja2
    py3{4,5,6,7,8}-test-ext-jinja2
    pypy3-test-ext-jinja2

    ; opentelemetry-ext-jaeger
    py3{4,5,6,7,8}-test-ext-jaeger
    pypy3-test-ext-jaeger

    ; opentelemetry-ext-datadog
    py3{5,6,7,8}-test-ext-datadog

    ; opentelemetry-ext-mysql
    py3{4,5,6,7,8}-test-ext-mysql
    pypy3-test-ext-mysql

    ; opentelemetry-ext-opencensusexporter
    py3{4,5,6,7,8}-test-ext-opencensusexporter
    ; ext-opencensusexporter intentionally excluded from pypy3

    ; opentelemetry-ext-otlp
    py3{5,6,7,8}-test-ext-otlp
    ; ext-otlp intentionally excluded from pypy3

    ; opentelemetry-ext-prometheus
    py3{4,5,6,7,8}-test-ext-prometheus
    pypy3-test-ext-prometheus

    ; opentelemetry-ext-psycopg2
    py3{4,5,6,7,8}-test-ext-psycopg2
    ; ext-psycopg2 intentionally excluded from pypy3

    ; opentelemetry-ext-pymongo
    py3{4,5,6,7,8}-test-ext-pymongo
    pypy3-test-ext-pymongo

    ; opentelemetry-ext-pymysql
    py3{4,5,6,7,8}-test-ext-pymysql
    pypy3-test-ext-pymysql

    ; opentelemetry-ext-pyramid
    py3{4,5,6,7,8}-test-ext-pyramid
    pypy3-test-ext-pyramid
  
    ; opentelemetry-ext-asgi
    py3{5,6,7,8}-test-ext-asgi
    pypy3-test-ext-asgi

    ; opentelemetry-ext-sqlite3
    py3{4,5,6,7,8}-test-ext-sqlite3
    pypy3-test-ext-sqlite3

    ; opentelemetry-ext-wsgi
    py3{4,5,6,7,8}-test-ext-wsgi
    pypy3-test-ext-wsgi

    ; opentelemetry-ext-zipkin
    py3{4,5,6,7,8}-test-ext-zipkin
    pypy3-test-ext-zipkin

    ; opentelemetry-opentracing-shim
    py3{4,5,6,7,8}-test-opentracing-shim
    pypy3-test-opentracing-shim

    ; opentelemetry-opentracing-shim
    py3{4,5,6,7,8}-test-opentracing-shim
    pypy3-test-opentracing-shim

    ; opentelemetry-ext-grpc
    py3{4,5,6,7,8}-test-ext-grpc

    ; opentelemetry-ext-sqlalchemy
    py3{4,5,6,7,8}-test-ext-sqlalchemy
    pypy3-test-ext-sqlalchemy

    ; opentelemetry-ext-redis
    py3{4,5,6,7,8}-test-ext-redis
    pypy3-test-ext-redis

    ; opentelemetry-ext-system-metrics
    py3{4,5,6,7,8}-test-ext-system-metrics
    ; ext-system-metrics intentionally excluded from pypy3
    ; known limitation: gc.get_count won't work under pypy

    ; Coverage is temporarily disabled for pypy3 due to the pytest bug.
    ; pypy3-coverage

    lint
    py38-tracecontext
    py38-{mypy,mypyinstalled}
    docs
    docker-tests

[testenv]
deps =
  -c dev-requirements.txt
  test: pytest
  coverage: pytest
  coverage: pytest-cov
  mypy,mypyinstalled: mypy

setenv =
  mypy: MYPYPATH={toxinidir}/opentelemetry-api/src/

changedir =
  test-api: opentelemetry-api/tests
  test-sdk: opentelemetry-sdk/tests
  instrumentation-base: opentelemetry-instrumentation/tests
  starlette: ext/opentelemetry-instrumentation-starlette/tests
  test-proto: opentelemetry-proto/tests
  test-ext-grpc: ext/opentelemetry-ext-grpc/tests
  test-ext-aiohttp-client: ext/opentelemetry-ext-aiohttp-client/tests
  test-ext-requests: ext/opentelemetry-ext-requests/tests
  test-ext-jinja2: ext/opentelemetry-ext-jinja2/tests
  test-ext-jaeger: ext/opentelemetry-ext-jaeger/tests
  test-ext-datadog: ext/opentelemetry-ext-datadog/tests
  test-ext-dbapi: ext/opentelemetry-ext-dbapi/tests
  test-ext-django: ext/opentelemetry-ext-django/tests
  test-ext-mysql: ext/opentelemetry-ext-mysql/tests
  test-ext-opencensusexporter: ext/opentelemetry-ext-opencensusexporter/tests
  test-ext-otlp: ext/opentelemetry-ext-otlp/tests
  test-ext-prometheus: ext/opentelemetry-ext-prometheus/tests
  test-ext-pymongo: ext/opentelemetry-ext-pymongo/tests
  test-exporter-cloud-trace: ext/opentelemetry-exporter-cloud-trace/tests
  test-ext-psycopg2: ext/opentelemetry-ext-psycopg2/tests
  test-ext-pymysql: ext/opentelemetry-ext-pymysql/tests
  test-ext-pyramid: ext/opentelemetry-ext-pyramid/tests
  test-ext-asgi: ext/opentelemetry-ext-asgi/tests
  test-ext-sqlite3: ext/opentelemetry-ext-sqlite3/tests
  test-ext-wsgi: ext/opentelemetry-ext-wsgi/tests
  test-ext-zipkin: ext/opentelemetry-ext-zipkin/tests
  test-ext-boto: ext/opentelemetry-ext-boto/tests
  test-ext-botocore: ext/opentelemetry-ext-botocore/tests
  test-ext-flask: ext/opentelemetry-ext-flask/tests
  test-example-app: docs/examples/opentelemetry-example-app/tests
  test-getting-started: docs/getting_started/tests
  test-opentracing-shim: ext/opentelemetry-ext-opentracing-shim/tests
  test-ext-sqlalchemy: ext/opentelemetry-ext-sqlalchemy/tests
  test-ext-redis: ext/opentelemetry-ext-redis/tests
  test-ext-system-metrics: ext/opentelemetry-ext-system-metrics/tests

commands_pre =
; Install without -e to test the actual installation
  py3{4,5,6,7}: python -m pip install -U pip setuptools wheel
; Install common packages for all the tests. These are not needed in all the
; cases but it saves a lot of boilerplate in this file.
  test: pip install {toxinidir}/opentelemetry-api {toxinidir}/opentelemetry-sdk {toxinidir}/tests/util

  test-proto: pip install {toxinidir}/opentelemetry-proto
  ext,instrumentation: pip install {toxinidir}/opentelemetry-instrumentation

  example-app: pip install {toxinidir}/opentelemetry-instrumentation {toxinidir}/ext/opentelemetry-ext-requests {toxinidir}/ext/opentelemetry-ext-wsgi {toxinidir}/ext/opentelemetry-ext-flask {toxinidir}/docs/examples/opentelemetry-example-app

  getting-started: pip install -e {toxinidir}/opentelemetry-instrumentation -e {toxinidir}/ext/opentelemetry-ext-requests -e {toxinidir}/ext/opentelemetry-ext-wsgi -e {toxinidir}/ext/opentelemetry-ext-flask

  grpc: pip install {toxinidir}/ext/opentelemetry-ext-grpc[test]

<<<<<<< HEAD
  wsgi,flask,django,asgi,starlette: pip install {toxinidir}/tests/util
  wsgi,flask,django: pip install {toxinidir}/ext/opentelemetry-ext-wsgi
  asgi,starlette: pip install {toxinidir}/ext/opentelemetry-ext-asgi
=======
  wsgi,flask,django,asgi,pyramid: pip install {toxinidir}/tests/util
  wsgi,flask,django,pyramid: pip install {toxinidir}/ext/opentelemetry-ext-wsgi

  asgi: pip install {toxinidir}/ext/opentelemetry-ext-asgi
>>>>>>> 0ce8cb69

  boto: pip install {toxinidir}/ext/opentelemetry-ext-boto[test]

  flask: pip install {toxinidir}/ext/opentelemetry-ext-flask[test]

  botocore: pip install {toxinidir}/opentelemetry-instrumentation
  botocore: pip install {toxinidir}/ext/opentelemetry-ext-botocore[test]

  dbapi: pip install {toxinidir}/ext/opentelemetry-ext-dbapi[test]

  django: pip install {toxinidir}/ext/opentelemetry-ext-django[test]

  mysql: pip install {toxinidir}/ext/opentelemetry-ext-dbapi {toxinidir}/ext/opentelemetry-ext-mysql[test]

  opencensusexporter: pip install {toxinidir}/ext/opentelemetry-ext-opencensusexporter

  otlp: pip install {toxinidir}/opentelemetry-proto
  otlp: pip install {toxinidir}/ext/opentelemetry-ext-otlp

  prometheus: pip install {toxinidir}/ext/opentelemetry-ext-prometheus

  pymongo: pip install {toxinidir}/ext/opentelemetry-ext-pymongo[test]

  psycopg2: pip install {toxinidir}/ext/opentelemetry-ext-dbapi {toxinidir}/ext/opentelemetry-ext-psycopg2 {toxinidir}/ext/opentelemetry-ext-psycopg2[test]

  pymysql: pip install {toxinidir}/ext/opentelemetry-ext-dbapi {toxinidir}/ext/opentelemetry-ext-pymysql[test]

  pyramid: pip install {toxinidir}/ext/opentelemetry-ext-pyramid[test]

  sqlite3: pip install {toxinidir}/ext/opentelemetry-ext-dbapi {toxinidir}/ext/opentelemetry-ext-sqlite3[test]

  redis: pip install {toxinidir}/ext/opentelemetry-ext-redis[test]

  requests: pip install {toxinidir}/ext/opentelemetry-ext-requests[test]

  starlette: pip install {toxinidir}/ext/opentelemetry-instrumentation-starlette[test]

  jinja2: pip install {toxinidir}/ext/opentelemetry-ext-jinja2[test]

  aiohttp-client: pip install {toxinidir}/opentelemetry-sdk {toxinidir}/ext/opentelemetry-ext-aiohttp-client

  jaeger: pip install {toxinidir}/ext/opentelemetry-ext-jaeger

  opentracing-shim: pip install {toxinidir}/opentelemetry-sdk
  opentracing-shim: pip install {toxinidir}/ext/opentelemetry-ext-opentracing-shim

  datadog: pip install {toxinidir}/opentelemetry-sdk {toxinidir}/ext/opentelemetry-ext-datadog

  zipkin: pip install {toxinidir}/ext/opentelemetry-ext-zipkin

  sqlalchemy: pip install {toxinidir}/ext/opentelemetry-ext-sqlalchemy

  system-metrics: pip install {toxinidir}/ext/opentelemetry-ext-system-metrics[test]

; In order to get a healthy coverage report,
; we have to install packages in editable mode.
  coverage: python {toxinidir}/scripts/eachdist.py install --editable

; Using file:// here because otherwise tox invokes just "pip install
; opentelemetry-api", leading to an error
  mypyinstalled: pip install file://{toxinidir}/opentelemetry-api/

commands =
  test: pytest {posargs}
  coverage: {toxinidir}/scripts/coverage.sh

  mypy: mypy --namespace-packages opentelemetry-api/src/opentelemetry/
; For test code, we don't want to enforce the full mypy strictness
  mypy: mypy --namespace-packages --config-file=mypy-relaxed.ini opentelemetry-api/tests/

; Test that mypy can pick up typeinfo from an installed package (otherwise,
; implicit Any due to unfollowed import would result).
  mypyinstalled: mypy --namespace-packages opentelemetry-api/tests/mypysmoke.py --strict

[testenv:py34-test-opentracing-shim]
commands =
  pytest --ignore-glob='*[asyncio].py'

[testenv:lint]
basepython: python3.8
recreate = True
deps =
  -c dev-requirements.txt
  pylint
  flake8
  isort
  black
  psutil
  readme_renderer
  httpretty

commands_pre =
  python scripts/eachdist.py install --editable

commands =
  python scripts/eachdist.py lint --check-only

[testenv:docs]
deps =
  -c {toxinidir}/dev-requirements.txt
  -r {toxinidir}/docs-requirements.txt

changedir = docs

commands =
  sphinx-build -E -a -W -b html -T . _build/html

[testenv:py38-tracecontext]
basepython: python3.8
deps =
  # needed for tracecontext
  aiohttp~=3.6
  # needed for example trace integration
  flask~=1.1
  requests~=2.7

commands_pre =
  pip install -e {toxinidir}/opentelemetry-api \
              -e {toxinidir}/opentelemetry-instrumentation \
              -e {toxinidir}/opentelemetry-sdk \
              -e {toxinidir}/ext/opentelemetry-ext-requests \
              -e {toxinidir}/ext/opentelemetry-ext-wsgi \
              -e {toxinidir}/ext/opentelemetry-ext-flask

commands =
  {toxinidir}/scripts/tracecontext-integration-test.sh

[testenv:docker-tests]
deps =
  pytest
  docker-compose >= 1.25.2
  mysql-connector-python ~=  8.0
  pymongo ~= 3.1
  pymysql ~= 0.9.3
  psycopg2-binary ~= 2.8.4
  sqlalchemy ~= 1.3.16
  redis ~= 3.3.11

changedir =
  ext/opentelemetry-ext-docker-tests/tests

commands_pre =
  pip install -e {toxinidir}/opentelemetry-api \
              -e {toxinidir}/opentelemetry-sdk \
              -e {toxinidir}/opentelemetry-instrumentation \
              -e {toxinidir}/tests/util \
              -e {toxinidir}/ext/opentelemetry-ext-dbapi \
              -e {toxinidir}/ext/opentelemetry-ext-mysql \
              -e {toxinidir}/ext/opentelemetry-ext-psycopg2 \
              -e {toxinidir}/ext/opentelemetry-ext-pymongo \
              -e {toxinidir}/ext/opentelemetry-ext-pymysql \
              -e {toxinidir}/ext/opentelemetry-ext-sqlalchemy \
              -e {toxinidir}/ext/opentelemetry-ext-redis \
              -e {toxinidir}/ext/opentelemetry-ext-system-metrics \
              -e {toxinidir}/ext/opentelemetry-ext-opencensusexporter \
  docker-compose up -d
  python check_availability.py
commands =
  pytest {posargs}

commands_post =
  docker-compose down<|MERGE_RESOLUTION|>--- conflicted
+++ resolved
@@ -102,7 +102,7 @@
     ; opentelemetry-ext-pyramid
     py3{4,5,6,7,8}-test-ext-pyramid
     pypy3-test-ext-pyramid
-  
+
     ; opentelemetry-ext-asgi
     py3{5,6,7,8}-test-ext-asgi
     pypy3-test-ext-asgi
@@ -216,16 +216,9 @@
 
   grpc: pip install {toxinidir}/ext/opentelemetry-ext-grpc[test]
 
-<<<<<<< HEAD
-  wsgi,flask,django,asgi,starlette: pip install {toxinidir}/tests/util
-  wsgi,flask,django: pip install {toxinidir}/ext/opentelemetry-ext-wsgi
+  wsgi,flask,django,asgi,pyrmaid,starlette: pip install {toxinidir}/tests/util
+  wsgi,flask,django,pyramid: pip install {toxinidir}/ext/opentelemetry-ext-wsgi
   asgi,starlette: pip install {toxinidir}/ext/opentelemetry-ext-asgi
-=======
-  wsgi,flask,django,asgi,pyramid: pip install {toxinidir}/tests/util
-  wsgi,flask,django,pyramid: pip install {toxinidir}/ext/opentelemetry-ext-wsgi
-
-  asgi: pip install {toxinidir}/ext/opentelemetry-ext-asgi
->>>>>>> 0ce8cb69
 
   boto: pip install {toxinidir}/ext/opentelemetry-ext-boto[test]
 
@@ -318,7 +311,7 @@
   httpretty
 
 commands_pre =
-  python scripts/eachdist.py install --editable
+  python scripts/eachdist.py install --editable --with-test-deps
 
 commands =
   python scripts/eachdist.py lint --check-only
