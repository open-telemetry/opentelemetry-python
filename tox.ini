--- conflicted
+++ resolved
@@ -28,15 +28,14 @@
     py3{4,5,6,7,8}-test-example-http
     pypy3-test-example-http
 
-<<<<<<< HEAD
     ; opentelemetry-ext-aiohttp-client
     py3{5,6,7,8}-test-ext-aiohttp-client
     pypy3-test-ext-aiohttp-client
-=======
+
+    ; opentelemetry-ext-django
     py3{6,7,8}-test-ext-django
     pypy3-test-ext-django
->>>>>>> 38fd2164
-
+    
     ; opentelemetry-ext-dbapi
     py3{4,5,6,7,8}-test-ext-dbapi
     pypy3-test-ext-dbapi
