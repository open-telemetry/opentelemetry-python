--- conflicted
+++ resolved
@@ -22,13 +22,9 @@
 
 [testenv]
 deps =
-<<<<<<< HEAD
   -c dev-requirements.txt
   test: pytest
-=======
-  test: pytest
   coverage: pytest
->>>>>>> 3d441b1f
   coverage: pytest-cov
   mypy,mypyinstalled: mypy
 
