--- conflicted
+++ resolved
@@ -270,11 +270,8 @@
   pip install -e {toxinidir}/opentelemetry-api \
               -e {toxinidir}/opentelemetry-sdk \
               -e {toxinidir}/ext/opentelemetry-ext-dbapi \
-<<<<<<< HEAD
               -e {toxinidir}/ext/opentelemetry-ext-mysql \
-=======
               -e {toxinidir}/ext/opentelemetry-ext-psycopg2 \
->>>>>>> 08b100f4
               -e {toxinidir}/ext/opentelemetry-ext-pymongo
   docker-compose up -d
   python check_availability.py
