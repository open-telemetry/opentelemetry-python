--- conflicted
+++ resolved
@@ -183,7 +183,7 @@
   opentracing-shim: pip install {toxinidir}/ext/opentelemetry-ext-opentracing-shim
 
   zipkin: pip install {toxinidir}/ext/opentelemetry-ext-zipkin
-  sqlalchemy: pip install {toxinidir}/opentelemetry-api
+
   sqlalchemy: pip install {toxinidir}/opentelemetry-auto-instrumentation
   sqlalchemy: pip install {toxinidir}/ext/opentelemetry-instrumentation-sqlalchemy
 
@@ -285,10 +285,7 @@
 commands_pre =
   pip install -e {toxinidir}/opentelemetry-api \
               -e {toxinidir}/opentelemetry-sdk \
-<<<<<<< HEAD
               -e {toxinidir}/opentelemetry-auto-instrumentation \
-=======
->>>>>>> 4115c1b5
               -e {toxinidir}/tests/util \
               -e {toxinidir}/ext/opentelemetry-ext-dbapi \
               -e {toxinidir}/ext/opentelemetry-ext-mysql \
