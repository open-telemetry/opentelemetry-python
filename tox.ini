[tox]
skipsdist = True
skip_missing_interpreters = True
envlist =
    ; Environments are organized by individual package, allowing
    ; for specifying supported Python versions per package.
    ; opentelemetry-api
    py3{4,5,6,7,8}-test-api
    pypy3-test-api

    ; opentelemetry-sdk
    py3{4,5,6,7,8}-test-sdk
    pypy3-test-sdk

    ; opentelemetry-auto-instrumentation
    py3{4,5,6,7,8}-test-auto-instrumentation
    pypy3-test-auto-instrumentation

    ; opentelemetry-example-app
    py3{4,5,6,7,8}-test-example-app
    pypy3-test-example-app

    ; docs/examples/basic_tracer
    py3{4,5,6,7,8}-test-example-basic-tracer
    pypy3-test-example-basic-tracer

    ; docs/examples/http
    py3{4,5,6,7,8}-test-example-http
    pypy3-test-example-http

    ; opentelemetry-ext-dbapi
    py3{4,5,6,7,8}-test-ext-dbapi
    pypy3-test-ext-dbapi

    ; opentelemetry-ext-flask
    py3{4,5,6,7,8}-test-ext-flask
    pypy3-test-ext-flask

    ; opentelemetry-ext-http-requests
    py3{4,5,6,7,8}-test-ext-http-requests
    pypy3-test-ext-http-requests

    ; opentelemetry-ext-jaeger
    py3{4,5,6,7,8}-test-ext-jaeger
    pypy3-test-ext-jaeger

    ; opentelemetry-ext-mysql
    py3{4,5,6,7,8}-test-ext-mysql
    pypy3-test-ext-mysql

    ; opentelemetry-ext-otcollector
    py3{4,5,6,7,8}-test-ext-otcollector
    ; ext-otcollector intentionally excluded from pypy3

    ; opentelemetry-ext-prometheus
    py3{4,5,6,7,8}-test-ext-prometheus
    pypy3-test-ext-prometheus

    ; opentelemetry-ext-psycopg2
    py3{4,5,6,7,8}-test-ext-psycopg2
    ; ext-psycopg2 intentionally excluded from pypy3

    ; opentelemetry-ext-pymongo
    py3{4,5,6,7,8}-test-ext-pymongo
    pypy3-test-ext-pymongo

    ; opentelemetry-ext-wsgi
    py3{4,5,6,7,8}-test-ext-wsgi
    pypy3-test-ext-wsgi

    ; opentelemetry-ext-zipkin
    py3{4,5,6,7,8}-test-ext-zipkin
    pypy3-test-ext-zipkin

    ; opentelemetry-opentracing-shim
    py3{4,5,6,7,8}-test-opentracing-shim
    pypy3-test-opentracing-shim

    ; opentelemetry-opentracing-shim
    py3{4,5,6,7,8}-test-opentracing-shim
    pypy3-test-opentracing-shim

    ; opentelemetry-ext-grpc
    py3{4,5,6,7,8}-test-ext-grpc

    ; opentelemetry-instrumentation-redis
    py3{4,5,6,7,8}-test-instrumentation-redis
    pypy3-test-instrumentation-redis

    ; Coverage is temporarily disabled for pypy3 due to the pytest bug.
    ; pypy3-coverage

    lint
    py38-tracecontext
    py38-{mypy,mypyinstalled}
    docs
    docker-tests

[travis]
python =
  3.8: py38, lint, docs, docker-tests

[testenv]
deps =
  -c dev-requirements.txt
  test: pytest
  coverage: pytest
  coverage: pytest-cov
  mypy,mypyinstalled: mypy

setenv =
  mypy: MYPYPATH={toxinidir}/opentelemetry-api/src/

changedir =
  test-api: opentelemetry-api/tests
  test-sdk: opentelemetry-sdk/tests
  test-auto-instrumentation: opentelemetry-auto-instrumentation/tests
  test-ext-grpc: ext/opentelemetry-ext-grpc/tests
  test-ext-http-requests: ext/opentelemetry-ext-http-requests/tests
  test-ext-jaeger: ext/opentelemetry-ext-jaeger/tests
  test-ext-dbapi: ext/opentelemetry-ext-dbapi/tests
  test-ext-mysql: ext/opentelemetry-ext-mysql/tests
  test-ext-otcollector: ext/opentelemetry-ext-otcollector/tests
  test-ext-prometheus: ext/opentelemetry-ext-prometheus/tests
  test-ext-pymongo: ext/opentelemetry-ext-pymongo/tests
  test-ext-psycopg2: ext/opentelemetry-ext-psycopg2/tests
  test-ext-wsgi: ext/opentelemetry-ext-wsgi/tests
  test-ext-zipkin: ext/opentelemetry-ext-zipkin/tests
  test-ext-flask: ext/opentelemetry-ext-flask/tests
  test-example-app: docs/examples/opentelemetry-example-app/tests
  test-example-basic-tracer: docs/examples/basic_tracer/tests
  test-example-http: docs/examples/http/tests
  test-opentracing-shim: ext/opentelemetry-ext-opentracing-shim/tests
  test-instrumentation-redis: ext/opentelemetry-instrumentation-redis/tests

commands_pre =
; Install without -e to test the actual installation
  python -m pip install -U pip setuptools wheel

; Install common packages for all the tests. These are not needed in all the
; cases but it saves a lot of boilerplate in this file.
  test: pip install {toxinidir}/opentelemetry-api
  test: pip install {toxinidir}/opentelemetry-sdk
  test: pip install {toxinidir}/tests/util

  test-auto-instrumentation: pip install {toxinidir}/opentelemetry-auto-instrumentation

  example-app: pip install {toxinidir}/opentelemetry-auto-instrumentation
  example-app: pip install {toxinidir}/ext/opentelemetry-ext-http-requests
  example-app: pip install {toxinidir}/ext/opentelemetry-ext-wsgi
  example-app: pip install {toxinidir}/ext/opentelemetry-ext-flask
  example-app: pip install {toxinidir}/docs/examples/opentelemetry-example-app

  example-http: pip install -e {toxinidir}/ext/opentelemetry-ext-http-requests
  example-http: pip install -e {toxinidir}/ext/opentelemetry-ext-wsgi
  example-http: pip install -r {toxinidir}/docs/examples/http/requirements.txt

  grpc: pip install {toxinidir}/ext/opentelemetry-ext-grpc[test]

  wsgi,flask: pip install {toxinidir}/ext/opentelemetry-ext-wsgi

  flask: pip install {toxinidir}/opentelemetry-auto-instrumentation
  flask: pip install {toxinidir}/ext/opentelemetry-ext-flask[test]

  dbapi: pip install {toxinidir}/ext/opentelemetry-ext-dbapi[test]

  mysql: pip install {toxinidir}/ext/opentelemetry-ext-dbapi
  mysql: pip install {toxinidir}/ext/opentelemetry-ext-mysql[test]

  otcollector: pip install {toxinidir}/ext/opentelemetry-ext-otcollector

  prometheus: pip install {toxinidir}/ext/opentelemetry-ext-prometheus

  pymongo: pip install {toxinidir}/ext/opentelemetry-ext-pymongo[test]

  psycopg2: pip install {toxinidir}/ext/opentelemetry-ext-dbapi
  psycopg2: pip install {toxinidir}/ext/opentelemetry-ext-psycopg2
<<<<<<< HEAD
  redis: pip install {toxinidir}/opentelemetry-auto-instrumentation
  redis: pip install {toxinidir}/opentelemetry-sdk
  redis: pip install {toxinidir}/tests/util
  redis: pip install {toxinidir}/ext/opentelemetry-instrumentation-redis
  redis: pip install {toxinidir}/ext/opentelemetry-instrumentation-redis[test]
  http-requests: pip install {toxinidir}/ext/opentelemetry-ext-http-requests
  http-requests: pip install {toxinidir}/tests/util
  http-requests: pip install {toxinidir}/opentelemetry-sdk
=======

>>>>>>> 4115c1b5
  http-requests: pip install {toxinidir}/ext/opentelemetry-ext-http-requests[test]

  jaeger: pip install {toxinidir}/ext/opentelemetry-ext-jaeger

  opentracing-shim: pip install {toxinidir}/ext/opentelemetry-ext-opentracing-shim

  zipkin: pip install {toxinidir}/ext/opentelemetry-ext-zipkin

; In order to get a healthy coverage report,
; we have to install packages in editable mode.
  coverage: python {toxinidir}/scripts/eachdist.py install --editable

; Using file:// here because otherwise tox invokes just "pip install
; opentelemetry-api", leading to an error
  mypyinstalled: pip install file://{toxinidir}/opentelemetry-api/

commands =
  test: pytest {posargs}
  coverage: {toxinidir}/scripts/coverage.sh

  mypy: mypy --namespace-packages opentelemetry-api/src/opentelemetry/
; For test code, we don't want to enforce the full mypy strictness
  mypy: mypy --namespace-packages --config-file=mypy-relaxed.ini opentelemetry-api/tests/

; Test that mypy can pick up typeinfo from an installed package (otherwise,
; implicit Any due to unfollowed import would result).
  mypyinstalled: mypy --namespace-packages opentelemetry-api/tests/mypysmoke.py --strict


[testenv:lint]
basepython: python3.8
recreate = True
deps =
  -c dev-requirements.txt
  pylint
  flake8
  isort
  black
  psutil
  readme_renderer
  httpretty

commands_pre =
  python scripts/eachdist.py install --editable

commands =
  python scripts/eachdist.py lint --check-only

[testenv:docs]
deps =
  -c dev-requirements.txt
  -c docs-requirements.txt
  sphinx
  sphinx-rtd-theme
  sphinx-autodoc-typehints
  # Required by ext packages
  opentracing
  Deprecated
  thrift
  pymongo
  redis
  flask
  mysql-connector-python
  wrapt
  psycopg2-binary
  prometheus_client

changedir = docs

commands =
  sphinx-build -E -a --keep-going -b html -T . _build/html

[testenv:py38-tracecontext]
basepython: python3.8
deps =
  # needed for tracecontext
  aiohttp~=3.6
  # needed for example trace integration
  flask~=1.1
  requests~=2.7

commands_pre =
  pip install -e {toxinidir}/opentelemetry-api \
              -e {toxinidir}/opentelemetry-auto-instrumentation \
              -e {toxinidir}/opentelemetry-sdk \
              -e {toxinidir}/ext/opentelemetry-ext-http-requests \
              -e {toxinidir}/ext/opentelemetry-ext-wsgi \
              -e {toxinidir}/ext/opentelemetry-ext-flask

commands =
  {toxinidir}/scripts/tracecontext-integration-test.sh

[testenv:docker-tests]
deps =
  pytest
  docker-compose >= 1.25.2
  mysql-connector-python ~=  8.0
  pymongo ~= 3.1
  psycopg2-binary ~= 2.8.4
  redis ~= 3.3.11

changedir =
  ext/opentelemetry-ext-docker-tests/tests

commands_pre =
  pip install -e {toxinidir}/opentelemetry-api \
              -e {toxinidir}/opentelemetry-sdk \
<<<<<<< HEAD
              -e {toxinidir}/opentelemetry-auto-instrumentation \
=======
>>>>>>> 4115c1b5
              -e {toxinidir}/tests/util \
              -e {toxinidir}/ext/opentelemetry-ext-dbapi \
              -e {toxinidir}/ext/opentelemetry-ext-mysql \
              -e {toxinidir}/ext/opentelemetry-ext-psycopg2 \
              -e {toxinidir}/ext/opentelemetry-ext-pymongo \
              -e {toxinidir}/ext/opentelemetry-instrumentation-redis
  docker-compose up -d
  python check_availability.py
commands =
  pytest {posargs}

commands_post =
  docker-compose down<|MERGE_RESOLUTION|>--- conflicted
+++ resolved
@@ -175,18 +175,9 @@
 
   psycopg2: pip install {toxinidir}/ext/opentelemetry-ext-dbapi
   psycopg2: pip install {toxinidir}/ext/opentelemetry-ext-psycopg2
-<<<<<<< HEAD
-  redis: pip install {toxinidir}/opentelemetry-auto-instrumentation
-  redis: pip install {toxinidir}/opentelemetry-sdk
-  redis: pip install {toxinidir}/tests/util
-  redis: pip install {toxinidir}/ext/opentelemetry-instrumentation-redis
+
   redis: pip install {toxinidir}/ext/opentelemetry-instrumentation-redis[test]
-  http-requests: pip install {toxinidir}/ext/opentelemetry-ext-http-requests
-  http-requests: pip install {toxinidir}/tests/util
-  http-requests: pip install {toxinidir}/opentelemetry-sdk
-=======
-
->>>>>>> 4115c1b5
+
   http-requests: pip install {toxinidir}/ext/opentelemetry-ext-http-requests[test]
 
   jaeger: pip install {toxinidir}/ext/opentelemetry-ext-jaeger
@@ -294,10 +285,7 @@
 commands_pre =
   pip install -e {toxinidir}/opentelemetry-api \
               -e {toxinidir}/opentelemetry-sdk \
-<<<<<<< HEAD
               -e {toxinidir}/opentelemetry-auto-instrumentation \
-=======
->>>>>>> 4115c1b5
               -e {toxinidir}/tests/util \
               -e {toxinidir}/ext/opentelemetry-ext-dbapi \
               -e {toxinidir}/ext/opentelemetry-ext-mysql \
