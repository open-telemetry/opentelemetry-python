--- conflicted
+++ resolved
@@ -50,21 +50,16 @@
     ; intentionally excluded from pypy3
 
     ; opentelemetry-exporter-zipkin
-<<<<<<< HEAD
-    py3{5,6,7,8,9}-test-exporter-zipkin-combined
+    py3{6,7,8,9}-test-exporter-zipkin-combined
     pypy3-test-exporter-zipkin-combined
 
     ; opentelemetry-exporter-zipkin-proto-http
-    py3{5,6,7,8,9}-test-exporter-zipkin-proto-http
+    py3{6,7,8,9}-test-exporter-zipkin-proto-http
     pypy3-test-exporter-zipkin-proto-http
 
     ; opentelemetry-exporter-zipkin-json
-    py3{5,6,7,8,9}-test-exporter-zipkin-json
+    py3{6,7,8,9}-test-exporter-zipkin-json
     pypy3-test-exporter-zipkin-json
-=======
-    py3{6,7,8,9}-test-exporter-zipkin
-    pypy3-test-exporter-zipkin
->>>>>>> f5d10d45
 
     ; opentelemetry-opentracing-shim
     py3{6,7,8,9}-test-core-opentracing-shim
