[tox]
skipsdist = True
skip_missing_interpreters = True
envlist =
    py3{4,5,6,7,8}-test-{api,sdk,example-app,ext-wsgi,ext-flask,ext-http-requests,ext-jaeger,ext-pymongo,opentracing-shim}
    pypy3-test-{api,sdk,example-app,ext-wsgi,ext-flask,ext-http-requests,ext-jaeger,ext-pymongo,opentracing-shim}
    py3{4,5,6,7,8}-test-{api,sdk,example-app,example-basic-tracer,example-http,ext-wsgi,ext-flask,ext-http-requests,ext-jaeger,ext-pymongo,opentracing-shim}
    pypy3-test-{api,sdk,example-app,example-basic-tracer,example-http,ext-wsgi,ext-flask,ext-http-requests,ext-jaeger,ext-pymongo,opentracing-shim}
    py3{4,5,6,7,8}-coverage

    ; Coverage is temporarily disabled for pypy3 due to the pytest bug.
    ; pypy3-coverage

    lint
    py37-tracecontext
    py37-{mypy,mypyinstalled}
    docs

[travis]
python =
  3.7: py37, lint, docs

[testenv]
deps =
  -c dev-requirements.txt
  test: pytest
  coverage: pytest-cov
<<<<<<< HEAD
  mypy,mypyinstalled: mypy
=======
  mypy,mypyinstalled: mypy==0.740
>>>>>>> 15991afc

setenv =
  mypy: MYPYPATH={toxinidir}/opentelemetry-api/src/

changedir =
  test-api: opentelemetry-api/tests
  test-sdk: opentelemetry-sdk/tests
  test-ext-http-requests: ext/opentelemetry-ext-http-requests/tests
  test-ext-jaeger: ext/opentelemetry-ext-jaeger/tests
  test-ext-pymongo: ext/opentelemetry-ext-pymongo/tests
  test-ext-wsgi: ext/opentelemetry-ext-wsgi/tests
  test-ext-flask: ext/opentelemetry-ext-flask/tests
  test-example-app: examples/opentelemetry-example-app/tests
  test-example-basic-tracer: examples/basic_tracer/tests
  test-example-http: examples/http/tests
  test-opentracing-shim: ext/opentelemetry-ext-opentracing-shim/tests

commands_pre =
; Install without -e to test the actual installation
  python -m pip install -U pip setuptools wheel
  test: pip install {toxinidir}/opentelemetry-api
  test-sdk: pip install {toxinidir}/opentelemetry-sdk
  example-app: pip install {toxinidir}/opentelemetry-sdk
  example-app: pip install {toxinidir}/ext/opentelemetry-ext-http-requests
  example-app: pip install {toxinidir}/ext/opentelemetry-ext-wsgi
  example-app: pip install {toxinidir}/ext/opentelemetry-ext-flask
  example-app: pip install {toxinidir}/examples/opentelemetry-example-app
  example-basic-tracer: pip install -e {toxinidir}/opentelemetry-api
  example-basic-tracer: pip install -e {toxinidir}/opentelemetry-sdk
  example-http: pip install -e {toxinidir}/opentelemetry-api
  example-http: pip install -e {toxinidir}/opentelemetry-sdk
  example-http: pip install -e {toxinidir}/ext/opentelemetry-ext-http-requests
  example-http: pip install -e {toxinidir}/ext/opentelemetry-ext-wsgi
  example-http: pip install -r {toxinidir}/examples/http/requirements.txt

  ext: pip install {toxinidir}/opentelemetry-api
  wsgi,flask: pip install {toxinidir}/ext/opentelemetry-ext-testutil
  wsgi,flask: pip install {toxinidir}/ext/opentelemetry-ext-wsgi
  flask: pip install {toxinidir}/ext/opentelemetry-ext-flask[test]
  pymongo: pip install {toxinidir}/ext/opentelemetry-ext-pymongo
  http-requests: pip install {toxinidir}/ext/opentelemetry-ext-http-requests
  jaeger: pip install {toxinidir}/opentelemetry-sdk
  jaeger: pip install {toxinidir}/ext/opentelemetry-ext-jaeger
  opentracing-shim: pip install {toxinidir}/opentelemetry-sdk {toxinidir}/ext/opentelemetry-ext-opentracing-shim

; In order to get a healthy coverage report,
; we have to install packages in editable mode.
  coverage: python {toxinidir}/scripts/eachdist.py install --editable

; Using file:// here because otherwise tox invokes just "pip install
; opentelemetry-api", leading to an error
  mypyinstalled: pip install file://{toxinidir}/opentelemetry-api/

commands =
  test: pytest
  coverage: {toxinidir}/scripts/coverage.sh

  mypy: mypy --namespace-packages opentelemetry-api/src/opentelemetry/
; For test code, we don't want to enforce the full mypy strictness
  mypy: mypy --namespace-packages --config-file=mypy-relaxed.ini opentelemetry-api/tests/

; Test that mypy can pick up typeinfo from an installed package (otherwise,
; implicit Any due to unfollowed import would result).
  mypyinstalled: mypy --namespace-packages opentelemetry-api/tests/mypysmoke.py --strict


[testenv:lint]
basepython: python3.7
recreate = True
deps =
  -c dev-requirements.txt
  pylint
  flake8
  isort
  black

commands_pre =
  python scripts/eachdist.py install --editable

commands =
  python scripts/eachdist.py lint --check-only

[testenv:docs]
deps =
  -c dev-requirements.txt
  sphinx
  sphinx-rtd-theme
  sphinx-autodoc-typehints
  opentracing~=2.2.0
  Deprecated>=1.2.6

changedir = docs

commands =
  sphinx-build -W --keep-going -b html -T . _build/html

[testenv:py37-tracecontext]
basepython: python3.7
deps =
  # needed for tracecontext
  aiohttp~=3.6
  # needed for example trace integration
  flask~=1.1
  requests~=2.7

commands_pre =
  pip install -e {toxinidir}/opentelemetry-api \
              -e {toxinidir}/opentelemetry-sdk \
              -e {toxinidir}/ext/opentelemetry-ext-http-requests \
              -e {toxinidir}/ext/opentelemetry-ext-wsgi \
              -e {toxinidir}/ext/opentelemetry-ext-flask

commands =
  {toxinidir}/scripts/tracecontext-integration-test.sh<|MERGE_RESOLUTION|>--- conflicted
+++ resolved
@@ -25,11 +25,7 @@
   -c dev-requirements.txt
   test: pytest
   coverage: pytest-cov
-<<<<<<< HEAD
-  mypy,mypyinstalled: mypy
-=======
   mypy,mypyinstalled: mypy==0.740
->>>>>>> 15991afc
 
 setenv =
   mypy: MYPYPATH={toxinidir}/opentelemetry-api/src/
