[tox]
skipsdist = True
skip_missing_interpreters = True
envlist =
<<<<<<< HEAD
    py3{4,5,6,7,8}-test-{api,sdk,example-app,ext-wsgi,ext-http-requests,ext-jaeger,ext-dbapi,ext-mysql,opentracing-shim}
    pypy3-test-{api,sdk,example-app,ext-wsgi,ext-http-requests,ext-jaeger,ext-dbapi,ext-mysql,opentracing-shim}
=======
    py3{4,5,6,7,8}-test-{api,sdk,example-app,ext-wsgi,ext-http-requests,ext-jaeger,ext-pymongo,opentracing-shim}
    pypy3-test-{api,sdk,example-app,ext-wsgi,ext-http-requests,ext-jaeger,ext-pymongo,opentracing-shim}
    py3{4,5,6,7,8}-coverage

    ; Coverage is temporarily disabled for pypy3 due to the pytest bug.
    ; pypy3-coverage

>>>>>>> fcdd9fe1
    lint
    py37-tracecontext
    py37-{mypy,mypyinstalled}
    docs

[travis]
python =
  3.7: py37, lint, docs

[testenv]
deps =
  test: pytest
  coverage: pytest-cov
  mypy,mypyinstalled: mypy~=0.740

setenv =
  mypy: MYPYPATH={toxinidir}/opentelemetry-api/src/

changedir =
  test-api: opentelemetry-api/tests
  test-sdk: opentelemetry-sdk/tests
  test-ext-http-requests: ext/opentelemetry-ext-http-requests/tests
  test-ext-jaeger: ext/opentelemetry-ext-jaeger/tests
<<<<<<< HEAD
  test-ext-dbapi: ext/opentelemetry-ext-dbapi/tests
  test-ext-mysql: ext/opentelemetry-ext-mysql/tests
=======
  test-ext-pymongo: ext/opentelemetry-ext-pymongo/tests
>>>>>>> fcdd9fe1
  test-ext-wsgi: ext/opentelemetry-ext-wsgi/tests
  test-example-app: examples/opentelemetry-example-app/tests
  test-opentracing-shim: ext/opentelemetry-ext-opentracing-shim/tests

commands_pre =
; Install without -e to test the actual installation
  python -m pip install -U pip setuptools wheel
  test: pip install {toxinidir}/opentelemetry-api
  test-sdk: pip install {toxinidir}/opentelemetry-sdk
  example-app: pip install {toxinidir}/opentelemetry-sdk
  example-app: pip install {toxinidir}/ext/opentelemetry-ext-http-requests
  example-app: pip install {toxinidir}/ext/opentelemetry-ext-wsgi
  example-app: pip install {toxinidir}/examples/opentelemetry-example-app
  ext: pip install {toxinidir}/opentelemetry-api
  wsgi: pip install {toxinidir}/ext/opentelemetry-ext-wsgi
<<<<<<< HEAD
  dbapi: pip install {toxinidir}/ext/opentelemetry-ext-dbapi
  mysql: pip install {toxinidir}/ext/opentelemetry-ext-dbapi
  mysql: pip install {toxinidir}/ext/opentelemetry-ext-mysql
=======
  pymongo: pip install {toxinidir}/ext/opentelemetry-ext-pymongo
>>>>>>> fcdd9fe1
  http-requests: pip install {toxinidir}/ext/opentelemetry-ext-http-requests
  jaeger: pip install {toxinidir}/opentelemetry-sdk
  jaeger: pip install {toxinidir}/ext/opentelemetry-ext-jaeger
  opentracing-shim: pip install {toxinidir}/opentelemetry-sdk {toxinidir}/ext/opentelemetry-ext-opentracing-shim

; In order to get a healthy coverage report,
; we have to install packages in editable mode.
  coverage: pip install -e {toxinidir}/opentelemetry-api
  coverage: pip install -e {toxinidir}/opentelemetry-sdk
  coverage: pip install -e {toxinidir}/ext/opentelemetry-ext-azure-monitor
  coverage: pip install -e {toxinidir}/ext/opentelemetry-ext-http-requests
  coverage: pip install -e {toxinidir}/ext/opentelemetry-ext-jaeger
  coverage: pip install -e {toxinidir}/ext/opentelemetry-ext-opentracing-shim
  coverage: pip install -e {toxinidir}/ext/opentelemetry-ext-wsgi
  coverage: pip install -e {toxinidir}/examples/opentelemetry-example-app

; Using file:// here because otherwise tox invokes just "pip install
; opentelemetry-api", leading to an error
  mypyinstalled: pip install file://{toxinidir}/opentelemetry-api/

commands =
  test: pytest
  coverage: {toxinidir}/scripts/coverage.sh

  mypy: mypy --namespace-packages opentelemetry-api/src/opentelemetry/
; For test code, we don't want to enforce the full mypy strictness
  mypy: mypy --namespace-packages --config-file=mypy-relaxed.ini opentelemetry-api/tests/

; Test that mypy can pick up typeinfo from an installed package (otherwise,
; implicit Any due to unfollowed import would result).
  mypyinstalled: mypy --namespace-packages opentelemetry-api/tests/mypysmoke.py --strict


[testenv:lint]
basepython: python3.7
deps =
  pylint~=2.3
  flake8~=3.7
  isort~=4.3
  black>=19.3b0,==19.*

commands_pre =
  pip install -e {toxinidir}/opentelemetry-api
  pip install -e {toxinidir}/opentelemetry-sdk
  pip install -e {toxinidir}/ext/opentelemetry-ext-azure-monitor
  pip install -e {toxinidir}/ext/opentelemetry-ext-http-requests
  pip install -e {toxinidir}/ext/opentelemetry-ext-jaeger
<<<<<<< HEAD
  pip install -e {toxinidir}/ext/opentelemetry-ext-dbapi
  pip install -e {toxinidir}/ext/opentelemetry-ext-mysql
=======
  pip install -e {toxinidir}/ext/opentelemetry-ext-pymongo
>>>>>>> fcdd9fe1
  pip install -e {toxinidir}/ext/opentelemetry-ext-wsgi
  pip install -e {toxinidir}/examples/opentelemetry-example-app
  pip install -e {toxinidir}/ext/opentelemetry-ext-opentracing-shim

commands =
; Prefer putting everything in one pylint command to profit from duplication
; warnings.
  black --check --diff .
  pylint opentelemetry-api/src/opentelemetry \
         opentelemetry-api/tests/ \
         opentelemetry-sdk/src/opentelemetry \
         opentelemetry-sdk/tests/ \
         ext/opentelemetry-ext-azure-monitor/examples/ \
         ext/opentelemetry-ext-azure-monitor/src/ \
         ext/opentelemetry-ext-azure-monitor/tests/ \
         ext/opentelemetry-ext-http-requests/src/ \
         ext/opentelemetry-ext-http-requests/tests/ \
         ext/opentelemetry-ext-jaeger/src/opentelemetry \
         ext/opentelemetry-ext-jaeger/tests/ \
         ext/opentelemetry-ext-opentracing-shim/src/ \
         ext/opentelemetry-ext-opentracing-shim/tests/ \
<<<<<<< HEAD
         ext/opentelemetry-ext-dbapi/src/opentelemetry  \
         ext/opentelemetry-ext-dbapi/tests/ \
         ext/opentelemetry-ext-mysql/src/opentelemetry  \
         ext/opentelemetry-ext-mysql/tests/ \
=======
         ext/opentelemetry-ext-pymongo/src/opentelemetry  \
         ext/opentelemetry-ext-pymongo/tests/ \
>>>>>>> fcdd9fe1
         ext/opentelemetry-ext-wsgi/tests/ \
         examples/opentelemetry-example-app/src/opentelemetry_example_app/ \
         examples/opentelemetry-example-app/tests/
  flake8 .
  isort --check-only --diff --recursive .

[testenv:docs]
deps =
  sphinx~=2.1
  sphinx-rtd-theme~=0.4
  sphinx-autodoc-typehints~=1.10.2

changedir = docs

commands =
  sphinx-build -W --keep-going -b html -T . _build/html

[testenv:py37-tracecontext]
basepython: python3.7
deps =
  # needed for tracecontext
  aiohttp~=3.6
  # needed for example trace integration
  flask~=1.1
  requests~=2.7

commands_pre =
  pip install -e {toxinidir}/opentelemetry-api
  pip install -e {toxinidir}/opentelemetry-sdk
  pip install -e {toxinidir}/ext/opentelemetry-ext-http-requests
  pip install -e {toxinidir}/ext/opentelemetry-ext-wsgi

commands =
  {toxinidir}/scripts/tracecontext-integration-test.sh<|MERGE_RESOLUTION|>--- conflicted
+++ resolved
@@ -2,18 +2,13 @@
 skipsdist = True
 skip_missing_interpreters = True
 envlist =
-<<<<<<< HEAD
-    py3{4,5,6,7,8}-test-{api,sdk,example-app,ext-wsgi,ext-http-requests,ext-jaeger,ext-dbapi,ext-mysql,opentracing-shim}
-    pypy3-test-{api,sdk,example-app,ext-wsgi,ext-http-requests,ext-jaeger,ext-dbapi,ext-mysql,opentracing-shim}
-=======
-    py3{4,5,6,7,8}-test-{api,sdk,example-app,ext-wsgi,ext-http-requests,ext-jaeger,ext-pymongo,opentracing-shim}
-    pypy3-test-{api,sdk,example-app,ext-wsgi,ext-http-requests,ext-jaeger,ext-pymongo,opentracing-shim}
+    py3{4,5,6,7,8}-test-{api,sdk,example-app,ext-wsgi,ext-http-requests,ext-jaeger,ext-dbapi,ext-mysql,ext-pymongo,opentracing-shim}
+    pypy3-test-{api,sdk,example-app,ext-wsgi,ext-http-requests,ext-jaeger,ext-dbapi,ext-mysql,ext-pymongo,opentracing-shim}
     py3{4,5,6,7,8}-coverage
 
     ; Coverage is temporarily disabled for pypy3 due to the pytest bug.
     ; pypy3-coverage
 
->>>>>>> fcdd9fe1
     lint
     py37-tracecontext
     py37-{mypy,mypyinstalled}
@@ -37,12 +32,9 @@
   test-sdk: opentelemetry-sdk/tests
   test-ext-http-requests: ext/opentelemetry-ext-http-requests/tests
   test-ext-jaeger: ext/opentelemetry-ext-jaeger/tests
-<<<<<<< HEAD
   test-ext-dbapi: ext/opentelemetry-ext-dbapi/tests
   test-ext-mysql: ext/opentelemetry-ext-mysql/tests
-=======
   test-ext-pymongo: ext/opentelemetry-ext-pymongo/tests
->>>>>>> fcdd9fe1
   test-ext-wsgi: ext/opentelemetry-ext-wsgi/tests
   test-example-app: examples/opentelemetry-example-app/tests
   test-opentracing-shim: ext/opentelemetry-ext-opentracing-shim/tests
@@ -58,13 +50,10 @@
   example-app: pip install {toxinidir}/examples/opentelemetry-example-app
   ext: pip install {toxinidir}/opentelemetry-api
   wsgi: pip install {toxinidir}/ext/opentelemetry-ext-wsgi
-<<<<<<< HEAD
   dbapi: pip install {toxinidir}/ext/opentelemetry-ext-dbapi
   mysql: pip install {toxinidir}/ext/opentelemetry-ext-dbapi
   mysql: pip install {toxinidir}/ext/opentelemetry-ext-mysql
-=======
   pymongo: pip install {toxinidir}/ext/opentelemetry-ext-pymongo
->>>>>>> fcdd9fe1
   http-requests: pip install {toxinidir}/ext/opentelemetry-ext-http-requests
   jaeger: pip install {toxinidir}/opentelemetry-sdk
   jaeger: pip install {toxinidir}/ext/opentelemetry-ext-jaeger
@@ -112,12 +101,9 @@
   pip install -e {toxinidir}/ext/opentelemetry-ext-azure-monitor
   pip install -e {toxinidir}/ext/opentelemetry-ext-http-requests
   pip install -e {toxinidir}/ext/opentelemetry-ext-jaeger
-<<<<<<< HEAD
   pip install -e {toxinidir}/ext/opentelemetry-ext-dbapi
   pip install -e {toxinidir}/ext/opentelemetry-ext-mysql
-=======
   pip install -e {toxinidir}/ext/opentelemetry-ext-pymongo
->>>>>>> fcdd9fe1
   pip install -e {toxinidir}/ext/opentelemetry-ext-wsgi
   pip install -e {toxinidir}/examples/opentelemetry-example-app
   pip install -e {toxinidir}/ext/opentelemetry-ext-opentracing-shim
@@ -139,15 +125,12 @@
          ext/opentelemetry-ext-jaeger/tests/ \
          ext/opentelemetry-ext-opentracing-shim/src/ \
          ext/opentelemetry-ext-opentracing-shim/tests/ \
-<<<<<<< HEAD
          ext/opentelemetry-ext-dbapi/src/opentelemetry  \
          ext/opentelemetry-ext-dbapi/tests/ \
          ext/opentelemetry-ext-mysql/src/opentelemetry  \
          ext/opentelemetry-ext-mysql/tests/ \
-=======
          ext/opentelemetry-ext-pymongo/src/opentelemetry  \
          ext/opentelemetry-ext-pymongo/tests/ \
->>>>>>> fcdd9fe1
          ext/opentelemetry-ext-wsgi/tests/ \
          examples/opentelemetry-example-app/src/opentelemetry_example_app/ \
          examples/opentelemetry-example-app/tests/
