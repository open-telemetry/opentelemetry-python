[tox]
skipsdist = True
skip_missing_interpreters = True
envlist =
    py3{4,5,6,7,8}-test-{api,sdk,example-app,example-basic-tracer,example-http,ext-wsgi,ext-http-requests,ext-jaeger,ext-pymongo,opentracing-shim}
    pypy3-test-{api,sdk,example-app,example-basic-tracer,example-http,ext-wsgi,ext-http-requests,ext-jaeger,ext-pymongo,opentracing-shim}
    py3{4,5,6,7,8}-coverage

    ; Coverage is temporarily disabled for pypy3 due to the pytest bug.
    ; pypy3-coverage

    lint
    py37-tracecontext
    py37-{mypy,mypyinstalled}
    docs

[travis]
python =
  3.7: py37, lint, docs

[testenv]
deps =
<<<<<<< HEAD
  -c dev-requirements.txt
  test: pytest
=======
  ; skip 5.2.3 pytest due to bug
  ; https://github.com/pytest-dev/pytest/issues/6194
  test: pytest!=5.2.3
  coverage: pytest!=5.2.3
>>>>>>> fb3e7152
  coverage: pytest-cov
  mypy,mypyinstalled: mypy

setenv =
  mypy: MYPYPATH={toxinidir}/opentelemetry-api/src/

changedir =
  test-api: opentelemetry-api/tests
  test-sdk: opentelemetry-sdk/tests
  test-ext-http-requests: ext/opentelemetry-ext-http-requests/tests
  test-ext-jaeger: ext/opentelemetry-ext-jaeger/tests
  test-ext-pymongo: ext/opentelemetry-ext-pymongo/tests
  test-ext-wsgi: ext/opentelemetry-ext-wsgi/tests
  test-example-app: examples/opentelemetry-example-app/tests
  test-example-basic-tracer: examples/basic_tracer/tests
  test-example-http: examples/http/tests
  test-opentracing-shim: ext/opentelemetry-ext-opentracing-shim/tests

commands_pre =
; Install without -e to test the actual installation
  python -m pip install -U pip setuptools wheel
  test: pip install {toxinidir}/opentelemetry-api
  test-sdk: pip install {toxinidir}/opentelemetry-sdk
  example-app: pip install {toxinidir}/opentelemetry-sdk
  example-app: pip install {toxinidir}/ext/opentelemetry-ext-http-requests
  example-app: pip install {toxinidir}/ext/opentelemetry-ext-wsgi
  example-app: pip install {toxinidir}/examples/opentelemetry-example-app
  example-basic-tracer: pip install -e {toxinidir}/opentelemetry-api
  example-basic-tracer: pip install -e {toxinidir}/opentelemetry-sdk
  example-http: pip install -e {toxinidir}/opentelemetry-api
  example-http: pip install -e {toxinidir}/opentelemetry-sdk
  example-http: pip install -e {toxinidir}/ext/opentelemetry-ext-http-requests
  example-http: pip install -e {toxinidir}/ext/opentelemetry-ext-wsgi
  example-http: pip install -r {toxinidir}/examples/http/requirements.txt

  ext: pip install {toxinidir}/opentelemetry-api
  wsgi: pip install {toxinidir}/ext/opentelemetry-ext-wsgi
  pymongo: pip install {toxinidir}/ext/opentelemetry-ext-pymongo
  http-requests: pip install {toxinidir}/ext/opentelemetry-ext-http-requests
  jaeger: pip install {toxinidir}/opentelemetry-sdk
  jaeger: pip install {toxinidir}/ext/opentelemetry-ext-jaeger
  opentracing-shim: pip install {toxinidir}/opentelemetry-sdk {toxinidir}/ext/opentelemetry-ext-opentracing-shim

; In order to get a healthy coverage report,
; we have to install packages in editable mode.
  coverage: python {toxinidir}/scripts/eachdist.py install --editable

; Using file:// here because otherwise tox invokes just "pip install
; opentelemetry-api", leading to an error
  mypyinstalled: pip install file://{toxinidir}/opentelemetry-api/

commands =
  test: pytest
  coverage: {toxinidir}/scripts/coverage.sh

  mypy: mypy --namespace-packages opentelemetry-api/src/opentelemetry/
; For test code, we don't want to enforce the full mypy strictness
  mypy: mypy --namespace-packages --config-file=mypy-relaxed.ini opentelemetry-api/tests/

; Test that mypy can pick up typeinfo from an installed package (otherwise,
; implicit Any due to unfollowed import would result).
  mypyinstalled: mypy --namespace-packages opentelemetry-api/tests/mypysmoke.py --strict


[testenv:lint]
basepython: python3.7
deps =
  -c dev-requirements.txt
  pylint
  flake8
  isort
  black

commands_pre =
  python scripts/eachdist.py install --editable

commands =
<<<<<<< HEAD
  python scripts/eachdist.py lint --check-only
=======
; Prefer putting everything in one pylint command to profit from duplication
; warnings.
  black --check --diff .
  pylint opentelemetry-api/src/opentelemetry \
         opentelemetry-api/tests/ \
         opentelemetry-sdk/src/opentelemetry \
         opentelemetry-sdk/tests/ \
         ext/opentelemetry-ext-azure-monitor/examples/ \
         ext/opentelemetry-ext-azure-monitor/src/ \
         ext/opentelemetry-ext-azure-monitor/tests/ \
         ext/opentelemetry-ext-http-requests/src/ \
         ext/opentelemetry-ext-http-requests/tests/ \
         ext/opentelemetry-ext-jaeger/src/opentelemetry \
         ext/opentelemetry-ext-jaeger/tests/ \
         ext/opentelemetry-ext-opentracing-shim/src/ \
         ext/opentelemetry-ext-opentracing-shim/tests/ \
         ext/opentelemetry-ext-pymongo/src/opentelemetry  \
         ext/opentelemetry-ext-pymongo/tests/ \
         ext/opentelemetry-ext-wsgi/tests/ \
         examples/opentelemetry-example-app/src/opentelemetry_example_app/ \
         examples/opentelemetry-example-app/tests/ \
         examples/basic_tracer/ \
         examples/http/
  flake8 .
  isort --check-only --diff --recursive .
>>>>>>> fb3e7152

[testenv:docs]
deps =
  -c dev-requirements.txt
  sphinx
  sphinx-rtd-theme
  sphinx-autodoc-typehints

changedir = docs

commands =
  sphinx-build -W --keep-going -b html -T . _build/html

[testenv:py37-tracecontext]
basepython: python3.7
deps =
  # needed for tracecontext
  aiohttp~=3.6
  # needed for example trace integration
  flask~=1.1
  requests~=2.7

commands_pre =
  pip install -e {toxinidir}/opentelemetry-api \
              -e {toxinidir}/opentelemetry-sdk \
              -e {toxinidir}/ext/opentelemetry-ext-http-requests \
              -e {toxinidir}/ext/opentelemetry-ext-wsgi

commands =
  {toxinidir}/scripts/tracecontext-integration-test.sh<|MERGE_RESOLUTION|>--- conflicted
+++ resolved
@@ -20,15 +20,8 @@
 
 [testenv]
 deps =
-<<<<<<< HEAD
   -c dev-requirements.txt
   test: pytest
-=======
-  ; skip 5.2.3 pytest due to bug
-  ; https://github.com/pytest-dev/pytest/issues/6194
-  test: pytest!=5.2.3
-  coverage: pytest!=5.2.3
->>>>>>> fb3e7152
   coverage: pytest-cov
   mypy,mypyinstalled: mypy
 
@@ -106,35 +99,7 @@
   python scripts/eachdist.py install --editable
 
 commands =
-<<<<<<< HEAD
   python scripts/eachdist.py lint --check-only
-=======
-; Prefer putting everything in one pylint command to profit from duplication
-; warnings.
-  black --check --diff .
-  pylint opentelemetry-api/src/opentelemetry \
-         opentelemetry-api/tests/ \
-         opentelemetry-sdk/src/opentelemetry \
-         opentelemetry-sdk/tests/ \
-         ext/opentelemetry-ext-azure-monitor/examples/ \
-         ext/opentelemetry-ext-azure-monitor/src/ \
-         ext/opentelemetry-ext-azure-monitor/tests/ \
-         ext/opentelemetry-ext-http-requests/src/ \
-         ext/opentelemetry-ext-http-requests/tests/ \
-         ext/opentelemetry-ext-jaeger/src/opentelemetry \
-         ext/opentelemetry-ext-jaeger/tests/ \
-         ext/opentelemetry-ext-opentracing-shim/src/ \
-         ext/opentelemetry-ext-opentracing-shim/tests/ \
-         ext/opentelemetry-ext-pymongo/src/opentelemetry  \
-         ext/opentelemetry-ext-pymongo/tests/ \
-         ext/opentelemetry-ext-wsgi/tests/ \
-         examples/opentelemetry-example-app/src/opentelemetry_example_app/ \
-         examples/opentelemetry-example-app/tests/ \
-         examples/basic_tracer/ \
-         examples/http/
-  flake8 .
-  isort --check-only --diff --recursive .
->>>>>>> fb3e7152
 
 [testenv:docs]
 deps =
