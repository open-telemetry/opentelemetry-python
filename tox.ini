[tox]
skipsdist = True
skip_missing_interpreters = True
envlist =
<<<<<<< HEAD
    py3{4,5,6,7,8}-test-{api,sdk,example-app,ext-wsgi,ext-flask,ext-http-requests,ext-jaeger,ext-dbapi,ext-mysql,ext-psycopg2,ext-pymongo,ext-zipkin,opentracing-shim}
    py3{5,6,7,8}-test-{ext-asgi}
    pypy3-test-{api,sdk,example-app,ext-wsgi,ext-asgi,ext-flask,ext-http-requests,ext-jaeger,ext-dbapi,ext-mysql,ext-pymongo,ext-zipkin,opentracing-shim}
    py3{4,5,6,7,8}-test-{api,sdk,example-app,example-basic-tracer,example-http,ext-wsgi,ext-flask,ext-http-requests,ext-jaeger,ext-dbapi,ext-mysql,ext-psycopg2,ext-pymongo,ext-zipkin,opentracing-shim}
    py3{5,6,7,8}-test-{ext-asgi}
    pypy3-test-{api,sdk,example-app,example-basic-tracer,example-http,ext-wsgi,ext-asgi,ext-flask,ext-http-requests,ext-jaeger,ext-dbapi,ext-mysql,ext-pymongo,ext-zipkin,opentracing-shim}
=======

    ; Environments are organized by individual package, allowing
    ; for specifying supported Python versions per package.
    ; opentelemetry-api
    py3{4,5,6,7,8}-test-api
    pypy3-test-api

    ; opentelemetry-sdk
    py3{4,5,6,7,8}-test-sdk
    pypy3-test-sdk

    ; opentelemetry-example-app
    py3{4,5,6,7,8}-test-example-app
    pypy3-test-example-app

    ; examples/basic_tracer
    py3{4,5,6,7,8}-test-example-basic-tracer
    pypy3-test-example-basic-tracer

    ; examples/http
    py3{4,5,6,7,8}-test-example-http
    pypy3-test-example-http

    ; opentelemetry-ext-dbapi
    py3{4,5,6,7,8}-test-ext-dbapi
    pypy3-test-ext-dbapi

    ; opentelemetry-ext-flask
    py3{4,5,6,7,8}-test-ext-flask
    pypy3-test-ext-flask

    ; opentelemetry-ext-http-requests
    py3{4,5,6,7,8}-test-ext-http-requests
    pypy3-test-ext-http-requests

    ; opentelemetry-ext-jaeger
    py3{4,5,6,7,8}-test-ext-jaeger
    pypy3-test-ext-jaeger

    ; opentelemetry-ext-mysql
    py3{4,5,6,7,8}-test-ext-mysql
    pypy3-test-ext-mysql

    ; opentelemetry-ext-psycopg2
    py3{4,5,6,7,8}-test-ext-psycopg2
    ; ext-psycopg2 intentionally excluded from pypy3

    ; opentelemetry-ext-pymongo
    py3{4,5,6,7,8}-test-ext-pymongo
    pypy3-test-ext-pymongo

    ; opentelemetry-ext-wsgi
    py3{4,5,6,7,8}-test-ext-wsgi
    pypy3-test-ext-wsgi

    ; opentelemetry-ext-zipkin
    py3{4,5,6,7,8}-test-ext-zipkin
    pypy3-test-ext-zipkin

    ; opentelemetry-opentracing-shim
    py3{4,5,6,7,8}-test-opentracing-shim
    pypy3-test-opentracing-shim


>>>>>>> 0a8ecd11
    py3{4,5,6,7,8}-coverage

    ; Coverage is temporarily disabled for pypy3 due to the pytest bug.
    ; pypy3-coverage

    lint
    py38-tracecontext
    py38-{mypy,mypyinstalled}
    docs
    docker-tests

[travis]
python =
  3.8: py38, lint, docs, docker-tests

[testenv]
deps =
  -c dev-requirements.txt
  test: pytest
  coverage: pytest
  coverage: pytest-cov
  mypy,mypyinstalled: mypy

setenv =
  mypy: MYPYPATH={toxinidir}/opentelemetry-api/src/

changedir =
  test-api: opentelemetry-api/tests
  test-sdk: opentelemetry-sdk/tests
  test-ext-http-requests: ext/opentelemetry-ext-http-requests/tests
  test-ext-jaeger: ext/opentelemetry-ext-jaeger/tests
  test-ext-dbapi: ext/opentelemetry-ext-dbapi/tests
  test-ext-mysql: ext/opentelemetry-ext-mysql/tests
  test-ext-pymongo: ext/opentelemetry-ext-pymongo/tests
  test-ext-psycopg2: ext/opentelemetry-ext-psycopg2/tests
  test-ext-asgi: ext/opentelemetry-ext-asgi/tests
  test-ext-wsgi: ext/opentelemetry-ext-wsgi/tests
  test-ext-zipkin: ext/opentelemetry-ext-zipkin/tests
  test-ext-flask: ext/opentelemetry-ext-flask/tests
  test-example-app: examples/opentelemetry-example-app/tests
  test-example-basic-tracer: examples/basic_tracer/tests
  test-example-http: examples/http/tests
  test-opentracing-shim: ext/opentelemetry-ext-opentracing-shim/tests

commands_pre =
; Install without -e to test the actual installation
  python -m pip install -U pip setuptools wheel
  test: pip install {toxinidir}/opentelemetry-api
  test-sdk: pip install {toxinidir}/opentelemetry-sdk
  example-app: pip install {toxinidir}/opentelemetry-sdk
  example-app: pip install {toxinidir}/ext/opentelemetry-ext-http-requests
  example-app: pip install {toxinidir}/ext/opentelemetry-ext-wsgi
  example-app: pip install {toxinidir}/ext/opentelemetry-ext-flask
  example-app: pip install {toxinidir}/examples/opentelemetry-example-app
  example-basic-tracer: pip install -e {toxinidir}/opentelemetry-api
  example-basic-tracer: pip install -e {toxinidir}/opentelemetry-sdk
  example-http: pip install -e {toxinidir}/opentelemetry-api
  example-http: pip install -e {toxinidir}/opentelemetry-sdk
  example-http: pip install -e {toxinidir}/ext/opentelemetry-ext-http-requests
  example-http: pip install -e {toxinidir}/ext/opentelemetry-ext-wsgi
  example-http: pip install -r {toxinidir}/examples/http/requirements.txt

  ext: pip install {toxinidir}/opentelemetry-api
  wsgi,flask,asgi: pip install {toxinidir}/ext/opentelemetry-ext-testutil
  wsgi,flask,asgi: pip install {toxinidir}/opentelemetry-sdk
  wsgi,flask: pip install {toxinidir}/ext/opentelemetry-ext-wsgi
  asgi: pip install {toxinidir}/ext/opentelemetry-ext-asgi
  flask: pip install {toxinidir}/ext/opentelemetry-ext-flask[test]
  dbapi: pip install {toxinidir}/ext/opentelemetry-ext-dbapi
  mysql: pip install {toxinidir}/ext/opentelemetry-ext-dbapi
  mysql: pip install {toxinidir}/ext/opentelemetry-ext-mysql
  pymongo: pip install {toxinidir}/ext/opentelemetry-ext-pymongo
  psycopg2: pip install {toxinidir}/ext/opentelemetry-ext-dbapi
  psycopg2: pip install {toxinidir}/ext/opentelemetry-ext-psycopg2
  http-requests: pip install {toxinidir}/ext/opentelemetry-ext-http-requests
  jaeger: pip install {toxinidir}/opentelemetry-sdk
  jaeger: pip install {toxinidir}/ext/opentelemetry-ext-jaeger
  opentracing-shim: pip install {toxinidir}/opentelemetry-sdk {toxinidir}/ext/opentelemetry-ext-opentracing-shim
  zipkin: pip install {toxinidir}/opentelemetry-sdk
  zipkin: pip install {toxinidir}/ext/opentelemetry-ext-zipkin

; In order to get a healthy coverage report,
; we have to install packages in editable mode.
  coverage: python {toxinidir}/scripts/eachdist.py install --editable

; Using file:// here because otherwise tox invokes just "pip install
; opentelemetry-api", leading to an error
  mypyinstalled: pip install file://{toxinidir}/opentelemetry-api/

commands =
  test: pytest {posargs}
  coverage: {toxinidir}/scripts/coverage.sh

  mypy: mypy --namespace-packages opentelemetry-api/src/opentelemetry/
; For test code, we don't want to enforce the full mypy strictness
  mypy: mypy --namespace-packages --config-file=mypy-relaxed.ini opentelemetry-api/tests/

; Test that mypy can pick up typeinfo from an installed package (otherwise,
; implicit Any due to unfollowed import would result).
  mypyinstalled: mypy --namespace-packages opentelemetry-api/tests/mypysmoke.py --strict


[testenv:lint]
basepython: python3.8
recreate = True
deps =
  -c dev-requirements.txt
  pylint
  flake8
  isort
  black

commands_pre =
  python scripts/eachdist.py install --editable

commands =
  python scripts/eachdist.py lint --check-only

[testenv:docs]
deps =
  -c dev-requirements.txt
  sphinx
  sphinx-rtd-theme
  sphinx-autodoc-typehints
  opentracing~=2.2.0
  Deprecated>=1.2.6
  thrift>=0.10.0
  pymongo ~= 3.1
  flask~=1.0
  asgiref~=3.2.3

changedir = docs

commands =
  sphinx-build -E -a -W --keep-going -b html -T . _build/html

[testenv:py38-tracecontext]
basepython: python3.8
deps =
  # needed for tracecontext
  aiohttp~=3.6
  # needed for example trace integration
  flask~=1.1
  requests~=2.7

commands_pre =
  pip install -e {toxinidir}/opentelemetry-api \
              -e {toxinidir}/opentelemetry-sdk \
              -e {toxinidir}/ext/opentelemetry-ext-http-requests \
              -e {toxinidir}/ext/opentelemetry-ext-wsgi \
              -e {toxinidir}/ext/opentelemetry-ext-flask

commands =
  {toxinidir}/scripts/tracecontext-integration-test.sh

[testenv:docker-tests]
deps =
  pytest
  docker-compose >= 1.25.2
  pymongo ~= 3.1

changedir = 
  ext/opentelemetry-ext-docker-tests/tests

commands_pre =
  pip install -e {toxinidir}/opentelemetry-api \
              -e {toxinidir}/opentelemetry-sdk \
              -e {toxinidir}/ext/opentelemetry-ext-pymongo
  - docker-compose up -d
commands = 
  pytest {posargs}

commands_post =
  docker-compose down<|MERGE_RESOLUTION|>--- conflicted
+++ resolved
@@ -2,15 +2,6 @@
 skipsdist = True
 skip_missing_interpreters = True
 envlist =
-<<<<<<< HEAD
-    py3{4,5,6,7,8}-test-{api,sdk,example-app,ext-wsgi,ext-flask,ext-http-requests,ext-jaeger,ext-dbapi,ext-mysql,ext-psycopg2,ext-pymongo,ext-zipkin,opentracing-shim}
-    py3{5,6,7,8}-test-{ext-asgi}
-    pypy3-test-{api,sdk,example-app,ext-wsgi,ext-asgi,ext-flask,ext-http-requests,ext-jaeger,ext-dbapi,ext-mysql,ext-pymongo,ext-zipkin,opentracing-shim}
-    py3{4,5,6,7,8}-test-{api,sdk,example-app,example-basic-tracer,example-http,ext-wsgi,ext-flask,ext-http-requests,ext-jaeger,ext-dbapi,ext-mysql,ext-psycopg2,ext-pymongo,ext-zipkin,opentracing-shim}
-    py3{5,6,7,8}-test-{ext-asgi}
-    pypy3-test-{api,sdk,example-app,example-basic-tracer,example-http,ext-wsgi,ext-asgi,ext-flask,ext-http-requests,ext-jaeger,ext-dbapi,ext-mysql,ext-pymongo,ext-zipkin,opentracing-shim}
-=======
-
     ; Environments are organized by individual package, allowing
     ; for specifying supported Python versions per package.
     ; opentelemetry-api
@@ -61,6 +52,10 @@
     py3{4,5,6,7,8}-test-ext-pymongo
     pypy3-test-ext-pymongo
 
+    ; opentelemetry-ext-asgi
+    py3{5,6,7,8}-test-ext-wsgi
+    pypy3-test-ext-wsgi
+
     ; opentelemetry-ext-wsgi
     py3{4,5,6,7,8}-test-ext-wsgi
     pypy3-test-ext-wsgi
@@ -73,8 +68,6 @@
     py3{4,5,6,7,8}-test-opentracing-shim
     pypy3-test-opentracing-shim
 
-
->>>>>>> 0a8ecd11
     py3{4,5,6,7,8}-coverage
 
     ; Coverage is temporarily disabled for pypy3 due to the pytest bug.
