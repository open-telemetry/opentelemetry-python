[tox]
skipsdist = True
skip_missing_interpreters = True
envlist =
    ; Environments are organized by individual package, allowing
    ; for specifying supported Python versions per package.
    ; opentelemetry-api
    py3{4,5,6,7,8}-test-core-api
    pypy3-test-core-api

    ; opentelemetry-proto
    py3{4,5,6,7,8}-test-core-proto
    pypy3-test-core-proto

    ; opentelemetry-sdk
    py3{4,5,6,7,8}-test-core-sdk
    pypy3-test-core-sdk

    ; opentelemetry-instrumentation
<<<<<<< HEAD
    py3{5,6,7,8}-test-core-instrumentation
    pypy3-test-core-instrumentation
=======
    py3{5,6,7,8}-test-instrumentation-base
    pypy3-test-instrumentation-base

    ; opentelemetry-example-app
    py3{4,5,6,7,8}-test-example-app
    pypy3-test-example-app
>>>>>>> fe4f3418

    ; docs/getting-started
    py3{4,5,6,7,8}-test-core-getting-started
    pypy3-test-core-getting-started

    ; opentelemetry-example-app
    py3{4,5,6,7,8}-test-ext-example-app
    pypy3-test-ext-example-app

    ; opentelemetry-ext-aiohttp-client
    py3{5,6,7,8}-test-ext-aiohttp-client
    pypy3-test-ext-aiohttp-client

    ; opentelemetry-ext-botocore
    py3{6,7,8}-test-ext-botocore
    pypy3-test-ext-botocore

    ; opentelemetry-ext-django
    py3{4,5,6,7,8}-test-ext-django
    pypy3-test-ext-django

    ; opentelemetry-ext-dbapi
    py3{4,5,6,7,8}-test-ext-dbapi
    pypy3-test-ext-dbapi

    ; opentelemetry-ext-boto
    py3{5,6,7,8}-test-ext-boto
    pypy3-test-ext-boto

    ; opentelemetry-ext-flask
    py3{4,5,6,7,8}-test-ext-flask
    pypy3-test-ext-flask

    ; opentelemetry-ext-requests
    py3{4,5,6,7,8}-test-ext-requests
    pypy3-test-ext-requests

    ; opentelemetry-instrumentation-starlette.
    ; starlette only supports 3.6 and above.
    py3{6,7,8}-test-instrumentation-starlette
    pypy3-test-instrumentation-starlette

    ; opentelemetry-ext-jinja2
    py3{4,5,6,7,8}-test-ext-jinja2
    pypy3-test-ext-jinja2

    ; opentelemetry-ext-jaeger
    py3{4,5,6,7,8}-test-ext-jaeger
    pypy3-test-ext-jaeger

    ; opentelemetry-ext-datadog
    py3{5,6,7,8}-test-ext-datadog

    ; opentelemetry-ext-mysql
    py3{4,5,6,7,8}-test-ext-mysql
    pypy3-test-ext-mysql

    ; opentelemetry-ext-opencensusexporter
    py3{4,5,6,7,8}-test-ext-opencensusexporter
    ; ext-opencensusexporter intentionally excluded from pypy3

    ; opentelemetry-ext-otlp
    py3{5,6,7,8}-test-ext-otlp
    ; ext-otlp intentionally excluded from pypy3

    ; opentelemetry-ext-prometheus
    py3{4,5,6,7,8}-test-ext-prometheus
    pypy3-test-ext-prometheus

    ; opentelemetry-ext-psycopg2
    py3{4,5,6,7,8}-test-ext-psycopg2
    ; ext-psycopg2 intentionally excluded from pypy3

    ; opentelemetry-ext-pymemcache
    py3{4,5,6,7,8}-test-ext-pymemcache
    pypy3-test-ext-pymemcache

    ; opentelemetry-ext-pymongo
    py3{4,5,6,7,8}-test-ext-pymongo
    pypy3-test-ext-pymongo

    ; opentelemetry-ext-pymysql
    py3{4,5,6,7,8}-test-ext-pymysql
    pypy3-test-ext-pymysql

    ; opentelemetry-ext-pyramid
    py3{4,5,6,7,8}-test-ext-pyramid
    pypy3-test-ext-pyramid

    ; opentelemetry-ext-asgi
    py3{5,6,7,8}-test-ext-asgi
    pypy3-test-ext-asgi

    ; opentelemetry-ext-sqlite3
    py3{4,5,6,7,8}-test-ext-sqlite3
    pypy3-test-ext-sqlite3

    ; opentelemetry-ext-wsgi
    py3{4,5,6,7,8}-test-ext-wsgi
    pypy3-test-ext-wsgi

    ; opentelemetry-ext-zipkin
    py3{4,5,6,7,8}-test-ext-zipkin
    pypy3-test-ext-zipkin

    ; opentelemetry-opentracing-shim
    py3{4,5,6,7,8}-test-opentracing-shim
    pypy3-test-opentracing-shim

    ; opentelemetry-opentracing-shim
    py3{4,5,6,7,8}-test-opentracing-shim
    pypy3-test-opentracing-shim

    ; opentelemetry-ext-grpc
    py3{4,5,6,7,8}-test-ext-grpc

    ; opentelemetry-ext-sqlalchemy
    py3{4,5,6,7,8}-test-ext-sqlalchemy
    pypy3-test-ext-sqlalchemy

    ; opentelemetry-ext-redis
    py3{4,5,6,7,8}-test-ext-redis
    pypy3-test-ext-redis

    ; opentelemetry-ext-system-metrics
    py3{4,5,6,7,8}-test-ext-system-metrics
    ; ext-system-metrics intentionally excluded from pypy3
    ; known limitation: gc.get_count won't work under pypy

    ; Coverage is temporarily disabled for pypy3 due to the pytest bug.
    ; pypy3-coverage

    ; opentelemetry-exporter-cloud-monitoring
    py3{4,5,6,7,8}-test-exporter-cloud-monitoring

    ; opentelemetry-exporter-cloud-trace
    py3{4,5,6,7,8}-test-exporter-cloud-trace

    lint
    py38-tracecontext
    py38-{mypy,mypyinstalled}
    docs
    docker-tests

[testenv]
deps =
  -c dev-requirements.txt
  test: pytest
  coverage: pytest
  coverage: pytest-cov
  mypy,mypyinstalled: mypy

setenv =
  mypy: MYPYPATH={toxinidir}/opentelemetry-api/src/

changedir =
<<<<<<< HEAD
  test-core-api: opentelemetry-api/tests
  test-core-sdk: opentelemetry-sdk/tests
  test-core-proto: opentelemetry-proto/tests
  test-core-instrumentation: opentelemetry-instrumentation/tests
  test-core-getting-started: docs/getting_started/tests
  test-ext-opentracing-shim: ext/opentelemetry-ext-opentracing-shim/tests

=======
  test-api: opentelemetry-api/tests
  test-sdk: opentelemetry-sdk/tests
  instrumentation-base: opentelemetry-instrumentation/tests
  test-instrumentation-starlette: ext/opentelemetry-instrumentation-starlette/tests
  test-proto: opentelemetry-proto/tests
>>>>>>> fe4f3418
  test-ext-grpc: ext/opentelemetry-ext-grpc/tests
  test-ext-aiohttp-client: ext/opentelemetry-ext-aiohttp-client/tests
  test-ext-requests: ext/opentelemetry-ext-requests/tests
  test-ext-jinja2: ext/opentelemetry-ext-jinja2/tests
  test-ext-jaeger: ext/opentelemetry-ext-jaeger/tests
  test-ext-datadog: ext/opentelemetry-ext-datadog/tests
  test-ext-dbapi: ext/opentelemetry-ext-dbapi/tests
  test-ext-django: ext/opentelemetry-ext-django/tests
  test-ext-mysql: ext/opentelemetry-ext-mysql/tests
  test-ext-opencensusexporter: ext/opentelemetry-ext-opencensusexporter/tests
  test-ext-otlp: ext/opentelemetry-ext-otlp/tests
  test-ext-prometheus: ext/opentelemetry-ext-prometheus/tests
  test-ext-pymemcache: ext/opentelemetry-ext-pymemcache/tests
  test-ext-pymongo: ext/opentelemetry-ext-pymongo/tests
  test-exporter-cloud-trace: ext/opentelemetry-exporter-cloud-trace/tests
  test-exporter-cloud-monitoring: ext/opentelemetry-exporter-cloud-monitoring/tests
  test-ext-psycopg2: ext/opentelemetry-ext-psycopg2/tests
  test-ext-pymysql: ext/opentelemetry-ext-pymysql/tests
  test-ext-pyramid: ext/opentelemetry-ext-pyramid/tests
  test-ext-asgi: ext/opentelemetry-ext-asgi/tests
  test-ext-sqlite3: ext/opentelemetry-ext-sqlite3/tests
  test-ext-wsgi: ext/opentelemetry-ext-wsgi/tests
  test-ext-zipkin: ext/opentelemetry-ext-zipkin/tests
  test-ext-boto: ext/opentelemetry-ext-boto/tests
  test-ext-botocore: ext/opentelemetry-ext-botocore/tests
  test-ext-flask: ext/opentelemetry-ext-flask/tests
  test-ext-example-app: docs/examples/opentelemetry-example-app/tests
  test-ext-sqlalchemy: ext/opentelemetry-ext-sqlalchemy/tests
  test-ext-redis: ext/opentelemetry-ext-redis/tests
  test-ext-system-metrics: ext/opentelemetry-ext-system-metrics/tests

commands_pre =
; Install without -e to test the actual installation
  py3{4,5,6,7}: python -m pip install -U pip setuptools wheel
; Install common packages for all the tests. These are not needed in all the
; cases but it saves a lot of boilerplate in this file.
  test: pip install {toxinidir}/opentelemetry-api {toxinidir}/opentelemetry-sdk {toxinidir}/tests/util

  test-core-proto: pip install {toxinidir}/opentelemetry-proto
  ext,instrumentation: pip install {toxinidir}/opentelemetry-instrumentation

  example-app: pip install {toxinidir}/opentelemetry-instrumentation {toxinidir}/ext/opentelemetry-ext-requests {toxinidir}/ext/opentelemetry-ext-wsgi {toxinidir}/ext/opentelemetry-ext-flask {toxinidir}/docs/examples/opentelemetry-example-app

  getting-started: pip install -e {toxinidir}/opentelemetry-instrumentation -e {toxinidir}/ext/opentelemetry-ext-requests -e {toxinidir}/ext/opentelemetry-ext-wsgi -e {toxinidir}/ext/opentelemetry-ext-flask

  grpc: pip install {toxinidir}/ext/opentelemetry-ext-grpc[test]

  wsgi,flask,django,asgi,pyramid,starlette: pip install {toxinidir}/tests/util
  wsgi,flask,django,pyramid: pip install {toxinidir}/ext/opentelemetry-ext-wsgi
  asgi,starlette: pip install {toxinidir}/ext/opentelemetry-ext-asgi

  boto: pip install {toxinidir}/ext/opentelemetry-ext-boto[test]

  flask: pip install {toxinidir}/ext/opentelemetry-ext-flask[test]

  botocore: pip install {toxinidir}/opentelemetry-instrumentation
  botocore: pip install {toxinidir}/ext/opentelemetry-ext-botocore[test]

  dbapi: pip install {toxinidir}/ext/opentelemetry-ext-dbapi[test]

  django: pip install {toxinidir}/ext/opentelemetry-ext-django[test]

  mysql: pip install {toxinidir}/ext/opentelemetry-ext-dbapi {toxinidir}/ext/opentelemetry-ext-mysql[test]

  opencensusexporter: pip install {toxinidir}/ext/opentelemetry-ext-opencensusexporter

  otlp: pip install {toxinidir}/opentelemetry-proto
  otlp: pip install {toxinidir}/ext/opentelemetry-ext-otlp

  prometheus: pip install {toxinidir}/ext/opentelemetry-ext-prometheus

  pymemcache: pip install {toxinidir}/ext/opentelemetry-ext-pymemcache[test]

  pymongo: pip install {toxinidir}/ext/opentelemetry-ext-pymongo[test]

  psycopg2: pip install {toxinidir}/ext/opentelemetry-ext-dbapi {toxinidir}/ext/opentelemetry-ext-psycopg2 {toxinidir}/ext/opentelemetry-ext-psycopg2[test]

  pymysql: pip install {toxinidir}/ext/opentelemetry-ext-dbapi {toxinidir}/ext/opentelemetry-ext-pymysql[test]

  pyramid: pip install {toxinidir}/ext/opentelemetry-ext-pyramid[test]

  sqlite3: pip install {toxinidir}/ext/opentelemetry-ext-dbapi {toxinidir}/ext/opentelemetry-ext-sqlite3[test]

  redis: pip install {toxinidir}/ext/opentelemetry-ext-redis[test]

  requests: pip install {toxinidir}/ext/opentelemetry-ext-requests[test]

  starlette: pip install {toxinidir}/ext/opentelemetry-instrumentation-starlette[test]

  jinja2: pip install {toxinidir}/ext/opentelemetry-ext-jinja2[test]

  aiohttp-client: pip install {toxinidir}/opentelemetry-sdk {toxinidir}/ext/opentelemetry-ext-aiohttp-client

  jaeger: pip install {toxinidir}/ext/opentelemetry-ext-jaeger

  opentracing-shim: pip install {toxinidir}/opentelemetry-sdk
  opentracing-shim: pip install {toxinidir}/ext/opentelemetry-ext-opentracing-shim

  datadog: pip install {toxinidir}/opentelemetry-sdk {toxinidir}/ext/opentelemetry-ext-datadog

  zipkin: pip install {toxinidir}/ext/opentelemetry-ext-zipkin

  sqlalchemy: pip install {toxinidir}/ext/opentelemetry-ext-sqlalchemy

  system-metrics: pip install {toxinidir}/ext/opentelemetry-ext-system-metrics[test]

  exporter-cloud-monitoring: pip install {toxinidir}/ext/opentelemetry-exporter-cloud-monitoring
  exporter-cloud-trace: pip install {toxinidir}/ext/opentelemetry-exporter-cloud-trace

; In order to get a healthy coverage report,
; we have to install packages in editable mode.
  coverage: python {toxinidir}/scripts/eachdist.py install --editable

; Using file:// here because otherwise tox invokes just "pip install
; opentelemetry-api", leading to an error
  mypyinstalled: pip install file://{toxinidir}/opentelemetry-api/

commands =
  test: pytest {posargs}
  coverage: {toxinidir}/scripts/coverage.sh

  mypy: mypy --namespace-packages opentelemetry-api/src/opentelemetry/
; For test code, we don't want to enforce the full mypy strictness
  mypy: mypy --namespace-packages --config-file=mypy-relaxed.ini opentelemetry-api/tests/

; Test that mypy can pick up typeinfo from an installed package (otherwise,
; implicit Any due to unfollowed import would result).
  mypyinstalled: mypy --namespace-packages opentelemetry-api/tests/mypysmoke.py --strict

[testenv:py34-test-opentracing-shim]
commands =
  pytest --ignore-glob='*[asyncio].py'

[testenv:lint]
basepython: python3.8
recreate = True
deps =
  -c dev-requirements.txt
  pylint
  flake8
  isort
  black
  psutil
  readme_renderer
  httpretty

commands_pre =
  python scripts/eachdist.py install --editable --with-test-deps

commands =
  python scripts/eachdist.py lint --check-only

[testenv:docs]
deps =
  -c {toxinidir}/dev-requirements.txt
  -r {toxinidir}/docs-requirements.txt

changedir = docs

commands =
  sphinx-build -E -a -W -b html -T . _build/html

[testenv:py38-tracecontext]
basepython: python3.8
deps =
  # needed for tracecontext
  aiohttp~=3.6
  # needed for example trace integration
  flask~=1.1
  requests~=2.7

commands_pre =
  pip install -e {toxinidir}/opentelemetry-api \
              -e {toxinidir}/opentelemetry-instrumentation \
              -e {toxinidir}/opentelemetry-sdk \
              -e {toxinidir}/ext/opentelemetry-ext-requests \
              -e {toxinidir}/ext/opentelemetry-ext-wsgi \
              -e {toxinidir}/ext/opentelemetry-ext-flask

commands =
  {toxinidir}/scripts/tracecontext-integration-test.sh

[testenv:docker-tests]
deps =
  pytest
  docker-compose >= 1.25.2
  mysql-connector-python ~=  8.0
  pymongo ~= 3.1
  pymysql ~= 0.9.3
  psycopg2-binary ~= 2.8.4
  sqlalchemy ~= 1.3.16
  redis ~= 3.3.11

changedir =
  ext/opentelemetry-ext-docker-tests/tests

commands_pre =
  pip install -e {toxinidir}/opentelemetry-api \
              -e {toxinidir}/opentelemetry-sdk \
              -e {toxinidir}/opentelemetry-instrumentation \
              -e {toxinidir}/tests/util \
              -e {toxinidir}/ext/opentelemetry-ext-dbapi \
              -e {toxinidir}/ext/opentelemetry-ext-mysql \
              -e {toxinidir}/ext/opentelemetry-ext-psycopg2 \
              -e {toxinidir}/ext/opentelemetry-ext-pymongo \
              -e {toxinidir}/ext/opentelemetry-ext-pymysql \
              -e {toxinidir}/ext/opentelemetry-ext-sqlalchemy \
              -e {toxinidir}/ext/opentelemetry-ext-redis \
              -e {toxinidir}/ext/opentelemetry-ext-system-metrics \
              -e {toxinidir}/ext/opentelemetry-ext-opencensusexporter
  docker-compose up -d
  python check_availability.py
commands =
  pytest {posargs}

commands_post =
  docker-compose down<|MERGE_RESOLUTION|>--- conflicted
+++ resolved
@@ -17,17 +17,12 @@
     pypy3-test-core-sdk
 
     ; opentelemetry-instrumentation
-<<<<<<< HEAD
-    py3{5,6,7,8}-test-core-instrumentation
-    pypy3-test-core-instrumentation
-=======
     py3{5,6,7,8}-test-instrumentation-base
     pypy3-test-instrumentation-base
 
     ; opentelemetry-example-app
     py3{4,5,6,7,8}-test-example-app
     pypy3-test-example-app
->>>>>>> fe4f3418
 
     ; docs/getting-started
     py3{4,5,6,7,8}-test-core-getting-started
@@ -184,21 +179,11 @@
   mypy: MYPYPATH={toxinidir}/opentelemetry-api/src/
 
 changedir =
-<<<<<<< HEAD
-  test-core-api: opentelemetry-api/tests
-  test-core-sdk: opentelemetry-sdk/tests
-  test-core-proto: opentelemetry-proto/tests
-  test-core-instrumentation: opentelemetry-instrumentation/tests
-  test-core-getting-started: docs/getting_started/tests
-  test-ext-opentracing-shim: ext/opentelemetry-ext-opentracing-shim/tests
-
-=======
   test-api: opentelemetry-api/tests
   test-sdk: opentelemetry-sdk/tests
   instrumentation-base: opentelemetry-instrumentation/tests
   test-instrumentation-starlette: ext/opentelemetry-instrumentation-starlette/tests
   test-proto: opentelemetry-proto/tests
->>>>>>> fe4f3418
   test-ext-grpc: ext/opentelemetry-ext-grpc/tests
   test-ext-aiohttp-client: ext/opentelemetry-ext-aiohttp-client/tests
   test-ext-requests: ext/opentelemetry-ext-requests/tests
