--- conflicted
+++ resolved
@@ -2,15 +2,8 @@
 skipsdist = True
 skip_missing_interpreters = True
 envlist =
-<<<<<<< HEAD
-    py3{4,5,6,7,8}-test-{api,sdk,example-app,ext-wsgi,ext-http-requests}
-    pypy3-test-{api,sdk,example-app,ext-wsgi,ext-http-requests}
-    py3{4,5,6,7,8}-test-{api,sdk,example-app,ext-wsgi,ext-http-requests,ext-jaeger,ext-pymongo}
-    pypy3-test-{api,sdk,example-app,ext-wsgi,ext-http-requests,ext-jaeger,ext-pymongo}
-=======
     py3{4,5,6,7,8}-test-{api,sdk,example-app,ext-wsgi,ext-http-requests,ext-jaeger}
     pypy3-test-{api,sdk,example-app,ext-wsgi,ext-http-requests,ext-jaeger}
->>>>>>> 3fa3a83c
     lint
     py37-{mypy,mypyinstalled}
     docs
@@ -30,12 +23,9 @@
   test-api: opentelemetry-api/tests
   test-sdk: opentelemetry-sdk/tests
   test-ext-http-requests: ext/opentelemetry-ext-http-requests/tests
-<<<<<<< HEAD
+  test-ext-jaeger: ext/opentelemetry-ext-jaeger/tests
   test-ext-pymongo: ext/opentelemetry-ext-pymongo/tests
-=======
-  test-ext-jaeger: ext/opentelemetry-ext-jaeger/tests
   test-ext-wsgi: ext/opentelemetry-ext-wsgi/tests
->>>>>>> 3fa3a83c
   test-example-app: examples/opentelemetry-example-app/tests
 
 commands_pre =
@@ -49,11 +39,8 @@
   example-app: pip install {toxinidir}/examples/opentelemetry-example-app
   ext: pip install {toxinidir}/opentelemetry-api
   wsgi: pip install {toxinidir}/ext/opentelemetry-ext-wsgi
+  pymongo: pip install {toxinidir}/ext/opentelemetry-ext-pymongo
   http-requests: pip install {toxinidir}/ext/opentelemetry-ext-http-requests
-<<<<<<< HEAD
-  pymongo: pip install {toxinidir}/ext/opentelemetry-ext-pymongo
-=======
->>>>>>> 3fa3a83c
   jaeger: pip install {toxinidir}/opentelemetry-sdk
   jaeger: pip install {toxinidir}/ext/opentelemetry-ext-jaeger
 
@@ -86,13 +73,9 @@
   pip install -e {toxinidir}/opentelemetry-sdk
   pip install -e {toxinidir}/ext/opentelemetry-ext-azure-monitor
   pip install -e {toxinidir}/ext/opentelemetry-ext-http-requests
-<<<<<<< HEAD
-  pip install -e {toxinidir}/opentelemetry-example-app
+  pip install -e {toxinidir}/ext/opentelemetry-ext-jaeger
   pip install -e {toxinidir}/ext/opentelemetry-ext-pymongo
-=======
-  pip install -e {toxinidir}/ext/opentelemetry-ext-jaeger
   pip install -e {toxinidir}/ext/opentelemetry-ext-wsgi
->>>>>>> 3fa3a83c
   pip install -e {toxinidir}/examples/opentelemetry-example-app
 
 commands =
@@ -110,14 +93,9 @@
          ext/opentelemetry-ext-http-requests/tests/ \
          ext/opentelemetry-ext-jaeger/src/opentelemetry \
          ext/opentelemetry-ext-jaeger/tests/ \
-         ext/opentelemetry-ext-wsgi/tests/ \
-<<<<<<< HEAD
-         opentelemetry-example-app/src/opentelemetry_example_app/ \
-         opentelemetry-example-app/tests/
          ext/opentelemetry-ext-pymongo/src/ \
          ext/opentelemetry-ext-pymongo/tests/ \
-=======
->>>>>>> 3fa3a83c
+         ext/opentelemetry-ext-wsgi/tests/ \
          examples/opentelemetry-example-app/src/opentelemetry_example_app/ \
          examples/opentelemetry-example-app/tests/
   flake8 .
