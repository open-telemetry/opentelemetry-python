[tox]
skipsdist = True
skip_missing_interpreters = True
envlist =
    py3{4,5,6,7,8}-test-{api,sdk,example-app,ext-wsgi,ext-http-requests,ext-jaeger,opentracing-shim}
    pypy3-test-{api,sdk,example-app,ext-wsgi,ext-http-requests,ext-jaeger,opentracing-shim}
    lint
    py37-tracecontext
    py37-{mypy,mypyinstalled}
    docs

[travis]
python =
  3.7: py37, lint, docs

[testenv]
deps =
  mypy,mypyinstalled: mypy~=0.740

setenv =
  mypy: MYPYPATH={toxinidir}/opentelemetry-api/src/

changedir =
  test-api: opentelemetry-api/tests
  test-sdk: opentelemetry-sdk/tests
  test-ext-http-requests: ext/opentelemetry-ext-http-requests/tests
  test-ext-jaeger: ext/opentelemetry-ext-jaeger/tests
  test-ext-wsgi: ext/opentelemetry-ext-wsgi/tests
  test-example-app: examples/opentelemetry-example-app/tests
  test-opentracing-shim: ext/opentelemetry-ext-opentracing-shim/tests

commands_pre =
; Install without -e to test the actual installation
  python -m pip install -U pip setuptools wheel
  test: pip install {toxinidir}/opentelemetry-api
  test-sdk: pip install {toxinidir}/opentelemetry-sdk
  example-app: pip install {toxinidir}/opentelemetry-sdk
  example-app: pip install {toxinidir}/ext/opentelemetry-ext-http-requests
  example-app: pip install {toxinidir}/ext/opentelemetry-ext-wsgi
  example-app: pip install {toxinidir}/examples/opentelemetry-example-app
  ext: pip install {toxinidir}/opentelemetry-api
  wsgi: pip install {toxinidir}/ext/opentelemetry-ext-wsgi
  http-requests: pip install {toxinidir}/ext/opentelemetry-ext-http-requests
  jaeger: pip install {toxinidir}/opentelemetry-sdk
  jaeger: pip install {toxinidir}/ext/opentelemetry-ext-jaeger
  opentracing-shim: pip install {toxinidir}/opentelemetry-sdk {toxinidir}/ext/opentelemetry-ext-opentracing-shim

; Using file:// here because otherwise tox invokes just "pip install
; opentelemetry-api", leading to an error
  mypyinstalled: pip install file://{toxinidir}/opentelemetry-api/

commands =
  test: python -m unittest discover

  mypy: mypy --namespace-packages opentelemetry-api/src/opentelemetry/
; For test code, we don't want to enforce the full mypy strictness
  mypy: mypy --namespace-packages --config-file=mypy-relaxed.ini opentelemetry-api/tests/

; Test that mypy can pick up typeinfo from an installed package (otherwise,
; implicit Any due to unfollowed import would result).
  mypyinstalled: mypy --namespace-packages opentelemetry-api/tests/mypysmoke.py --strict


[testenv:lint]
basepython: python3.7
deps =
  pylint~=2.3
  flake8~=3.7
  isort~=4.3
  black>=19.3b0,==19.*

commands_pre =
  pip install -e {toxinidir}/opentelemetry-api
  pip install -e {toxinidir}/opentelemetry-sdk
  pip install -e {toxinidir}/ext/opentelemetry-ext-azure-monitor
  pip install -e {toxinidir}/ext/opentelemetry-ext-http-requests
  pip install -e {toxinidir}/ext/opentelemetry-ext-jaeger
  pip install -e {toxinidir}/ext/opentelemetry-ext-wsgi
  pip install -e {toxinidir}/examples/opentelemetry-example-app
  pip install -e {toxinidir}/ext/opentelemetry-ext-opentracing-shim

commands =
; Prefer putting everything in one pylint command to profit from duplication
; warnings.
<<<<<<< HEAD
  black --check --diff \
    opentelemetry-api/setup.py \
    opentelemetry-api/src/opentelemetry \
    opentelemetry-api/tests/ \
    opentelemetry-sdk/setup.py \
    opentelemetry-sdk/src/opentelemetry \
    opentelemetry-sdk/tests/ \
    ext/opentelemetry-ext-http-requests/setup.py \
    ext/opentelemetry-ext-http-requests/src/opentelemetry/ \
    ext/opentelemetry-ext-http-requests/tests/ \
    ext/opentelemetry-ext-wsgi/setup.py \
    ext/opentelemetry-ext-wsgi/src/opentelemetry/ \
    ext/opentelemetry-ext-wsgi/tests/ \
    opentelemetry-example-app/setup.py \
    opentelemetry-example-app/src/opentelemetry_example_app/ \
    opentelemetry-example-app/tests/
  pylint \
    opentelemetry-api/setup.py \
    opentelemetry-api/src/opentelemetry \
    opentelemetry-api/tests/ \
    opentelemetry-sdk/setup.py \
    opentelemetry-sdk/src/opentelemetry \
    opentelemetry-sdk/tests/ \
    ext/opentelemetry-ext-http-requests/setup.py \
    ext/opentelemetry-ext-http-requests/src/opentelemetry/ \
    ext/opentelemetry-ext-http-requests/tests/ \
    ext/opentelemetry-ext-wsgi/setup.py \
    ext/opentelemetry-ext-wsgi/src/opentelemetry/ \
    ext/opentelemetry-ext-wsgi/tests/ \
    opentelemetry-example-app/setup.py \
    opentelemetry-example-app/src/opentelemetry_example_app/ \
    opentelemetry-example-app/tests/
  flake8 \
    opentelemetry-api/setup.py \
    opentelemetry-api/src/opentelemetry \
    opentelemetry-api/tests/ \
    opentelemetry-sdk/setup.py \
    opentelemetry-sdk/src/opentelemetry \
    opentelemetry-sdk/tests/ \
    ext/opentelemetry-ext-http-requests/setup.py \
    ext/opentelemetry-ext-http-requests/src/opentelemetry/ \
    ext/opentelemetry-ext-http-requests/tests/ \
    ext/opentelemetry-ext-wsgi/setup.py \
    ext/opentelemetry-ext-wsgi/src/opentelemetry/ \
    ext/opentelemetry-ext-wsgi/tests/ \
    opentelemetry-example-app/setup.py \
    opentelemetry-example-app/src/opentelemetry_example_app/ \
    opentelemetry-example-app/tests/
  isort --check-only --diff --recursive \
    opentelemetry-api/setup.py \
    opentelemetry-api/src/opentelemetry \
    opentelemetry-api/tests/ \
    opentelemetry-sdk/setup.py \
    opentelemetry-sdk/src/opentelemetry \
    opentelemetry-sdk/tests/ \
    ext/opentelemetry-ext-http-requests/setup.py \
    ext/opentelemetry-ext-http-requests/src/opentelemetry/ \
    ext/opentelemetry-ext-http-requests/tests/ \
    ext/opentelemetry-ext-wsgi/setup.py \
    ext/opentelemetry-ext-wsgi/src/opentelemetry/ \
    ext/opentelemetry-ext-wsgi/tests/ \
    opentelemetry-example-app/setup.py \
    opentelemetry-example-app/src/opentelemetry_example_app/ \
    opentelemetry-example-app/tests/
=======
  black --check --diff .
  pylint opentelemetry-api/src/opentelemetry \
         opentelemetry-api/tests/ \
         opentelemetry-sdk/src/opentelemetry \
         opentelemetry-sdk/tests/ \
         ext/opentelemetry-ext-azure-monitor/examples/ \
         ext/opentelemetry-ext-azure-monitor/src/ \
         ext/opentelemetry-ext-azure-monitor/tests/ \
         ext/opentelemetry-ext-http-requests/src/ \
         ext/opentelemetry-ext-http-requests/tests/ \
         ext/opentelemetry-ext-jaeger/src/opentelemetry \
         ext/opentelemetry-ext-jaeger/tests/ \
         ext/opentelemetry-ext-opentracing-shim/src/ \
         ext/opentelemetry-ext-opentracing-shim/tests/ \
         ext/opentelemetry-ext-wsgi/tests/ \
         examples/opentelemetry-example-app/src/opentelemetry_example_app/ \
         examples/opentelemetry-example-app/tests/
  flake8 .
  isort --check-only --diff --recursive .
>>>>>>> e53edd52

[testenv:docs]
deps =
  sphinx~=2.1
  sphinx-rtd-theme~=0.4
  sphinx-autodoc-typehints~=1.6

changedir = docs

commands =
  sphinx-build -W --keep-going -b html -T . _build/html

[testenv:py37-tracecontext]
basepython: python3.7
deps =
  # needed for tracecontext
  aiohttp~=3.6
  # needed for example trace integration
  flask~=1.1
  requests~=2.7

commands_pre =
  pip install -e {toxinidir}/opentelemetry-api
  pip install -e {toxinidir}/opentelemetry-sdk
  pip install -e {toxinidir}/ext/opentelemetry-ext-http-requests
  pip install -e {toxinidir}/ext/opentelemetry-ext-wsgi

commands =
  {toxinidir}/scripts/tracecontext-integration-test.sh<|MERGE_RESOLUTION|>--- conflicted
+++ resolved
@@ -82,72 +82,6 @@
 commands =
 ; Prefer putting everything in one pylint command to profit from duplication
 ; warnings.
-<<<<<<< HEAD
-  black --check --diff \
-    opentelemetry-api/setup.py \
-    opentelemetry-api/src/opentelemetry \
-    opentelemetry-api/tests/ \
-    opentelemetry-sdk/setup.py \
-    opentelemetry-sdk/src/opentelemetry \
-    opentelemetry-sdk/tests/ \
-    ext/opentelemetry-ext-http-requests/setup.py \
-    ext/opentelemetry-ext-http-requests/src/opentelemetry/ \
-    ext/opentelemetry-ext-http-requests/tests/ \
-    ext/opentelemetry-ext-wsgi/setup.py \
-    ext/opentelemetry-ext-wsgi/src/opentelemetry/ \
-    ext/opentelemetry-ext-wsgi/tests/ \
-    opentelemetry-example-app/setup.py \
-    opentelemetry-example-app/src/opentelemetry_example_app/ \
-    opentelemetry-example-app/tests/
-  pylint \
-    opentelemetry-api/setup.py \
-    opentelemetry-api/src/opentelemetry \
-    opentelemetry-api/tests/ \
-    opentelemetry-sdk/setup.py \
-    opentelemetry-sdk/src/opentelemetry \
-    opentelemetry-sdk/tests/ \
-    ext/opentelemetry-ext-http-requests/setup.py \
-    ext/opentelemetry-ext-http-requests/src/opentelemetry/ \
-    ext/opentelemetry-ext-http-requests/tests/ \
-    ext/opentelemetry-ext-wsgi/setup.py \
-    ext/opentelemetry-ext-wsgi/src/opentelemetry/ \
-    ext/opentelemetry-ext-wsgi/tests/ \
-    opentelemetry-example-app/setup.py \
-    opentelemetry-example-app/src/opentelemetry_example_app/ \
-    opentelemetry-example-app/tests/
-  flake8 \
-    opentelemetry-api/setup.py \
-    opentelemetry-api/src/opentelemetry \
-    opentelemetry-api/tests/ \
-    opentelemetry-sdk/setup.py \
-    opentelemetry-sdk/src/opentelemetry \
-    opentelemetry-sdk/tests/ \
-    ext/opentelemetry-ext-http-requests/setup.py \
-    ext/opentelemetry-ext-http-requests/src/opentelemetry/ \
-    ext/opentelemetry-ext-http-requests/tests/ \
-    ext/opentelemetry-ext-wsgi/setup.py \
-    ext/opentelemetry-ext-wsgi/src/opentelemetry/ \
-    ext/opentelemetry-ext-wsgi/tests/ \
-    opentelemetry-example-app/setup.py \
-    opentelemetry-example-app/src/opentelemetry_example_app/ \
-    opentelemetry-example-app/tests/
-  isort --check-only --diff --recursive \
-    opentelemetry-api/setup.py \
-    opentelemetry-api/src/opentelemetry \
-    opentelemetry-api/tests/ \
-    opentelemetry-sdk/setup.py \
-    opentelemetry-sdk/src/opentelemetry \
-    opentelemetry-sdk/tests/ \
-    ext/opentelemetry-ext-http-requests/setup.py \
-    ext/opentelemetry-ext-http-requests/src/opentelemetry/ \
-    ext/opentelemetry-ext-http-requests/tests/ \
-    ext/opentelemetry-ext-wsgi/setup.py \
-    ext/opentelemetry-ext-wsgi/src/opentelemetry/ \
-    ext/opentelemetry-ext-wsgi/tests/ \
-    opentelemetry-example-app/setup.py \
-    opentelemetry-example-app/src/opentelemetry_example_app/ \
-    opentelemetry-example-app/tests/
-=======
   black --check --diff .
   pylint opentelemetry-api/src/opentelemetry \
          opentelemetry-api/tests/ \
@@ -167,7 +101,6 @@
          examples/opentelemetry-example-app/tests/
   flake8 .
   isort --check-only --diff --recursive .
->>>>>>> e53edd52
 
 [testenv:docs]
 deps =
