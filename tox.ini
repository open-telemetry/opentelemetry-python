--- conflicted
+++ resolved
@@ -32,15 +32,13 @@
     py3{5,6,7,8}-test-ext-aiohttp-client
     pypy3-test-ext-aiohttp-client
 
-<<<<<<< HEAD
     ; opentelemetry-ext-aiopg
     py3{5,6,7,8}-test-ext-aiopg
     pypy3-test-ext-aiopg
-=======
+
     ; opentelemetry-ext-botocore
     py3{6,7,8}-test-ext-botocore
     pypy3-test-ext-botocore
->>>>>>> 381e70b2
 
     ; opentelemetry-ext-django
     py3{4,5,6,7,8}-test-ext-django
