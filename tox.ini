[tox]
skipsdist = True
skip_missing_interpreters = True
envlist =
    py3{4,5,6,7,8}-test-{api,sdk,example-app,ext-wsgi,ext-http-requests,ext-jaeger,opentracing-shim}
    pypy3-test-{api,sdk,example-app,ext-wsgi,ext-http-requests,ext-jaeger,opentracing-shim}
    lint
    py37-{mypy,mypyinstalled}
    docs

[travis]
python =
  3.7: py37, lint, docs

[testenv]
deps =
  mypy,mypyinstalled: mypy~=0.740

setenv =
  mypy: MYPYPATH={toxinidir}/opentelemetry-api/src/

changedir =
  test-api: opentelemetry-api/tests
  test-sdk: opentelemetry-sdk/tests
  test-ext-http-requests: ext/opentelemetry-ext-http-requests/tests
  test-ext-jaeger: ext/opentelemetry-ext-jaeger/tests
  test-ext-pymongo: ext/opentelemetry-ext-pymongo/tests
  test-ext-wsgi: ext/opentelemetry-ext-wsgi/tests
  test-example-app: examples/opentelemetry-example-app/tests
  test-opentracing-shim: ext/opentelemetry-ext-opentracing-shim/tests

commands_pre =
; Install without -e to test the actual installation
  python -m pip install -U pip setuptools wheel
  test: pip install {toxinidir}/opentelemetry-api
  test-sdk: pip install {toxinidir}/opentelemetry-sdk
  example-app: pip install {toxinidir}/opentelemetry-sdk
  example-app: pip install {toxinidir}/ext/opentelemetry-ext-http-requests
  example-app: pip install {toxinidir}/ext/opentelemetry-ext-wsgi
  example-app: pip install {toxinidir}/examples/opentelemetry-example-app
  ext: pip install {toxinidir}/opentelemetry-api
  wsgi: pip install {toxinidir}/ext/opentelemetry-ext-wsgi
  pymongo: pip install {toxinidir}/ext/opentelemetry-ext-pymongo
  http-requests: pip install {toxinidir}/ext/opentelemetry-ext-http-requests
  jaeger: pip install {toxinidir}/opentelemetry-sdk
  jaeger: pip install {toxinidir}/ext/opentelemetry-ext-jaeger
  opentracing-shim: pip install {toxinidir}/opentelemetry-sdk {toxinidir}/ext/opentelemetry-ext-opentracing-shim

; Using file:// here because otherwise tox invokes just "pip install
; opentelemetry-api", leading to an error
  mypyinstalled: pip install file://{toxinidir}/opentelemetry-api/

commands =
  test: python -m unittest discover

  mypy: mypy --namespace-packages opentelemetry-api/src/opentelemetry/
; For test code, we don't want to enforce the full mypy strictness
  mypy: mypy --namespace-packages --config-file=mypy-relaxed.ini opentelemetry-api/tests/

; Test that mypy can pick up typeinfo from an installed package (otherwise,
; implicit Any due to unfollowed import would result).
  mypyinstalled: mypy --namespace-packages opentelemetry-api/tests/mypysmoke.py --strict


[testenv:lint]
basepython: python3.7
deps =
  pylint~=2.3
  flake8~=3.7
  isort~=4.3
  black>=19.3b0,==19.*

commands_pre =
  pip install -e {toxinidir}/opentelemetry-api
  pip install -e {toxinidir}/opentelemetry-sdk
  pip install -e {toxinidir}/ext/opentelemetry-ext-azure-monitor
  pip install -e {toxinidir}/ext/opentelemetry-ext-http-requests
  pip install -e {toxinidir}/ext/opentelemetry-ext-jaeger
  pip install -e {toxinidir}/ext/opentelemetry-ext-pymongo
  pip install -e {toxinidir}/ext/opentelemetry-ext-wsgi
  pip install -e {toxinidir}/examples/opentelemetry-example-app
  pip install -e {toxinidir}/ext/opentelemetry-ext-opentracing-shim

commands =
; Prefer putting everything in one pylint command to profit from duplication
; warnings.
  black --check --diff .
  pylint opentelemetry-api/src/opentelemetry \
         opentelemetry-api/tests/ \
         opentelemetry-sdk/src/opentelemetry \
         opentelemetry-sdk/tests/ \
         ext/opentelemetry-ext-azure-monitor/examples/ \
         ext/opentelemetry-ext-azure-monitor/src/ \
         ext/opentelemetry-ext-azure-monitor/tests/ \
         ext/opentelemetry-ext-http-requests/src/ \
         ext/opentelemetry-ext-http-requests/tests/ \
         ext/opentelemetry-ext-jaeger/src/opentelemetry \
         ext/opentelemetry-ext-jaeger/tests/ \
<<<<<<< HEAD
         ext/opentelemetry-ext-pymongo/src/opentelemetry  \
         ext/opentelemetry-ext-pymongo/tests/ \
=======
         ext/opentelemetry-ext-opentracing-shim/src/ \
         ext/opentelemetry-ext-opentracing-shim/tests/ \
>>>>>>> 26d56c0e
         ext/opentelemetry-ext-wsgi/tests/ \
         examples/opentelemetry-example-app/src/opentelemetry_example_app/ \
         examples/opentelemetry-example-app/tests/
  flake8 .
  isort --check-only --diff --recursive .

[testenv:docs]
deps =
  sphinx~=2.1
  sphinx-rtd-theme~=0.4
  sphinx-autodoc-typehints~=1.6

changedir = docs

commands =
  sphinx-build -W --keep-going -b html -T . _build/html<|MERGE_RESOLUTION|>--- conflicted
+++ resolved
@@ -96,13 +96,10 @@
          ext/opentelemetry-ext-http-requests/tests/ \
          ext/opentelemetry-ext-jaeger/src/opentelemetry \
          ext/opentelemetry-ext-jaeger/tests/ \
-<<<<<<< HEAD
+         ext/opentelemetry-ext-opentracing-shim/src/ \
+         ext/opentelemetry-ext-opentracing-shim/tests/ \
          ext/opentelemetry-ext-pymongo/src/opentelemetry  \
          ext/opentelemetry-ext-pymongo/tests/ \
-=======
-         ext/opentelemetry-ext-opentracing-shim/src/ \
-         ext/opentelemetry-ext-opentracing-shim/tests/ \
->>>>>>> 26d56c0e
          ext/opentelemetry-ext-wsgi/tests/ \
          examples/opentelemetry-example-app/src/opentelemetry_example_app/ \
          examples/opentelemetry-example-app/tests/
