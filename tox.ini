[tox]
skipsdist = True
skip_missing_interpreters = True
envlist =
    ; Environments are organized by individual package, allowing
    ; for specifying supported Python versions per package.
    py3{6,7,8,9}-opentelemetry-api
    pypy3-opentelemetry-api

    py3{6,7,8,9}-opentelemetry-protobuf
    pypy3-opentelemetry-protobuf

    py3{6,7,8,9}-opentelemetry-sdk
    pypy3-opentelemetry-sdk

    py3{6,7,8,9}-opentelemetry-semantic-conventions
    pypy3-opentelemetry-semantic-conventions

    ; docs/getting-started
    py3{6,7,8,9}-opentelemetry-getting-started
    pypy3-opentelemetry-getting-started

    py3{6,7,8,9}-opentelemetry-opentracing-shim
    pypy3-opentelemetry-opentracing-shim

    py3{6,7,8,9}-opentelemetry-exporter-jaeger-combined

    py3{6,7,8,9}-opentelemetry-exporter-jaeger-proto-grpc

    py3{6,7,8,9}-opentelemetry-exporter-jaeger-thrift

    py3{6,7,8,9}-opentelemetry-exporter-opencensus
    ; exporter-opencensus intentionally excluded from pypy3

    ; opentelemetry-exporter-otlp
    py3{6,7,8,9}-opentelemetry-exporter-otlp-combined
    ; intentionally excluded from pypy3

    py3{6,7,8,9}-opentelemetry-exporter-otlp-proto-grpc
    ; intentionally excluded from pypy3

    py3{6,7,8,9}-opentelemetry-exporter-otlp-proto-http
    pypy3-opentelemetry-exporter-otlp-proto-http

    ; opentelemetry-exporter-zipkin
    py3{6,7,8,9}-opentelemetry-exporter-zipkin-combined
    pypy3-opentelemetry-exporter-zipkin-combined

    py3{6,7,8,9}-opentelemetry-exporter-zipkin-proto-http
    pypy3-opentelemetry-exporter-zipkin-proto-http

    py3{6,7,8,9}-opentelemetry-exporter-zipkin-json
    pypy3-opentelemetry-exporter-zipkin-json

    py3{6,7,8,9}-opentelemetry-propagator-b3
    pypy3-opentelemetry-propagator-b3

    py3{6,7,8,9}-opentelemetry-propagator-jaeger
    pypy3-opentelemetry-propagator-jaeger

    lint
    tracecontext
    mypy,mypyinstalled
    docs
    docker-tests
    public-symbols-check

[testenv]
deps =
  -c dev-requirements.txt
  opentelemetry: pytest
  opentelemetry: pytest-benchmark
  coverage: pytest
  coverage: pytest-cov
  mypy,mypyinstalled: mypy

setenv =
  ; override CONTRIB_REPO_SHA via env variable when testing other branches/commits than main
  ; i.e: CONTRIB_REPO_SHA=dde62cebffe519c35875af6d06fae053b3be65ec tox -e <env to test>
  CONTRIB_REPO_SHA={env:CONTRIB_REPO_SHA:"main"}
  CONTRIB_REPO="git+https://github.com/open-telemetry/opentelemetry-python-contrib.git@{env:CONTRIB_REPO_SHA}"
  mypy: MYPYPATH={toxinidir}/opentelemetry-api/src/:{toxinidir}/tests/util/src/

changedir =
  api: opentelemetry-api/tests
  sdk: opentelemetry-sdk/tests
  protobuf: opentelemetry-proto/tests
  semantic-conventions: opentelemetry-semantic-conventions/tests
  getting-started: docs/getting_started/tests
  opentracing-shim: shim/opentelemetry-opentracing-shim/tests

  exporter-jaeger-combined: exporter/opentelemetry-exporter-jaeger/tests
  exporter-jaeger-proto-grpc: exporter/opentelemetry-exporter-jaeger-proto-grpc/tests
  exporter-jaeger-thrift: exporter/opentelemetry-exporter-jaeger-thrift/tests
  exporter-opencensus: exporter/opentelemetry-exporter-opencensus/tests
  exporter-otlp-combined: exporter/opentelemetry-exporter-otlp/tests
  exporter-otlp-proto-grpc: exporter/opentelemetry-exporter-otlp-proto-grpc/tests
  exporter-otlp-proto-http: exporter/opentelemetry-exporter-otlp-proto-http/tests
  exporter-zipkin-combined: exporter/opentelemetry-exporter-zipkin/tests
  exporter-zipkin-proto-http: exporter/opentelemetry-exporter-zipkin-proto-http/tests
  exporter-zipkin-json: exporter/opentelemetry-exporter-zipkin-json/tests

  propagator-b3: propagator/opentelemetry-propagator-b3/tests
  propagator-jaeger: propagator/opentelemetry-propagator-jaeger/tests

commands_pre =
; Install without -e to test the actual installation
  py3{6,7,8,9}: python -m pip install -U pip setuptools wheel
; Install common packages for all the tests. These are not needed in all the
; cases but it saves a lot of boilerplate in this file.
  opentelemetry: pip install {toxinidir}/opentelemetry-api {toxinidir}/opentelemetry-semantic-conventions {toxinidir}/opentelemetry-sdk {toxinidir}/tests/util

  protobuf: pip install {toxinidir}/opentelemetry-proto

  getting-started: pip install requests==2.26.0 flask==2.0.1
  getting-started: pip install -e "{env:CONTRIB_REPO}#egg=opentelemetry-util-http&subdirectory=util/opentelemetry-util-http"
  getting-started: pip install -e "{env:CONTRIB_REPO}#egg=opentelemetry-instrumentation&subdirectory=opentelemetry-instrumentation"
  getting-started: pip install -e "{env:CONTRIB_REPO}#egg=opentelemetry-instrumentation-requests&subdirectory=instrumentation/opentelemetry-instrumentation-requests"
  getting-started: pip install -e "{env:CONTRIB_REPO}#egg=opentelemetry-instrumentation-wsgi&subdirectory=instrumentation/opentelemetry-instrumentation-wsgi"
  getting-started: pip install -e "{env:CONTRIB_REPO}#egg=opentelemetry-instrumentation-flask&subdirectory=instrumentation/opentelemetry-instrumentation-flask"

  opencensus: pip install {toxinidir}/exporter/opentelemetry-exporter-opencensus

  exporter-otlp-combined: pip install {toxinidir}/opentelemetry-proto
  exporter-otlp-combined: pip install {toxinidir}/exporter/opentelemetry-exporter-otlp-proto-grpc
  exporter-otlp-combined: pip install {toxinidir}/exporter/opentelemetry-exporter-otlp-proto-http
  exporter-otlp-combined: pip install {toxinidir}/exporter/opentelemetry-exporter-otlp

  exporter-otlp-proto-grpc: pip install {toxinidir}/opentelemetry-proto
  exporter-otlp-proto-grpc: pip install {toxinidir}/exporter/opentelemetry-exporter-otlp-proto-grpc

  exporter-otlp-proto-http: pip install {toxinidir}/opentelemetry-proto
  exporter-otlp-proto-http: pip install {toxinidir}/exporter/opentelemetry-exporter-otlp-proto-http

  exporter-jaeger-combined: pip install {toxinidir}/exporter/opentelemetry-exporter-jaeger-proto-grpc {toxinidir}/exporter/opentelemetry-exporter-jaeger-thrift {toxinidir}/exporter/opentelemetry-exporter-jaeger
  exporter-jaeger-proto-grpc: pip install {toxinidir}/exporter/opentelemetry-exporter-jaeger-proto-grpc
  exporter-jaeger-thrift: pip install {toxinidir}/exporter/opentelemetry-exporter-jaeger-thrift

  opentracing-shim: pip install {toxinidir}/opentelemetry-sdk
  opentracing-shim: pip install {toxinidir}/shim/opentelemetry-opentracing-shim

  exporter-zipkin-combined: pip install {toxinidir}/exporter/opentelemetry-exporter-zipkin-json
  exporter-zipkin-combined: pip install {toxinidir}/exporter/opentelemetry-exporter-zipkin-proto-http
  exporter-zipkin-combined: pip install {toxinidir}/exporter/opentelemetry-exporter-zipkin

  exporter-zipkin-proto-http: pip install {toxinidir}/exporter/opentelemetry-exporter-zipkin-json
  exporter-zipkin-proto-http: pip install {toxinidir}/exporter/opentelemetry-exporter-zipkin-proto-http

  exporter-zipkin-json: pip install {toxinidir}/exporter/opentelemetry-exporter-zipkin-json

  b3: pip install {toxinidir}/propagator/opentelemetry-propagator-b3

  propagator-jaeger: pip install {toxinidir}/propagator/opentelemetry-propagator-jaeger

; In order to get a healthy coverage report,
; we have to install packages in editable mode.
  coverage: python {toxinidir}/scripts/eachdist.py install --editable

; Using file:// here because otherwise tox invokes just "pip install
; opentelemetry-api", leading to an error
  mypyinstalled: pip install file://{toxinidir}/opentelemetry-api/

commands =
  opentelemetry: pytest {posargs}
  coverage: {toxinidir}/scripts/coverage.sh

  mypy: mypy --namespace-packages --explicit-package-bases opentelemetry-api/src/opentelemetry/
; For test code, we don't want to enforce the full mypy strictness
  mypy: mypy --namespace-packages --config-file=mypy-relaxed.ini opentelemetry-api/tests/

; Test that mypy can pick up typeinfo from an installed package (otherwise,
; implicit Any due to unfollowed import would result).
  mypyinstalled: mypy --namespace-packages opentelemetry-api/tests/mypysmoke.py --strict

[testenv:lint]
basepython: python3.9
recreate = True
deps =
  -c dev-requirements.txt
  asgiref
  pylint
  flake8
  isort
  black
  psutil
  readme_renderer
  httpretty
  GitPython

commands_pre =
  python -m pip install -e {toxinidir}/opentelemetry-api[test]
  python -m pip install -e {toxinidir}/opentelemetry-semantic-conventions[test]
  python -m pip install -e {toxinidir}/opentelemetry-sdk[test]
  python -m pip install -e {toxinidir}/opentelemetry-proto[test]
  python -m pip install -e {toxinidir}/tests/util[test]
  python -m pip install -e {toxinidir}/shim/opentelemetry-opentracing-shim[test]
  python -m pip install -e {toxinidir}/exporter/opentelemetry-exporter-jaeger-proto-grpc[test]
  python -m pip install -e {toxinidir}/exporter/opentelemetry-exporter-jaeger-thrift[test]
  python -m pip install -e {toxinidir}/exporter/opentelemetry-exporter-jaeger[test]
  python -m pip install -e {toxinidir}/exporter/opentelemetry-exporter-opencensus[test]
  python -m pip install -e {toxinidir}/exporter/opentelemetry-exporter-otlp-proto-grpc[test]
  python -m pip install -e {toxinidir}/exporter/opentelemetry-exporter-otlp-proto-http[test]
  python -m pip install -e {toxinidir}/exporter/opentelemetry-exporter-otlp[test]
  python -m pip install -e {toxinidir}/exporter/opentelemetry-exporter-zipkin-json[test]
  python -m pip install -e {toxinidir}/exporter/opentelemetry-exporter-zipkin-proto-http[test]
  python -m pip install -e {toxinidir}/exporter/opentelemetry-exporter-zipkin[test]
  python -m pip install -e {toxinidir}/propagator/opentelemetry-propagator-b3[test]
  python -m pip install -e {toxinidir}/propagator/opentelemetry-propagator-jaeger[test]

commands =
  python scripts/eachdist.py lint --check-only

[testenv:docs]
recreate = True
deps =
  -c {toxinidir}/dev-requirements.txt
  -r {toxinidir}/docs-requirements.txt

changedir = docs

commands =
  sphinx-build -E -a -W -b html -T . _build/html

[testenv:tracecontext]
basepython: python3.9
deps =
  # needed for tracecontext
  aiohttp~=3.6
  # needed for example trace integration
  flask~=1.1
  requests~=2.7

commands_pre =
  pip install -e {toxinidir}/opentelemetry-api \
              -e {toxinidir}/opentelemetry-semantic-conventions \
              -e {toxinidir}/opentelemetry-sdk \
              -e "{env:CONTRIB_REPO}#egg=opentelemetry-util-http&subdirectory=util/opentelemetry-util-http" \
<<<<<<< HEAD
=======
              -e "{env:CONTRIB_REPO}#egg=opentelemetry-instrumentation&subdirectory=opentelemetry-instrumentation" \
>>>>>>> merge_main_3
              -e "{env:CONTRIB_REPO}#egg=opentelemetry-instrumentation-requests&subdirectory=instrumentation/opentelemetry-instrumentation-requests" \
              -e "{env:CONTRIB_REPO}#egg=opentelemetry-instrumentation-wsgi&subdirectory=instrumentation/opentelemetry-instrumentation-wsgi"

commands =
  {toxinidir}/scripts/tracecontext-integration-test.sh

[testenv:docker-tests]
deps =
  pytest
  docker-compose >= 1.25.2

changedir =
  tests/opentelemetry-docker-tests/tests

commands_pre =
  pip install -e {toxinidir}/opentelemetry-api \
              -e {toxinidir}/opentelemetry-semantic-conventions \
              -e {toxinidir}/opentelemetry-sdk \
              -e {toxinidir}/tests/util \
              -e {toxinidir}/exporter/opentelemetry-exporter-opencensus \
              -e {toxinidir}/opentelemetry-proto \
              -e {toxinidir}/exporter/opentelemetry-exporter-otlp-proto-grpc \
              -e {toxinidir}/exporter/opentelemetry-exporter-otlp-proto-http \
              -e {toxinidir}/exporter/opentelemetry-exporter-otlp
  docker-compose up -d	
commands =
  pytest {posargs}
commands_post =
  docker-compose down -v

[testenv:public-symbols-check]
basepython: python3.9
recreate = True
deps =
  GitPython
commands =
  python {toxinidir}/scripts/public_symbols_checker.py<|MERGE_RESOLUTION|>--- conflicted
+++ resolved
@@ -99,7 +99,7 @@
   exporter-zipkin-combined: exporter/opentelemetry-exporter-zipkin/tests
   exporter-zipkin-proto-http: exporter/opentelemetry-exporter-zipkin-proto-http/tests
   exporter-zipkin-json: exporter/opentelemetry-exporter-zipkin-json/tests
-
+  
   propagator-b3: propagator/opentelemetry-propagator-b3/tests
   propagator-jaeger: propagator/opentelemetry-propagator-jaeger/tests
 
@@ -235,10 +235,7 @@
               -e {toxinidir}/opentelemetry-semantic-conventions \
               -e {toxinidir}/opentelemetry-sdk \
               -e "{env:CONTRIB_REPO}#egg=opentelemetry-util-http&subdirectory=util/opentelemetry-util-http" \
-<<<<<<< HEAD
-=======
               -e "{env:CONTRIB_REPO}#egg=opentelemetry-instrumentation&subdirectory=opentelemetry-instrumentation" \
->>>>>>> merge_main_3
               -e "{env:CONTRIB_REPO}#egg=opentelemetry-instrumentation-requests&subdirectory=instrumentation/opentelemetry-instrumentation-requests" \
               -e "{env:CONTRIB_REPO}#egg=opentelemetry-instrumentation-wsgi&subdirectory=instrumentation/opentelemetry-instrumentation-wsgi"
 
