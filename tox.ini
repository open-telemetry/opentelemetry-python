--- conflicted
+++ resolved
@@ -175,16 +175,12 @@
 
   psycopg2: pip install {toxinidir}/ext/opentelemetry-ext-dbapi
   psycopg2: pip install {toxinidir}/ext/opentelemetry-ext-psycopg2
-<<<<<<< HEAD
+
   pymysql: pip install {toxinidir}/ext/opentelemetry-ext-dbapi
   pymysql: pip install {toxinidir}/ext/opentelemetry-ext-pymysql
-  http-requests: pip install {toxinidir}/ext/opentelemetry-ext-http-requests
-  jaeger: pip install {toxinidir}/opentelemetry-sdk
-=======
 
   http-requests: pip install {toxinidir}/ext/opentelemetry-ext-http-requests[test]
 
->>>>>>> 7cb57c78
   jaeger: pip install {toxinidir}/ext/opentelemetry-ext-jaeger
 
   opentracing-shim: pip install {toxinidir}/ext/opentelemetry-ext-opentracing-shim
@@ -213,7 +209,7 @@
 
 
 [testenv:lint]
-basepython: python3.8
+basepython: python3.7
 recreate = True
 deps =
   -c dev-requirements.txt
@@ -281,12 +277,8 @@
   docker-compose >= 1.25.2
   mysql-connector-python ~=  8.0
   pymongo ~= 3.1
-<<<<<<< HEAD
   pymysql ~= 0.9.3
-  psycopg2 ~= 2.8.4
-=======
   psycopg2-binary ~= 2.8.4
->>>>>>> 7cb57c78
 
 changedir =
   ext/opentelemetry-ext-docker-tests/tests
