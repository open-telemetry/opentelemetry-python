[tox]
skipsdist = True
skip_missing_interpreters = True
envlist =
    py3{4,5,6,7,8}-test-{api,sdk,example-app,ext-wsgi,ext-flask,ext-http-requests,ext-jaeger,ext-dbapi,ext-mysql,ext-pymongo,ext-zipkin,opentracing-shim}
    pypy3-test-{api,sdk,example-app,ext-wsgi,ext-flask,ext-http-requests,ext-jaeger,ext-dbapi,ext-mysql,ext-pymongo,ext-zipkin,opentracing-shim}
    py3{4,5,6,7,8}-test-{api,sdk,example-app,example-basic-tracer,example-http,ext-wsgi,ext-flask,ext-http-requests,ext-jaeger,ext-dbapi,ext-mysql,ext-pymongo,ext-zipkin,opentracing-shim}
    pypy3-test-{api,sdk,example-app,example-basic-tracer,example-http,ext-wsgi,ext-flask,ext-http-requests,ext-jaeger,ext-dbapi,ext-mysql,ext-pymongo,ext-zipkin,opentracing-shim}
    py3{4,5,6,7,8}-coverage

    ; Coverage is temporarily disabled for pypy3 due to the pytest bug.
    ; pypy3-coverage

    lint
    py37-tracecontext
    py37-{mypy,mypyinstalled}
    docs

[travis]
python =
  3.7: py37, lint, docs

[testenv]
deps =
  -c dev-requirements.txt
  test: pytest
  coverage: pytest
  coverage: pytest-cov
  test-pymongo: pymongo
  mypy,mypyinstalled: mypy

setenv =
  mypy: MYPYPATH={toxinidir}/opentelemetry-api/src/

changedir =
  test-api: opentelemetry-api/tests
  test-sdk: opentelemetry-sdk/tests
  test-ext-http-requests: ext/opentelemetry-ext-http-requests/tests
  test-ext-jaeger: ext/opentelemetry-ext-jaeger/tests
  test-ext-dbapi: ext/opentelemetry-ext-dbapi/tests
  test-ext-mysql: ext/opentelemetry-ext-mysql/tests
  test-ext-pymongo: ext/opentelemetry-ext-pymongo/tests
  test-ext-wsgi: ext/opentelemetry-ext-wsgi/tests
  test-ext-zipkin: ext/opentelemetry-ext-zipkin/tests
  test-ext-flask: ext/opentelemetry-ext-flask/tests
  test-example-app: examples/opentelemetry-example-app/tests
  test-example-basic-tracer: examples/basic_tracer/tests
  test-example-http: examples/http/tests
  test-opentracing-shim: ext/opentelemetry-ext-opentracing-shim/tests

commands_pre =
; Install without -e to test the actual installation
  python -m pip install -U pip setuptools wheel
  test: pip install {toxinidir}/opentelemetry-api
  test-sdk: pip install {toxinidir}/opentelemetry-sdk
  example-app: pip install {toxinidir}/opentelemetry-sdk
  example-app: pip install {toxinidir}/ext/opentelemetry-ext-http-requests
  example-app: pip install {toxinidir}/ext/opentelemetry-ext-wsgi
  example-app: pip install {toxinidir}/ext/opentelemetry-ext-flask
  example-app: pip install {toxinidir}/examples/opentelemetry-example-app
  example-basic-tracer: pip install -e {toxinidir}/opentelemetry-api
  example-basic-tracer: pip install -e {toxinidir}/opentelemetry-sdk
  example-http: pip install -e {toxinidir}/opentelemetry-api
  example-http: pip install -e {toxinidir}/opentelemetry-sdk
  example-http: pip install -e {toxinidir}/ext/opentelemetry-ext-http-requests
  example-http: pip install -e {toxinidir}/ext/opentelemetry-ext-wsgi
  example-http: pip install -r {toxinidir}/examples/http/requirements.txt

  ext: pip install {toxinidir}/opentelemetry-api
  wsgi,flask: pip install {toxinidir}/ext/opentelemetry-ext-testutil
  wsgi,flask: pip install {toxinidir}/ext/opentelemetry-ext-wsgi
  wsgi,flask: pip install {toxinidir}/opentelemetry-sdk
  flask: pip install {toxinidir}/ext/opentelemetry-ext-flask[test]
<<<<<<< HEAD
  pymongo: pip install {toxinidir}/opentelemetry-sdk
=======
  dbapi: pip install {toxinidir}/ext/opentelemetry-ext-dbapi
  mysql: pip install {toxinidir}/ext/opentelemetry-ext-dbapi
  mysql: pip install {toxinidir}/ext/opentelemetry-ext-mysql
>>>>>>> 47d42aac
  pymongo: pip install {toxinidir}/ext/opentelemetry-ext-pymongo
  http-requests: pip install {toxinidir}/ext/opentelemetry-ext-http-requests
  jaeger: pip install {toxinidir}/opentelemetry-sdk
  jaeger: pip install {toxinidir}/ext/opentelemetry-ext-jaeger
  opentracing-shim: pip install {toxinidir}/opentelemetry-sdk {toxinidir}/ext/opentelemetry-ext-opentracing-shim
  zipkin: pip install {toxinidir}/ext/opentelemetry-ext-zipkin

; In order to get a healthy coverage report,
; we have to install packages in editable mode.
  coverage: python {toxinidir}/scripts/eachdist.py install --editable

; Using file:// here because otherwise tox invokes just "pip install
; opentelemetry-api", leading to an error
  mypyinstalled: pip install file://{toxinidir}/opentelemetry-api/

commands =
  test: pytest {posargs}
  coverage: {toxinidir}/scripts/coverage.sh

  mypy: mypy --namespace-packages opentelemetry-api/src/opentelemetry/
; For test code, we don't want to enforce the full mypy strictness
  mypy: mypy --namespace-packages --config-file=mypy-relaxed.ini opentelemetry-api/tests/

; Test that mypy can pick up typeinfo from an installed package (otherwise,
; implicit Any due to unfollowed import would result).
  mypyinstalled: mypy --namespace-packages opentelemetry-api/tests/mypysmoke.py --strict


[testenv:lint]
basepython: python3.7
recreate = True
deps =
  -c dev-requirements.txt
  pylint
  flake8
  isort
  black

commands_pre =
  python scripts/eachdist.py install --editable

commands =
  python scripts/eachdist.py lint --check-only

[testenv:docs]
deps =
  -c dev-requirements.txt
  sphinx
  sphinx-rtd-theme
  sphinx-autodoc-typehints
  opentracing~=2.2.0
  Deprecated>=1.2.6
  thrift>=0.10.0
  pymongo ~= 3.1
  flask~=1.0

changedir = docs

commands =
  sphinx-build -E -a -W --keep-going -b html -T . _build/html

[testenv:py37-tracecontext]
basepython: python3.7
deps =
  # needed for tracecontext
  aiohttp~=3.6
  # needed for example trace integration
  flask~=1.1
  requests~=2.7

commands_pre =
  pip install -e {toxinidir}/opentelemetry-api \
              -e {toxinidir}/opentelemetry-sdk \
              -e {toxinidir}/ext/opentelemetry-ext-http-requests \
              -e {toxinidir}/ext/opentelemetry-ext-wsgi \
              -e {toxinidir}/ext/opentelemetry-ext-flask

commands =
  {toxinidir}/scripts/tracecontext-integration-test.sh

[testenv:docker-tests]
deps =
  pytest
  docker-compose >= 1.25.2
  pymongo ~= 3.1

changedir = 
  ext/opentelemetry-ext-docker-tests/tests

commands_pre =
  pip install -e {toxinidir}/opentelemetry-api \
              -e {toxinidir}/opentelemetry-sdk \
              -e {toxinidir}/ext/opentelemetry-ext-pymongo
  - docker-compose up -d
commands = 
  pytest {posargs}

commands_post =
  docker-compose down<|MERGE_RESOLUTION|>--- conflicted
+++ resolved
@@ -26,7 +26,6 @@
   test: pytest
   coverage: pytest
   coverage: pytest-cov
-  test-pymongo: pymongo
   mypy,mypyinstalled: mypy
 
 setenv =
@@ -71,13 +70,9 @@
   wsgi,flask: pip install {toxinidir}/ext/opentelemetry-ext-wsgi
   wsgi,flask: pip install {toxinidir}/opentelemetry-sdk
   flask: pip install {toxinidir}/ext/opentelemetry-ext-flask[test]
-<<<<<<< HEAD
-  pymongo: pip install {toxinidir}/opentelemetry-sdk
-=======
   dbapi: pip install {toxinidir}/ext/opentelemetry-ext-dbapi
   mysql: pip install {toxinidir}/ext/opentelemetry-ext-dbapi
   mysql: pip install {toxinidir}/ext/opentelemetry-ext-mysql
->>>>>>> 47d42aac
   pymongo: pip install {toxinidir}/ext/opentelemetry-ext-pymongo
   http-requests: pip install {toxinidir}/ext/opentelemetry-ext-http-requests
   jaeger: pip install {toxinidir}/opentelemetry-sdk
