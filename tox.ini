--- conflicted
+++ resolved
@@ -1,10 +1,6 @@
 [tox]
 skipsdist = True
-<<<<<<< HEAD
 envlist = py{34,35,36,37}-test, lint, py37-mypy, docs
-=======
-envlist = py37-{lint,mypy,test}, docs
->>>>>>> 677e8485
 
 [travis]
 python =
@@ -20,13 +16,11 @@
 
 changedir =
   test: opentelemetry-api/tests
-<<<<<<< HEAD
 
 commands =
   py37-mypy: mypy opentelemetry-api/src/opentelemetry/
-; For test code, we don't want to use the full mypy strictness, so we use its
-; default flags instead.
-  py37-mypy: mypy opentelemetry-api/tests/ --config-file=
+; For test code, we don't want to enforce the full mypy strictness
+  py37-mypy: mypy --config-file=mypy-relaxed.ini opentelemetry-api/tests/ opentelemetry-api/setup.py
   test: python -m unittest discover
 
 [testenv:lint]
@@ -41,19 +35,6 @@
   pylint opentelemetry-api/src/opentelemetry/ opentelemetry-api/tests/
   flake8 opentelemetry-api/src/opentelemetry/ opentelemetry-api/tests/
   isort --check-only --recursive opentelemetry-api/src
-=======
-
-
-commands =
-; Prefer putting everything in one pylint command to profit from duplication
-; warnings.
-  py37-lint: pylint opentelemetry-api/src/opentelemetry/ opentelemetry-api/tests/ opentelemetry-api/setup.py
-  py37-mypy: mypy opentelemetry-api/src/opentelemetry/
-; For test code, we don't want to enforce the full mypy strictness
-  py37-mypy: mypy opentelemetry-api/src/opentelemetry/
-  py37-mypy: mypy --config-file=mypy-relaxed.ini opentelemetry-api/tests/ opentelemetry-api/setup.py
-  test: python -m unittest discover
->>>>>>> 677e8485
 
 [testenv:docs]
 deps =
