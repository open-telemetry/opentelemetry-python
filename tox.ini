--- conflicted
+++ resolved
@@ -35,11 +35,7 @@
     ; opentelemetry-ext-django
     py3{6,7,8}-test-ext-django
     pypy3-test-ext-django
-<<<<<<< HEAD
-    
-=======
-
->>>>>>> 8d09319c
+
     ; opentelemetry-ext-dbapi
     py3{4,5,6,7,8}-test-ext-dbapi
     pypy3-test-ext-dbapi
@@ -196,10 +192,7 @@
 
   django: pip install {toxinidir}/ext/opentelemetry-ext-django[test]
 
-<<<<<<< HEAD
-=======
   mysql: pip install {toxinidir}/opentelemetry-auto-instrumentation
->>>>>>> 8d09319c
   mysql: pip install {toxinidir}/ext/opentelemetry-ext-dbapi
   mysql: pip install {toxinidir}/ext/opentelemetry-ext-mysql[test]
 
@@ -223,12 +216,9 @@
   requests: pip install {toxinidir}/opentelemetry-auto-instrumentation
   requests: pip install {toxinidir}/ext/opentelemetry-ext-requests[test]
 
-<<<<<<< HEAD
-=======
   jinja2: pip install {toxinidir}/opentelemetry-auto-instrumentation
   jinja2: pip install {toxinidir}/ext/opentelemetry-ext-jinja2[test]
 
->>>>>>> 8d09319c
   aiohttp-client: pip install {toxinidir}/opentelemetry-sdk
   aiohttp-client: pip install {toxinidir}/ext/opentelemetry-ext-aiohttp-client
 
