[tox]
skipsdist = True
skip_missing_interpreters = True
envlist =
    ; Environments are organized by individual package, allowing
    ; for specifying supported Python versions per package.
    ; opentelemetry-api
    py3{4,5,6,7,8}-test-api
    pypy3-test-api

    ; opentelemetry-sdk
    py3{4,5,6,7,8}-test-sdk
    pypy3-test-sdk

    ; opentelemetry-auto-instrumentation
    py3{4,5,6,7,8}-test-auto-instrumentation
    pypy3-test-auto-instrumentation

    ; opentelemetry-example-app
    py3{4,5,6,7,8}-test-example-app
    pypy3-test-example-app

    ; docs/examples/basic_tracer
    py3{4,5,6,7,8}-test-example-basic-tracer
    pypy3-test-example-basic-tracer

    ; docs/examples/http
    py3{4,5,6,7,8}-test-example-http
    pypy3-test-example-http

    ; opentelemetry-ext-dbapi
    py3{4,5,6,7,8}-test-ext-dbapi
    pypy3-test-ext-dbapi

    ; opentelemetry-ext-flask
    py3{4,5,6,7,8}-test-ext-flask
    pypy3-test-ext-flask

    ; opentelemetry-ext-http-requests
    py3{4,5,6,7,8}-test-ext-http-requests
    pypy3-test-ext-http-requests

    ; opentelemetry-ext-jaeger
    py3{4,5,6,7,8}-test-ext-jaeger
    pypy3-test-ext-jaeger

    ; opentelemetry-ext-datadog
    py3{5,6,7,8}-test-ext-datadog

    ; opentelemetry-ext-mysql
    py3{4,5,6,7,8}-test-ext-mysql
    pypy3-test-ext-mysql

    ; opentelemetry-ext-otcollector
    py3{4,5,6,7,8}-test-ext-otcollector
    ; ext-otcollector intentionally excluded from pypy3

    ; opentelemetry-ext-prometheus
    py3{4,5,6,7,8}-test-ext-prometheus
    pypy3-test-ext-prometheus

    ; opentelemetry-ext-psycopg2
    py3{4,5,6,7,8}-test-ext-psycopg2
    ; ext-psycopg2 intentionally excluded from pypy3

    ; opentelemetry-ext-pymongo
    py3{4,5,6,7,8}-test-ext-pymongo
    pypy3-test-ext-pymongo

    ; opentelemetry-ext-pymysql
    py3{4,5,6,7,8}-test-ext-pymysql
    pypy3-test-ext-pymysql

    ; opentelemetry-ext-wsgi
    py3{4,5,6,7,8}-test-ext-wsgi
    pypy3-test-ext-wsgi

    ; opentelemetry-ext-zipkin
    py3{4,5,6,7,8}-test-ext-zipkin
    pypy3-test-ext-zipkin

    ; opentelemetry-opentracing-shim
    py3{4,5,6,7,8}-test-opentracing-shim
    pypy3-test-opentracing-shim

    ; opentelemetry-opentracing-shim
    py3{4,5,6,7,8}-test-opentracing-shim
    pypy3-test-opentracing-shim

    ; opentelemetry-ext-grpc
    py3{4,5,6,7,8}-test-ext-grpc

    ; opentelemetry-ext-sqlalchemy
    py3{4,5,6,7,8}-test-ext-sqlalchemy
    pypy3-test-ext-sqlalchemy

    ; opentelemetry-ext-redis
    py3{4,5,6,7,8}-test-ext-redis
    pypy3-test-ext-redis

    ; Coverage is temporarily disabled for pypy3 due to the pytest bug.
    ; pypy3-coverage

    lint
    py38-tracecontext
    py38-{mypy,mypyinstalled}
    docs
    docker-tests

[travis]
python =
  3.8: py38, lint, docs, docker-tests

[testenv]
deps =
  -c dev-requirements.txt
  test: pytest
  coverage: pytest
  coverage: pytest-cov
  mypy,mypyinstalled: mypy

setenv =
  mypy: MYPYPATH={toxinidir}/opentelemetry-api/src/

changedir =
  test-api: opentelemetry-api/tests
  test-sdk: opentelemetry-sdk/tests
  test-auto-instrumentation: opentelemetry-auto-instrumentation/tests
  test-ext-grpc: ext/opentelemetry-ext-grpc/tests
  test-ext-http-requests: ext/opentelemetry-ext-http-requests/tests
  test-ext-jaeger: ext/opentelemetry-ext-jaeger/tests
  test-ext-datadog: ext/opentelemetry-ext-datadog/tests
  test-ext-dbapi: ext/opentelemetry-ext-dbapi/tests
  test-ext-mysql: ext/opentelemetry-ext-mysql/tests
  test-ext-otcollector: ext/opentelemetry-ext-otcollector/tests
  test-ext-prometheus: ext/opentelemetry-ext-prometheus/tests
  test-ext-pymongo: ext/opentelemetry-ext-pymongo/tests
  test-ext-psycopg2: ext/opentelemetry-ext-psycopg2/tests
  test-ext-pymysql: ext/opentelemetry-ext-pymysql/tests
  test-ext-wsgi: ext/opentelemetry-ext-wsgi/tests
  test-ext-zipkin: ext/opentelemetry-ext-zipkin/tests
  test-ext-flask: ext/opentelemetry-ext-flask/tests
  test-example-app: docs/examples/opentelemetry-example-app/tests
  test-example-basic-tracer: docs/examples/basic_tracer/tests
  test-example-http: docs/examples/http/tests
  test-opentracing-shim: ext/opentelemetry-ext-opentracing-shim/tests
  test-ext-sqlalchemy: ext/opentelemetry-ext-sqlalchemy/tests
  test-ext-redis: ext/opentelemetry-ext-redis/tests

commands_pre =
; Install without -e to test the actual installation
  python -m pip install -U pip setuptools wheel

; Install common packages for all the tests. These are not needed in all the
; cases but it saves a lot of boilerplate in this file.
  test: pip install {toxinidir}/opentelemetry-api
  test: pip install {toxinidir}/opentelemetry-sdk
  test: pip install {toxinidir}/tests/util

  test-auto-instrumentation: pip install {toxinidir}/opentelemetry-auto-instrumentation

  example-app: pip install {toxinidir}/opentelemetry-auto-instrumentation
  example-app: pip install {toxinidir}/ext/opentelemetry-ext-http-requests
  example-app: pip install {toxinidir}/ext/opentelemetry-ext-wsgi
  example-app: pip install {toxinidir}/ext/opentelemetry-ext-flask
  example-app: pip install {toxinidir}/docs/examples/opentelemetry-example-app

  example-http: pip install -e {toxinidir}/opentelemetry-auto-instrumentation
  example-http: pip install -e {toxinidir}/ext/opentelemetry-ext-http-requests
  example-http: pip install -e {toxinidir}/ext/opentelemetry-ext-wsgi
  example-http: pip install -r {toxinidir}/docs/examples/http/requirements.txt

  grpc: pip install {toxinidir}/ext/opentelemetry-ext-grpc[test]

  wsgi,flask: pip install {toxinidir}/ext/opentelemetry-ext-wsgi

  flask: pip install {toxinidir}/opentelemetry-auto-instrumentation
  flask: pip install {toxinidir}/ext/opentelemetry-ext-flask[test]

  dbapi: pip install {toxinidir}/ext/opentelemetry-ext-dbapi[test]

  mysql: pip install {toxinidir}/ext/opentelemetry-ext-dbapi
  mysql: pip install {toxinidir}/ext/opentelemetry-ext-mysql[test]

  otcollector: pip install {toxinidir}/ext/opentelemetry-ext-otcollector

  prometheus: pip install {toxinidir}/ext/opentelemetry-ext-prometheus

  pymongo: pip install {toxinidir}/opentelemetry-auto-instrumentation
  pymongo: pip install {toxinidir}/ext/opentelemetry-ext-pymongo[test]

  psycopg2: pip install {toxinidir}/ext/opentelemetry-ext-dbapi
  psycopg2: pip install {toxinidir}/ext/opentelemetry-ext-psycopg2

  pymysql: pip install {toxinidir}/opentelemetry-auto-instrumentation
  pymysql: pip install {toxinidir}/ext/opentelemetry-ext-dbapi
  pymysql: pip install {toxinidir}/ext/opentelemetry-ext-pymysql[test]

  redis: pip install {toxinidir}/opentelemetry-auto-instrumentation
  redis: pip install {toxinidir}/ext/opentelemetry-ext-redis[test]

  http-requests: pip install {toxinidir}/opentelemetry-auto-instrumentation
  http-requests: pip install {toxinidir}/ext/opentelemetry-ext-http-requests[test]

  jaeger: pip install {toxinidir}/ext/opentelemetry-ext-jaeger

  datadog: pip install {toxinidir}/opentelemetry-sdk
  datadog: pip install {toxinidir}/ext/opentelemetry-ext-datadog

  opentracing-shim: pip install {toxinidir}/ext/opentelemetry-ext-opentracing-shim

  zipkin: pip install {toxinidir}/ext/opentelemetry-ext-zipkin

  sqlalchemy: pip install {toxinidir}/opentelemetry-auto-instrumentation
  sqlalchemy: pip install {toxinidir}/ext/opentelemetry-ext-sqlalchemy

; In order to get a healthy coverage report,
; we have to install packages in editable mode.
  coverage: python {toxinidir}/scripts/eachdist.py install --editable

; Using file:// here because otherwise tox invokes just "pip install
; opentelemetry-api", leading to an error
  mypyinstalled: pip install file://{toxinidir}/opentelemetry-api/

commands =
  test: pytest {posargs}
  coverage: {toxinidir}/scripts/coverage.sh

  mypy: mypy --namespace-packages opentelemetry-api/src/opentelemetry/
; For test code, we don't want to enforce the full mypy strictness
  mypy: mypy --namespace-packages --config-file=mypy-relaxed.ini opentelemetry-api/tests/

; Test that mypy can pick up typeinfo from an installed package (otherwise,
; implicit Any due to unfollowed import would result).
  mypyinstalled: mypy --namespace-packages opentelemetry-api/tests/mypysmoke.py --strict


[testenv:lint]
basepython: python3.8
recreate = True
deps =
  -c dev-requirements.txt
  pylint
  flake8
  isort
  black
  psutil
  readme_renderer
  httpretty

commands_pre =
  python scripts/eachdist.py install --editable

commands =
  python scripts/eachdist.py lint --check-only

[testenv:docs]
deps =
  -c dev-requirements.txt
<<<<<<< HEAD
  -c docs-requirements.txt
  sphinx
  sphinx-rtd-theme
  sphinx-autodoc-typehints
  # Required by ext packages
  ddtrace
  opentracing
  Deprecated
  thrift
  pymongo
  redis
  flask
  pymysql
  mysql-connector-python
  wrapt
  psycopg2-binary
  prometheus_client
=======
  -r docs-requirements.txt
>>>>>>> 6babff1e

changedir = docs

commands =
  sphinx-build -E -a --keep-going -b html -T . _build/html

[testenv:py38-tracecontext]
basepython: python3.8
deps =
  # needed for tracecontext
  aiohttp~=3.6
  # needed for example trace integration
  flask~=1.1
  requests~=2.7

commands_pre =
  pip install -e {toxinidir}/opentelemetry-api \
              -e {toxinidir}/opentelemetry-auto-instrumentation \
              -e {toxinidir}/opentelemetry-sdk \
              -e {toxinidir}/opentelemetry-auto-instrumentation \
              -e {toxinidir}/ext/opentelemetry-ext-http-requests \
              -e {toxinidir}/ext/opentelemetry-ext-wsgi \
              -e {toxinidir}/ext/opentelemetry-ext-flask

commands =
  {toxinidir}/scripts/tracecontext-integration-test.sh

[testenv:docker-tests]
deps =
  pytest
  docker-compose >= 1.25.2
  mysql-connector-python ~=  8.0
  pymongo ~= 3.1
  pymysql ~= 0.9.3
  psycopg2-binary ~= 2.8.4
  sqlalchemy ~= 1.3.16
  redis ~= 3.3.11

changedir =
  ext/opentelemetry-ext-docker-tests/tests

commands_pre =
  pip install -e {toxinidir}/opentelemetry-api \
              -e {toxinidir}/opentelemetry-sdk \
              -e {toxinidir}/opentelemetry-auto-instrumentation \
              -e {toxinidir}/tests/util \
              -e {toxinidir}/ext/opentelemetry-ext-dbapi \
              -e {toxinidir}/ext/opentelemetry-ext-mysql \
              -e {toxinidir}/ext/opentelemetry-ext-psycopg2 \
              -e {toxinidir}/ext/opentelemetry-ext-pymongo \
              -e {toxinidir}/ext/opentelemetry-ext-pymysql \
              -e {toxinidir}/ext/opentelemetry-ext-sqlalchemy \
              -e {toxinidir}/ext/opentelemetry-ext-redis
  docker-compose up -d
  python check_availability.py
commands =
  pytest {posargs}

commands_post =
  docker-compose down<|MERGE_RESOLUTION|>--- conflicted
+++ resolved
@@ -257,27 +257,7 @@
 [testenv:docs]
 deps =
   -c dev-requirements.txt
-<<<<<<< HEAD
-  -c docs-requirements.txt
-  sphinx
-  sphinx-rtd-theme
-  sphinx-autodoc-typehints
-  # Required by ext packages
-  ddtrace
-  opentracing
-  Deprecated
-  thrift
-  pymongo
-  redis
-  flask
-  pymysql
-  mysql-connector-python
-  wrapt
-  psycopg2-binary
-  prometheus_client
-=======
   -r docs-requirements.txt
->>>>>>> 6babff1e
 
 changedir = docs
 
