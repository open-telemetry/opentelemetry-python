--- conflicted
+++ resolved
@@ -87,15 +87,13 @@
     ; opentelemetry-ext-grpc
     py3{4,5,6,7,8}-test-ext-grpc
 
-<<<<<<< HEAD
     ; opentelemetry-ext-sqlalchemy
     py3{4,5,6,7,8}-test-ext-sqlalchemy
     pypy3-test-ext-sqlalchemy
-=======
+
     ; opentelemetry-ext-redis
     py3{4,5,6,7,8}-test-ext-redis
     pypy3-test-ext-redis
->>>>>>> a832bb08
 
     ; Coverage is temporarily disabled for pypy3 due to the pytest bug.
     ; pypy3-coverage
@@ -142,11 +140,8 @@
   test-example-basic-tracer: docs/examples/basic_tracer/tests
   test-example-http: docs/examples/http/tests
   test-opentracing-shim: ext/opentelemetry-ext-opentracing-shim/tests
-<<<<<<< HEAD
   test-ext-sqlalchemy: ext/opentelemetry-ext-sqlalchemy/tests
-=======
   test-ext-redis: ext/opentelemetry-ext-redis/tests
->>>>>>> a832bb08
 
 commands_pre =
 ; Install without -e to test the actual installation
@@ -301,11 +296,8 @@
   pymongo ~= 3.1
   pymysql ~= 0.9.3
   psycopg2-binary ~= 2.8.4
-<<<<<<< HEAD
   sqlalchemy ~= 1.3.16
-=======
   redis ~= 3.3.11
->>>>>>> a832bb08
 
 changedir =
   ext/opentelemetry-ext-docker-tests/tests
@@ -320,11 +312,8 @@
               -e {toxinidir}/ext/opentelemetry-ext-psycopg2 \
               -e {toxinidir}/ext/opentelemetry-ext-pymongo \
               -e {toxinidir}/ext/opentelemetry-ext-pymysql \
-<<<<<<< HEAD
-              -e {toxinidir}/ext/opentelemetry-ext-sqlalchemy
-=======
+              -e {toxinidir}/ext/opentelemetry-ext-sqlalchemy \
               -e {toxinidir}/ext/opentelemetry-ext-redis
->>>>>>> a832bb08
   docker-compose up -d
   python check_availability.py
 commands =
