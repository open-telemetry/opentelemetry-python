[tox]
skipsdist = True
skip_missing_interpreters = True
envlist =
    ; Environments are organized by individual package, allowing
    ; for specifying supported Python versions per package.
    ; opentelemetry-api
    py3{4,5,6,7,8}-test-api
    pypy3-test-api

    ; opentelemetry-sdk
    py3{4,5,6,7,8}-test-sdk
    pypy3-test-sdk

    ; opentelemetry-auto-instrumentation
    py3{4,5,6,7,8}-test-auto-instrumentation
    pypy3-test-auto-instrumentation

    ; opentelemetry-example-app
    py3{4,5,6,7,8}-test-example-app
    pypy3-test-example-app

    ; docs/getting-started
    py3{4,5,6,7,8}-test-getting-started
    pypy3-test-getting-started

    ; opentelemetry-ext-aiohttp-client
    py3{5,6,7,8}-test-ext-aiohttp-client
    pypy3-test-ext-aiohttp-client

    ; opentelemetry-ext-django
    py3{4,5,6,7,8}-test-ext-django
    pypy3-test-ext-django

    ; opentelemetry-ext-dbapi
    py3{4,5,6,7,8}-test-ext-dbapi
    pypy3-test-ext-dbapi

    ; opentelemetry-ext-flask
    py3{4,5,6,7,8}-test-ext-flask
    pypy3-test-ext-flask

    ; opentelemetry-ext-requests
    py3{4,5,6,7,8}-test-ext-requests
    pypy3-test-ext-requests

    ; opentelemetry-ext-jinja2
    py3{4,5,6,7,8}-test-ext-jinja2
    pypy3-test-ext-jinja2

    ; opentelemetry-ext-jaeger
    py3{4,5,6,7,8}-test-ext-jaeger
    pypy3-test-ext-jaeger

    ; opentelemetry-ext-datadog
    py3{5,6,7,8}-test-ext-datadog

    ; opentelemetry-ext-mysql
    py3{4,5,6,7,8}-test-ext-mysql
    pypy3-test-ext-mysql

    ; opentelemetry-ext-opencensusexporter
    py3{4,5,6,7,8}-test-ext-opencensusexporter
    ; ext-opencensusexporter intentionally excluded from pypy3

    ; opentelemetry-ext-prometheus
    py3{4,5,6,7,8}-test-ext-prometheus
    pypy3-test-ext-prometheus

    ; opentelemetry-ext-psycopg2
    py3{4,5,6,7,8}-test-ext-psycopg2
    ; ext-psycopg2 intentionally excluded from pypy3

    ; opentelemetry-ext-pymongo
    py3{4,5,6,7,8}-test-ext-pymongo
    pypy3-test-ext-pymongo

    ; opentelemetry-ext-pymysql
    py3{4,5,6,7,8}-test-ext-pymysql
    pypy3-test-ext-pymysql

    ; opentelemetry-ext-sqlite3
    py3{4,5,6,7,8}-test-ext-sqlite3
    pypy3-test-ext-sqlite3

    ; opentelemetry-ext-wsgi
    py3{4,5,6,7,8}-test-ext-wsgi
    pypy3-test-ext-wsgi

    ; opentelemetry-ext-zipkin
    py3{4,5,6,7,8}-test-ext-zipkin
    pypy3-test-ext-zipkin

    ; opentelemetry-opentracing-shim
    py3{4,5,6,7,8}-test-opentracing-shim
    pypy3-test-opentracing-shim

    ; opentelemetry-opentracing-shim
    py3{4,5,6,7,8}-test-opentracing-shim
    pypy3-test-opentracing-shim

    ; opentelemetry-ext-grpc
    py3{4,5,6,7,8}-test-ext-grpc

    ; opentelemetry-ext-sqlalchemy
    py3{4,5,6,7,8}-test-ext-sqlalchemy
    pypy3-test-ext-sqlalchemy

    ; opentelemetry-ext-redis
    py3{4,5,6,7,8}-test-ext-redis
    pypy3-test-ext-redis

    ; opentelemetry-ext-system-metrics
    py3{4,5,6,7,8}-test-ext-system-metrics
    ; ext-system-metrics intentionally excluded from pypy3
    ; known limitation: gc.get_count won't work under pypy

    ; Coverage is temporarily disabled for pypy3 due to the pytest bug.
    ; pypy3-coverage

    lint
    py38-tracecontext
    py38-{mypy,mypyinstalled}
    docs
    docker-tests

[testenv]
deps =
  -c dev-requirements.txt
  test: pytest
  coverage: pytest
  coverage: pytest-cov
  mypy,mypyinstalled: mypy

setenv =
  mypy: MYPYPATH={toxinidir}/opentelemetry-api/src/

changedir =
  test-api: opentelemetry-api/tests
  test-sdk: opentelemetry-sdk/tests
  test-auto-instrumentation: opentelemetry-auto-instrumentation/tests
  test-ext-grpc: ext/opentelemetry-ext-grpc/tests
  test-ext-aiohttp-client: ext/opentelemetry-ext-aiohttp-client/tests
  test-ext-requests: ext/opentelemetry-ext-requests/tests
  test-ext-jinja2: ext/opentelemetry-ext-jinja2/tests
  test-ext-jaeger: ext/opentelemetry-ext-jaeger/tests
  test-ext-datadog: ext/opentelemetry-ext-datadog/tests
  test-ext-dbapi: ext/opentelemetry-ext-dbapi/tests
  test-ext-django: ext/opentelemetry-ext-django/tests
  test-ext-mysql: ext/opentelemetry-ext-mysql/tests
  test-ext-opencensusexporter: ext/opentelemetry-ext-opencensusexporter/tests
  test-ext-prometheus: ext/opentelemetry-ext-prometheus/tests
  test-ext-pymongo: ext/opentelemetry-ext-pymongo/tests
  test-ext-psycopg2: ext/opentelemetry-ext-psycopg2/tests
  test-ext-pymysql: ext/opentelemetry-ext-pymysql/tests
  test-ext-sqlite3: ext/opentelemetry-ext-sqlite3/tests
  test-ext-wsgi: ext/opentelemetry-ext-wsgi/tests
  test-ext-zipkin: ext/opentelemetry-ext-zipkin/tests
  test-ext-flask: ext/opentelemetry-ext-flask/tests
  test-example-app: docs/examples/opentelemetry-example-app/tests
  test-getting-started: docs/getting_started/tests
  test-opentracing-shim: ext/opentelemetry-ext-opentracing-shim/tests
  test-ext-sqlalchemy: ext/opentelemetry-ext-sqlalchemy/tests
  test-ext-redis: ext/opentelemetry-ext-redis/tests
  test-ext-system-metrics: ext/opentelemetry-ext-system-metrics/tests

commands_pre =
; Install without -e to test the actual installation
  py3{4,5,6,7}: python -m pip install -U pip setuptools wheel
; Install common packages for all the tests. These are not needed in all the
; cases but it saves a lot of boilerplate in this file.
  test: pip install {toxinidir}/opentelemetry-api {toxinidir}/opentelemetry-sdk {toxinidir}/tests/util

  test-auto-instrumentation: pip install {toxinidir}/opentelemetry-auto-instrumentation

  example-app: pip install {toxinidir}/opentelemetry-auto-instrumentation {toxinidir}/ext/opentelemetry-ext-requests {toxinidir}/ext/opentelemetry-ext-wsgi {toxinidir}/ext/opentelemetry-ext-flask {toxinidir}/docs/examples/opentelemetry-example-app

  getting-started: pip install -e {toxinidir}/opentelemetry-auto-instrumentation -e {toxinidir}/ext/opentelemetry-ext-requests -e {toxinidir}/ext/opentelemetry-ext-wsgi -e {toxinidir}/ext/opentelemetry-ext-flask

  grpc: pip install {toxinidir}/ext/opentelemetry-ext-grpc[test]

  wsgi,flask,django: pip install {toxinidir}/tests/util
  wsgi,flask,django: pip install {toxinidir}/ext/opentelemetry-ext-wsgi
  flask,django: pip install {toxinidir}/opentelemetry-auto-instrumentation
  flask: pip install {toxinidir}/ext/opentelemetry-ext-flask[test]

  dbapi: pip install {toxinidir}/ext/opentelemetry-ext-dbapi[test]

  django: pip install {toxinidir}/ext/opentelemetry-ext-django[test]

  mysql: pip install {toxinidir}/opentelemetry-auto-instrumentation {toxinidir}/ext/opentelemetry-ext-dbapi {toxinidir}/ext/opentelemetry-ext-mysql[test]

  opencensusexporter: pip install {toxinidir}/ext/opentelemetry-ext-opencensusexporter

  prometheus: pip install {toxinidir}/ext/opentelemetry-ext-prometheus

  pymongo: pip install {toxinidir}/opentelemetry-auto-instrumentation {toxinidir}/ext/opentelemetry-ext-pymongo[test]

  psycopg2: pip install {toxinidir}/opentelemetry-auto-instrumentation {toxinidir}/ext/opentelemetry-ext-dbapi {toxinidir}/ext/opentelemetry-ext-psycopg2 {toxinidir}/ext/opentelemetry-ext-psycopg2[test]

  pymysql: pip install {toxinidir}/opentelemetry-auto-instrumentation {toxinidir}/ext/opentelemetry-ext-dbapi {toxinidir}/ext/opentelemetry-ext-pymysql[test]

  sqlite3: pip install {toxinidir}/opentelemetry-auto-instrumentation {toxinidir}/ext/opentelemetry-ext-dbapi {toxinidir}/ext/opentelemetry-ext-sqlite3[test]

  redis: pip install {toxinidir}/opentelemetry-auto-instrumentation {toxinidir}/ext/opentelemetry-ext-redis[test]

  requests: pip install {toxinidir}/opentelemetry-auto-instrumentation {toxinidir}/ext/opentelemetry-ext-requests[test]

  jinja2: pip install {toxinidir}/opentelemetry-auto-instrumentation {toxinidir}/ext/opentelemetry-ext-jinja2[test]

  aiohttp-client: pip install {toxinidir}/opentelemetry-sdk {toxinidir}/ext/opentelemetry-ext-aiohttp-client

  jaeger: pip install {toxinidir}/ext/opentelemetry-ext-jaeger

  datadog: pip install {toxinidir}/opentelemetry-sdk {toxinidir}/ext/opentelemetry-ext-datadog

  opentracing-shim: pip install {toxinidir}/ext/opentelemetry-ext-opentracing-shim

  zipkin: pip install {toxinidir}/ext/opentelemetry-ext-zipkin

  sqlalchemy: pip install {toxinidir}/opentelemetry-auto-instrumentation {toxinidir}/ext/opentelemetry-ext-sqlalchemy

  system-metrics: pip install {toxinidir}/opentelemetry-auto-instrumentation
  system-metrics: pip install {toxinidir}/ext/opentelemetry-ext-system-metrics[test]

; In order to get a healthy coverage report,
; we have to install packages in editable mode.
  coverage: python {toxinidir}/scripts/eachdist.py install --editable

; Using file:// here because otherwise tox invokes just "pip install
; opentelemetry-api", leading to an error
  mypyinstalled: pip install file://{toxinidir}/opentelemetry-api/

commands =
  test: pytest {posargs}
  coverage: {toxinidir}/scripts/coverage.sh

  mypy: mypy --namespace-packages opentelemetry-api/src/opentelemetry/
; For test code, we don't want to enforce the full mypy strictness
  mypy: mypy --namespace-packages --config-file=mypy-relaxed.ini opentelemetry-api/tests/

; Test that mypy can pick up typeinfo from an installed package (otherwise,
; implicit Any due to unfollowed import would result).
  mypyinstalled: mypy --namespace-packages opentelemetry-api/tests/mypysmoke.py --strict


[testenv:lint]
basepython: python3.8
recreate = True
deps =
  -c dev-requirements.txt
  pylint
  flake8
  isort
  black
  psutil
  readme_renderer
  httpretty

commands_pre =
  python scripts/eachdist.py install --editable

commands =
  python scripts/eachdist.py lint --check-only

[testenv:docs]
deps =
  -c {toxinidir}/dev-requirements.txt
  -r {toxinidir}/docs-requirements.txt

changedir = docs

commands =
  sphinx-build -E -a -W -b html -T . _build/html

[testenv:py38-tracecontext]
basepython: python3.8
deps =
  # needed for tracecontext
  aiohttp~=3.6
  # needed for example trace integration
  flask~=1.1
  requests~=2.7

commands_pre =
  pip install -e {toxinidir}/opentelemetry-api \
              -e {toxinidir}/opentelemetry-auto-instrumentation \
              -e {toxinidir}/opentelemetry-sdk \
              -e {toxinidir}/opentelemetry-auto-instrumentation \
              -e {toxinidir}/ext/opentelemetry-ext-requests \
              -e {toxinidir}/ext/opentelemetry-ext-wsgi \
              -e {toxinidir}/ext/opentelemetry-ext-flask

commands =
  {toxinidir}/scripts/tracecontext-integration-test.sh

[testenv:docker-tests]
deps =
  pytest
  docker-compose >= 1.25.2
  mysql-connector-python ~=  8.0
  pymongo ~= 3.1
  pymysql ~= 0.9.3
  psycopg2-binary ~= 2.8.4
  sqlalchemy ~= 1.3.16
  redis ~= 3.3.11

changedir =
  ext/opentelemetry-ext-docker-tests/tests

commands_pre =
  pip install -e {toxinidir}/opentelemetry-api \
              -e {toxinidir}/opentelemetry-sdk \
              -e {toxinidir}/opentelemetry-auto-instrumentation \
              -e {toxinidir}/tests/util \
              -e {toxinidir}/ext/opentelemetry-ext-dbapi \
              -e {toxinidir}/ext/opentelemetry-ext-mysql \
              -e {toxinidir}/ext/opentelemetry-ext-psycopg2 \
              -e {toxinidir}/ext/opentelemetry-ext-pymongo \
              -e {toxinidir}/ext/opentelemetry-ext-pymysql \
              -e {toxinidir}/ext/opentelemetry-ext-sqlalchemy \
              -e {toxinidir}/ext/opentelemetry-ext-redis \
<<<<<<< HEAD
              -e {toxinidir}/ext/opentelemetry-ext-system-metrics
=======
              -e {toxinidir}/ext/opentelemetry-ext-opencensusexporter
>>>>>>> 93e7db8f
  docker-compose up -d
  python check_availability.py
commands =
  pytest {posargs}

commands_post =
  docker-compose down<|MERGE_RESOLUTION|>--- conflicted
+++ resolved
@@ -320,11 +320,8 @@
               -e {toxinidir}/ext/opentelemetry-ext-pymysql \
               -e {toxinidir}/ext/opentelemetry-ext-sqlalchemy \
               -e {toxinidir}/ext/opentelemetry-ext-redis \
-<<<<<<< HEAD
-              -e {toxinidir}/ext/opentelemetry-ext-system-metrics
-=======
+              -e {toxinidir}/ext/opentelemetry-ext-system-metrics \
               -e {toxinidir}/ext/opentelemetry-ext-opencensusexporter
->>>>>>> 93e7db8f
   docker-compose up -d
   python check_availability.py
 commands =
