[tox]
skipsdist = True
skip_missing_interpreters = True
envlist =
    py3{4,5,6,7,8}-test-{api,sdk,example-app,ext-wsgi,ext-http-requests,ext-jaeger}
    pypy3-test-{api,sdk,example-app,ext-wsgi,ext-http-requests,ext-jaeger}
    lint
    py37-{mypy,mypyinstalled}
    docs

[travis]
python =
  3.7: py37, lint, docs

[testenv]
deps =
  mypy,mypyinstalled: mypy~=0.711

setenv =
  mypy: MYPYPATH={toxinidir}/opentelemetry-api/src/

changedir =
  test-api: opentelemetry-api/tests
  test-sdk: opentelemetry-sdk/tests
  test-ext-http-requests: ext/opentelemetry-ext-http-requests/tests
<<<<<<< HEAD
  test-ext-jaeger: ext/opentelemetry-ext-jaeger/tests
=======
  test-ext-wsgi: ext/opentelemetry-ext-wsgi/tests
  test-example-app: examples/opentelemetry-example-app/tests
>>>>>>> d0946cdc

commands_pre =
; Install without -e to test the actual installation
  python -m pip install -U pip setuptools wheel
  test: pip install {toxinidir}/opentelemetry-api
  test-sdk: pip install {toxinidir}/opentelemetry-sdk
  example-app: pip install {toxinidir}/opentelemetry-sdk
  example-app: pip install {toxinidir}/ext/opentelemetry-ext-http-requests
  example-app: pip install {toxinidir}/ext/opentelemetry-ext-wsgi
  example-app: pip install {toxinidir}/examples/opentelemetry-example-app
  ext: pip install {toxinidir}/opentelemetry-api
  wsgi: pip install {toxinidir}/ext/opentelemetry-ext-wsgi
  http-requests: pip install {toxinidir}/ext/opentelemetry-ext-http-requests
  jaeger: pip install {toxinidir}/opentelemetry-sdk
  jaeger: pip install {toxinidir}/ext/opentelemetry-ext-jaeger

; Using file:// here because otherwise tox invokes just "pip install
; opentelemetry-api", leading to an error
  mypyinstalled: pip install file://{toxinidir}/opentelemetry-api/

commands =
  test: python -m unittest discover

  mypy: mypy --namespace-packages opentelemetry-api/src/opentelemetry/
; For test code, we don't want to enforce the full mypy strictness
  mypy: mypy --namespace-packages --config-file=mypy-relaxed.ini opentelemetry-api/tests/

; Test that mypy can pick up typeinfo from an installed package (otherwise,
; implicit Any due to unfollowed import would result).
  mypyinstalled: mypy --namespace-packages opentelemetry-api/tests/mypysmoke.py --strict


[testenv:lint]
basepython: python3.7
deps =
  pylint~=2.3
  flake8~=3.7
  isort~=4.3
  black>=19.3b0,==19.*

commands_pre =
  pip install -e {toxinidir}/opentelemetry-api
  pip install -e {toxinidir}/opentelemetry-sdk
  pip install -e {toxinidir}/ext/opentelemetry-ext-azure-monitor
  pip install -e {toxinidir}/ext/opentelemetry-ext-http-requests
<<<<<<< HEAD
  pip install -e {toxinidir}/ext/opentelemetry-ext-jaeger
  pip install -e {toxinidir}/opentelemetry-example-app
=======
  pip install -e {toxinidir}/ext/opentelemetry-ext-wsgi
  pip install -e {toxinidir}/examples/opentelemetry-example-app
>>>>>>> d0946cdc

commands =
; Prefer putting everything in one pylint command to profit from duplication
; warnings.
  black --check --diff .
  pylint opentelemetry-api/src/opentelemetry \
         opentelemetry-api/tests/ \
         opentelemetry-sdk/src/opentelemetry \
         opentelemetry-sdk/tests/ \
         ext/opentelemetry-ext-azure-monitor/examples/ \
         ext/opentelemetry-ext-azure-monitor/src/ \
         ext/opentelemetry-ext-azure-monitor/tests/ \
         ext/opentelemetry-ext-azure-monitor/src/ \
         ext/opentelemetry-ext-azure-monitor/tests/ \
         ext/opentelemetry-ext-http-requests/src/ \
         ext/opentelemetry-ext-http-requests/tests/ \
         ext/opentelemetry-ext-wsgi/tests/ \
         examples/opentelemetry-example-app/src/opentelemetry_example_app/ \
         examples/opentelemetry-example-app/tests/
  flake8 .
  isort --check-only --diff --recursive .

[testenv:docs]
deps =
  sphinx~=2.1
  sphinx-rtd-theme~=0.4
  sphinx-autodoc-typehints~=1.6

changedir = docs

commands =
  sphinx-build -W --keep-going -b html -T . _build/html<|MERGE_RESOLUTION|>--- conflicted
+++ resolved
@@ -23,12 +23,9 @@
   test-api: opentelemetry-api/tests
   test-sdk: opentelemetry-sdk/tests
   test-ext-http-requests: ext/opentelemetry-ext-http-requests/tests
-<<<<<<< HEAD
   test-ext-jaeger: ext/opentelemetry-ext-jaeger/tests
-=======
   test-ext-wsgi: ext/opentelemetry-ext-wsgi/tests
   test-example-app: examples/opentelemetry-example-app/tests
->>>>>>> d0946cdc
 
 commands_pre =
 ; Install without -e to test the actual installation
@@ -74,13 +71,10 @@
   pip install -e {toxinidir}/opentelemetry-sdk
   pip install -e {toxinidir}/ext/opentelemetry-ext-azure-monitor
   pip install -e {toxinidir}/ext/opentelemetry-ext-http-requests
-<<<<<<< HEAD
   pip install -e {toxinidir}/ext/opentelemetry-ext-jaeger
   pip install -e {toxinidir}/opentelemetry-example-app
-=======
   pip install -e {toxinidir}/ext/opentelemetry-ext-wsgi
   pip install -e {toxinidir}/examples/opentelemetry-example-app
->>>>>>> d0946cdc
 
 commands =
 ; Prefer putting everything in one pylint command to profit from duplication
