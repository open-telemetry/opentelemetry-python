--- conflicted
+++ resolved
@@ -73,19 +73,7 @@
 
 ; In order to get a healthy coverage report,
 ; we have to install packages in editable mode.
-<<<<<<< HEAD
   coverage: python {toxinidir}/scripts/eachdist.py install --editable
-=======
-  coverage: pip install -e {toxinidir}/opentelemetry-api
-  coverage: pip install -e {toxinidir}/opentelemetry-sdk
-  coverage: pip install -e {toxinidir}/ext/opentelemetry-ext-http-requests
-  coverage: pip install -e {toxinidir}/ext/opentelemetry-ext-jaeger
-  coverage: pip install -e {toxinidir}/ext/opentelemetry-ext-opentracing-shim
-  coverage: pip install -e {toxinidir}/ext/opentelemetry-ext-testutil
-  coverage: pip install -e {toxinidir}/ext/opentelemetry-ext-wsgi
-  coverage: pip install -e {toxinidir}/ext/opentelemetry-ext-flask[test]
-  coverage: pip install -e {toxinidir}/examples/opentelemetry-example-app
->>>>>>> 693391cf
 
 ; Using file:// here because otherwise tox invokes just "pip install
 ; opentelemetry-api", leading to an error
@@ -114,51 +102,10 @@
   black
 
 commands_pre =
-<<<<<<< HEAD
   python scripts/eachdist.py install --editable
 
 commands =
   python scripts/eachdist.py lint --check-only
-=======
-  pip install -e {toxinidir}/opentelemetry-api
-  pip install -e {toxinidir}/opentelemetry-sdk
-  pip install -e {toxinidir}/ext/opentelemetry-ext-http-requests
-  pip install -e {toxinidir}/ext/opentelemetry-ext-jaeger
-  pip install -e {toxinidir}/ext/opentelemetry-ext-pymongo
-  pip install -e {toxinidir}/ext/opentelemetry-ext-testutil
-  pip install -e {toxinidir}/ext/opentelemetry-ext-wsgi
-  pip install -e {toxinidir}/ext/opentelemetry-ext-flask[test]
-  pip install -e {toxinidir}/examples/opentelemetry-example-app
-  pip install -e {toxinidir}/ext/opentelemetry-ext-opentracing-shim
-
-commands =
-; Prefer putting everything in one pylint command to profit from duplication
-; warnings.
-  black --check --diff .
-  pylint opentelemetry-api/src/opentelemetry \
-         opentelemetry-api/tests/ \
-         opentelemetry-sdk/src/opentelemetry \
-         opentelemetry-sdk/tests/ \
-         ext/opentelemetry-ext-http-requests/src/ \
-         ext/opentelemetry-ext-http-requests/tests/ \
-         ext/opentelemetry-ext-jaeger/src/opentelemetry \
-         ext/opentelemetry-ext-jaeger/tests/ \
-         ext/opentelemetry-ext-opentracing-shim/src/ \
-         ext/opentelemetry-ext-opentracing-shim/tests/ \
-         ext/opentelemetry-ext-pymongo/src/opentelemetry  \
-         ext/opentelemetry-ext-pymongo/tests/ \
-         ext/opentelemetry-ext-testutil/src/opentelemetry \
-         ext/opentelemetry-ext-wsgi/src/ \
-         ext/opentelemetry-ext-wsgi/tests/ \
-         ext/opentelemetry-ext-flask/src/ \
-         ext/opentelemetry-ext-flask/tests/ \
-         examples/opentelemetry-example-app/src/opentelemetry_example_app/ \
-         examples/opentelemetry-example-app/tests/ \
-         examples/basic_tracer/ \
-         examples/http/
-  flake8 .
-  isort --check-only --diff --recursive .
->>>>>>> 693391cf
 
 [testenv:docs]
 deps =
@@ -182,18 +129,11 @@
   requests~=2.7
 
 commands_pre =
-<<<<<<< HEAD
   pip install -e {toxinidir}/opentelemetry-api \
               -e {toxinidir}/opentelemetry-sdk \
               -e {toxinidir}/ext/opentelemetry-ext-http-requests \
+              -e {toxinidir}/ext/opentelemetry-ext-flask \
               -e {toxinidir}/ext/opentelemetry-ext-wsgi
-=======
-  pip install -e {toxinidir}/opentelemetry-api
-  pip install -e {toxinidir}/opentelemetry-sdk
-  pip install -e {toxinidir}/ext/opentelemetry-ext-http-requests
-  pip install -e {toxinidir}/ext/opentelemetry-ext-wsgi
-  pip install -e {toxinidir}/ext/opentelemetry-ext-flask
->>>>>>> 693391cf
 
 commands =
   {toxinidir}/scripts/tracecontext-integration-test.sh