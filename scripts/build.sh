#!/bin/sh

# This script builds wheels for the API, SDK, and extension packages in the
# dist/ dir, to be uploaded to PyPI.

set -ev

# Get the latest versions of packaging tools
python3 -m pip install --upgrade pip setuptools wheel

BASEDIR=$(dirname $(readlink -f $(dirname $0)))
DISTDIR=dist

(
  cd $BASEDIR
  mkdir -p $DISTDIR
  rm -rf $DISTDIR/*

<<<<<<< HEAD
 for d in opentelemetry-api/ opentelemetry-sdk/ opentelemetry-instrumentation/ opentelemetry-proto/ opentelemetry-distro/ exporter/*/ instrumentation/*/ ; do
=======
 for d in opentelemetry-api/ opentelemetry-sdk/ opentelemetry-instrumentation/ opentelemetry-proto/ exporter/*/ instrumentation/*/ propagator/*/; do
>>>>>>> db74594d
   (
     echo "building $d"
     cd "$d"
     # Some ext directories (such as docker tests) are not intended to be
     # packaged. Verify the intent by looking for a setup.py.
     if [ -f setup.py ]; then
      python3 setup.py sdist --dist-dir "$BASEDIR/dist/" clean --all
     fi
   )
 done
 # Build a wheel for each source distribution
 (
   cd $DISTDIR
   for x in *.tar.gz ; do
     pip wheel --no-deps $x
   done
 )
)<|MERGE_RESOLUTION|>--- conflicted
+++ resolved
@@ -16,11 +16,7 @@
   mkdir -p $DISTDIR
   rm -rf $DISTDIR/*
 
-<<<<<<< HEAD
- for d in opentelemetry-api/ opentelemetry-sdk/ opentelemetry-instrumentation/ opentelemetry-proto/ opentelemetry-distro/ exporter/*/ instrumentation/*/ ; do
-=======
- for d in opentelemetry-api/ opentelemetry-sdk/ opentelemetry-instrumentation/ opentelemetry-proto/ exporter/*/ instrumentation/*/ propagator/*/; do
->>>>>>> db74594d
+ for d in opentelemetry-api/ opentelemetry-sdk/ opentelemetry-instrumentation/ opentelemetry-proto/ opentelemetry-distro/ exporter/*/ instrumentation/*/ propagator/*/; do
    (
      echo "building $d"
      cd "$d"
