# Copyright The OpenTelemetry Authors
#
# Licensed under the Apache License, Version 2.0 (the "License");
# you may not use this file except in compliance with the License.
# You may obtain a copy of the License at
#
#     http://www.apache.org/licenses/LICENSE-2.0
#
# Unless required by applicable law or agreed to in writing, software
# distributed under the License is distributed on an "AS IS" BASIS,
# WITHOUT WARRANTIES OR CONDITIONS OF ANY KIND, either express or implied.
# See the License for the specific language governing permissions and
# limitations under the License.

# pylint: disable=too-many-lines

import time
from os.path import dirname
from unittest import TestCase
from unittest.mock import patch

from google.protobuf.json_format import MessageToDict
from grpc import ChannelCredentials, Compression

from opentelemetry._logs import SeverityNumber
from opentelemetry.exporter.otlp.proto.common._internal import _encode_value
from opentelemetry.exporter.otlp.proto.grpc._log_exporter import (
    OTLPLogExporter,
)
from opentelemetry.proto.collector.logs.v1.logs_service_pb2 import (
    ExportLogsServiceRequest,
)
from opentelemetry.proto.common.v1.common_pb2 import AnyValue, KeyValue
from opentelemetry.proto.common.v1.common_pb2 import (
    InstrumentationScope as PB2InstrumentationScope,
)
from opentelemetry.proto.logs.v1.logs_pb2 import LogRecord as PB2LogRecord
from opentelemetry.proto.logs.v1.logs_pb2 import ResourceLogs, ScopeLogs
from opentelemetry.proto.resource.v1.resource_pb2 import (
    Resource as OTLPResource,
)
from opentelemetry.sdk._logs import LogRecord, LogRecordData
from opentelemetry.sdk.environment_variables import (
    OTEL_EXPORTER_OTLP_LOGS_CERTIFICATE,
    OTEL_EXPORTER_OTLP_LOGS_CLIENT_CERTIFICATE,
    OTEL_EXPORTER_OTLP_LOGS_CLIENT_KEY,
    OTEL_EXPORTER_OTLP_LOGS_COMPRESSION,
    OTEL_EXPORTER_OTLP_LOGS_ENDPOINT,
    OTEL_EXPORTER_OTLP_LOGS_HEADERS,
    OTEL_EXPORTER_OTLP_LOGS_TIMEOUT,
)
from opentelemetry.sdk.resources import Resource as SDKResource
from opentelemetry.sdk.util.instrumentation import InstrumentationScope
from opentelemetry.trace import (
    NonRecordingSpan,
    SpanContext,
    TraceFlags,
    set_span_in_context,
)

THIS_DIR = dirname(__file__)


class TestOTLPLogExporter(TestCase):
    def setUp(self):
        self.exporter = OTLPLogExporter()
<<<<<<< HEAD
        self.log_data_1 = LogRecordData(
=======
        ctx_log_data_1 = set_span_in_context(
            NonRecordingSpan(
                SpanContext(
                    2604504634922341076776623263868986797,
                    5213367945872657620,
                    False,
                    TraceFlags(0x01),
                )
            )
        )
        self.log_data_1 = LogData(
>>>>>>> 9426d6da
            log_record=LogRecord(
                timestamp=int(time.time() * 1e9),
                context=ctx_log_data_1,
                severity_text="WARNING",
                severity_number=SeverityNumber.WARN,
                body="Zhengzhou, We have a heaviest rains in 1000 years",
                resource=SDKResource({"key": "value"}),
                attributes={"a": 1, "b": "c"},
            ),
            instrumentation_scope=InstrumentationScope(
                "first_name", "first_version"
            ),
        )
<<<<<<< HEAD
        self.log_data_2 = LogRecordData(
=======
        ctx_log_data_2 = set_span_in_context(
            NonRecordingSpan(
                SpanContext(
                    2604504634922341076776623263868986799,
                    5213367945872657623,
                    False,
                    TraceFlags(0x01),
                )
            )
        )
        self.log_data_2 = LogData(
>>>>>>> 9426d6da
            log_record=LogRecord(
                timestamp=int(time.time() * 1e9),
                context=ctx_log_data_2,
                severity_text="INFO",
                severity_number=SeverityNumber.INFO2,
                body="Sydney, Opera House is closed",
                resource=SDKResource({"key": "value"}),
                attributes={"custom_attr": [1, 2, 3]},
            ),
            instrumentation_scope=InstrumentationScope(
                "second_name", "second_version"
            ),
        )
<<<<<<< HEAD
        self.log_data_3 = LogRecordData(
=======
        ctx_log_data_3 = set_span_in_context(
            NonRecordingSpan(
                SpanContext(
                    2604504634922341076776623263868986800,
                    5213367945872657628,
                    False,
                    TraceFlags(0x01),
                )
            )
        )
        self.log_data_3 = LogData(
>>>>>>> 9426d6da
            log_record=LogRecord(
                timestamp=int(time.time() * 1e9),
                context=ctx_log_data_3,
                severity_text="ERROR",
                severity_number=SeverityNumber.WARN,
                body="Mumbai, Boil water before drinking",
                resource=SDKResource({"service": "myapp"}),
            ),
            instrumentation_scope=InstrumentationScope(
                "third_name", "third_version"
            ),
        )
<<<<<<< HEAD
        self.log_data_4 = LogRecordData(
=======
        ctx_log_data_4 = set_span_in_context(
            NonRecordingSpan(
                SpanContext(0, 5213367945872657629, False, TraceFlags(0x01))
            )
        )
        self.log_data_4 = LogData(
>>>>>>> 9426d6da
            log_record=LogRecord(
                timestamp=int(time.time() * 1e9),
                context=ctx_log_data_4,
                severity_text="ERROR",
                severity_number=SeverityNumber.WARN,
                body="Invalid trace id check",
                resource=SDKResource({"service": "myapp"}),
            ),
            instrumentation_scope=InstrumentationScope(
                "fourth_name", "fourth_version"
            ),
        )
<<<<<<< HEAD
        self.log_data_5 = LogRecordData(
=======
        ctx_log_data_5 = set_span_in_context(
            NonRecordingSpan(
                SpanContext(
                    2604504634922341076776623263868986801,
                    0,
                    False,
                    TraceFlags(0x01),
                )
            )
        )
        self.log_data_5 = LogData(
>>>>>>> 9426d6da
            log_record=LogRecord(
                timestamp=int(time.time() * 1e9),
                context=ctx_log_data_5,
                severity_text="ERROR",
                severity_number=SeverityNumber.WARN,
                body="Invalid span id check",
                resource=SDKResource({"service": "myapp"}),
            ),
            instrumentation_scope=InstrumentationScope(
                "fifth_name", "fifth_version"
            ),
        )

    def test_exporting(self):
        # pylint: disable=protected-access
        self.assertEqual(self.exporter._exporting, "logs")

    @patch.dict(
        "os.environ",
        {
            OTEL_EXPORTER_OTLP_LOGS_ENDPOINT: "logs:4317",
            OTEL_EXPORTER_OTLP_LOGS_HEADERS: " key1=value1,KEY2 = VALUE=2",
            OTEL_EXPORTER_OTLP_LOGS_TIMEOUT: "10",
            OTEL_EXPORTER_OTLP_LOGS_COMPRESSION: "gzip",
        },
    )
    @patch(
        "opentelemetry.exporter.otlp.proto.grpc.exporter.OTLPExporterMixin.__init__"
    )
    def test_env_variables(self, mock_exporter_mixin):
        OTLPLogExporter()

        self.assertTrue(len(mock_exporter_mixin.call_args_list) == 1)
        _, kwargs = mock_exporter_mixin.call_args_list[0]
        self.assertEqual(kwargs["endpoint"], "logs:4317")
        self.assertEqual(kwargs["headers"], " key1=value1,KEY2 = VALUE=2")
        self.assertEqual(kwargs["timeout"], 10)
        self.assertEqual(kwargs["compression"], Compression.Gzip)
        self.assertIsNone(kwargs["credentials"])

    # Create a new test method specifically for client certificates
    @patch.dict(
        "os.environ",
        {
            OTEL_EXPORTER_OTLP_LOGS_ENDPOINT: "logs:4317",
            OTEL_EXPORTER_OTLP_LOGS_CERTIFICATE: THIS_DIR
            + "/../fixtures/test.cert",
            OTEL_EXPORTER_OTLP_LOGS_CLIENT_CERTIFICATE: THIS_DIR
            + "/../fixtures/test-client-cert.pem",
            OTEL_EXPORTER_OTLP_LOGS_CLIENT_KEY: THIS_DIR
            + "/../fixtures/test-client-key.pem",
            OTEL_EXPORTER_OTLP_LOGS_HEADERS: " key1=value1,KEY2 = VALUE=2",
            OTEL_EXPORTER_OTLP_LOGS_TIMEOUT: "10",
            OTEL_EXPORTER_OTLP_LOGS_COMPRESSION: "gzip",
        },
    )
    @patch(
        "opentelemetry.exporter.otlp.proto.grpc.exporter.OTLPExporterMixin.__init__"
    )
    def test_env_variables_with_client_certificates(self, mock_exporter_mixin):
        OTLPLogExporter()

        self.assertTrue(len(mock_exporter_mixin.call_args_list) == 1)
        _, kwargs = mock_exporter_mixin.call_args_list[0]
        self.assertEqual(kwargs["endpoint"], "logs:4317")
        self.assertEqual(kwargs["headers"], " key1=value1,KEY2 = VALUE=2")
        self.assertEqual(kwargs["timeout"], 10)
        self.assertEqual(kwargs["compression"], Compression.Gzip)
        self.assertIsNotNone(kwargs["credentials"])
        self.assertIsInstance(kwargs["credentials"], ChannelCredentials)

    @patch.dict(
        "os.environ",
        {
            OTEL_EXPORTER_OTLP_LOGS_ENDPOINT: "logs:4317",
            OTEL_EXPORTER_OTLP_LOGS_CERTIFICATE: THIS_DIR
            + "/../fixtures/test.cert",
            OTEL_EXPORTER_OTLP_LOGS_HEADERS: " key1=value1,KEY2 = VALUE=2",
            OTEL_EXPORTER_OTLP_LOGS_TIMEOUT: "10",
            OTEL_EXPORTER_OTLP_LOGS_COMPRESSION: "gzip",
        },
    )
    @patch(
        "opentelemetry.exporter.otlp.proto.grpc.exporter.OTLPExporterMixin.__init__"
    )
    @patch("logging.Logger.error")
    def test_env_variables_with_only_certificate(
        self, mock_logger_error, mock_exporter_mixin
    ):
        OTLPLogExporter()

        self.assertTrue(len(mock_exporter_mixin.call_args_list) == 1)
        _, kwargs = mock_exporter_mixin.call_args_list[0]
        self.assertEqual(kwargs["endpoint"], "logs:4317")
        self.assertEqual(kwargs["headers"], " key1=value1,KEY2 = VALUE=2")
        self.assertEqual(kwargs["timeout"], 10)
        self.assertEqual(kwargs["compression"], Compression.Gzip)
        self.assertIsNotNone(kwargs["credentials"])
        self.assertIsInstance(kwargs["credentials"], ChannelCredentials)

        mock_logger_error.assert_not_called()

    def export_log_and_deserialize(self, log_data):
        # pylint: disable=protected-access
        translated_data = self.exporter._translate_data([log_data])
        request_dict = MessageToDict(translated_data)
        log_records = (
            request_dict.get("resourceLogs")[0]
            .get("scopeLogs")[0]
            .get("logRecords")
        )
        return log_records

    def test_exported_log_without_trace_id(self):
        log_records = self.export_log_and_deserialize(self.log_data_4)
        if log_records:
            log_record = log_records[0]
            self.assertIn("spanId", log_record)
            self.assertNotIn(
                "traceId",
                log_record,
                "traceId should not be present in the log record",
            )
        else:
            self.fail("No log records found")

    def test_exported_log_without_span_id(self):
        log_records = self.export_log_and_deserialize(self.log_data_5)
        if log_records:
            log_record = log_records[0]
            self.assertIn("traceId", log_record)
            self.assertNotIn(
                "spanId",
                log_record,
                "spanId should not be present in the log record",
            )
        else:
            self.fail("No log records found")

    def test_translate_log_data(self):
        expected = ExportLogsServiceRequest(
            resource_logs=[
                ResourceLogs(
                    resource=OTLPResource(
                        attributes=[
                            KeyValue(
                                key="key", value=AnyValue(string_value="value")
                            ),
                        ]
                    ),
                    scope_logs=[
                        ScopeLogs(
                            scope=PB2InstrumentationScope(
                                name="first_name", version="first_version"
                            ),
                            log_records=[
                                PB2LogRecord(
                                    # pylint: disable=no-member
                                    time_unix_nano=self.log_data_1.log_record.timestamp,
                                    observed_time_unix_nano=self.log_data_1.log_record.observed_timestamp,
                                    severity_number=self.log_data_1.log_record.severity_number.value,
                                    severity_text="WARNING",
                                    span_id=int.to_bytes(
                                        5213367945872657620, 8, "big"
                                    ),
                                    trace_id=int.to_bytes(
                                        2604504634922341076776623263868986797,
                                        16,
                                        "big",
                                    ),
                                    body=_encode_value(
                                        "Zhengzhou, We have a heaviest rains in 1000 years"
                                    ),
                                    attributes=[
                                        KeyValue(
                                            key="a",
                                            value=AnyValue(int_value=1),
                                        ),
                                        KeyValue(
                                            key="b",
                                            value=AnyValue(string_value="c"),
                                        ),
                                    ],
                                    flags=int(
                                        self.log_data_1.log_record.trace_flags
                                    ),
                                )
                            ],
                        )
                    ],
                ),
            ]
        )

        # pylint: disable=protected-access
        self.assertEqual(
            expected, self.exporter._translate_data([self.log_data_1])
        )

    def test_translate_multiple_logs(self):
        expected = ExportLogsServiceRequest(
            resource_logs=[
                ResourceLogs(
                    resource=OTLPResource(
                        attributes=[
                            KeyValue(
                                key="key", value=AnyValue(string_value="value")
                            ),
                        ]
                    ),
                    scope_logs=[
                        ScopeLogs(
                            scope=PB2InstrumentationScope(
                                name="first_name", version="first_version"
                            ),
                            log_records=[
                                PB2LogRecord(
                                    # pylint: disable=no-member
                                    time_unix_nano=self.log_data_1.log_record.timestamp,
                                    observed_time_unix_nano=self.log_data_1.log_record.observed_timestamp,
                                    severity_number=self.log_data_1.log_record.severity_number.value,
                                    severity_text="WARNING",
                                    span_id=int.to_bytes(
                                        5213367945872657620, 8, "big"
                                    ),
                                    trace_id=int.to_bytes(
                                        2604504634922341076776623263868986797,
                                        16,
                                        "big",
                                    ),
                                    body=_encode_value(
                                        "Zhengzhou, We have a heaviest rains in 1000 years"
                                    ),
                                    attributes=[
                                        KeyValue(
                                            key="a",
                                            value=AnyValue(int_value=1),
                                        ),
                                        KeyValue(
                                            key="b",
                                            value=AnyValue(string_value="c"),
                                        ),
                                    ],
                                    flags=int(
                                        self.log_data_1.log_record.trace_flags
                                    ),
                                )
                            ],
                        ),
                        ScopeLogs(
                            scope=PB2InstrumentationScope(
                                name="second_name", version="second_version"
                            ),
                            log_records=[
                                PB2LogRecord(
                                    # pylint: disable=no-member
                                    time_unix_nano=self.log_data_2.log_record.timestamp,
                                    observed_time_unix_nano=self.log_data_2.log_record.observed_timestamp,
                                    severity_number=self.log_data_2.log_record.severity_number.value,
                                    severity_text="INFO",
                                    span_id=int.to_bytes(
                                        5213367945872657623, 8, "big"
                                    ),
                                    trace_id=int.to_bytes(
                                        2604504634922341076776623263868986799,
                                        16,
                                        "big",
                                    ),
                                    body=_encode_value(
                                        "Sydney, Opera House is closed"
                                    ),
                                    attributes=[
                                        KeyValue(
                                            key="custom_attr",
                                            value=_encode_value([1, 2, 3]),
                                        ),
                                    ],
                                    flags=int(
                                        self.log_data_2.log_record.trace_flags
                                    ),
                                )
                            ],
                        ),
                    ],
                ),
                ResourceLogs(
                    resource=OTLPResource(
                        attributes=[
                            KeyValue(
                                key="service",
                                value=AnyValue(string_value="myapp"),
                            ),
                        ]
                    ),
                    scope_logs=[
                        ScopeLogs(
                            scope=PB2InstrumentationScope(
                                name="third_name", version="third_version"
                            ),
                            log_records=[
                                PB2LogRecord(
                                    # pylint: disable=no-member
                                    time_unix_nano=self.log_data_3.log_record.timestamp,
                                    observed_time_unix_nano=self.log_data_3.log_record.observed_timestamp,
                                    severity_number=self.log_data_3.log_record.severity_number.value,
                                    severity_text="ERROR",
                                    span_id=int.to_bytes(
                                        5213367945872657628, 8, "big"
                                    ),
                                    trace_id=int.to_bytes(
                                        2604504634922341076776623263868986800,
                                        16,
                                        "big",
                                    ),
                                    body=_encode_value(
                                        "Mumbai, Boil water before drinking"
                                    ),
                                    attributes=[],
                                    flags=int(
                                        self.log_data_3.log_record.trace_flags
                                    ),
                                )
                            ],
                        )
                    ],
                ),
            ]
        )

        # pylint: disable=protected-access
        self.assertEqual(
            expected,
            self.exporter._translate_data(
                [self.log_data_1, self.log_data_2, self.log_data_3]
            ),
        )<|MERGE_RESOLUTION|>--- conflicted
+++ resolved
@@ -64,9 +64,6 @@
 class TestOTLPLogExporter(TestCase):
     def setUp(self):
         self.exporter = OTLPLogExporter()
-<<<<<<< HEAD
-        self.log_data_1 = LogRecordData(
-=======
         ctx_log_data_1 = set_span_in_context(
             NonRecordingSpan(
                 SpanContext(
@@ -77,8 +74,7 @@
                 )
             )
         )
-        self.log_data_1 = LogData(
->>>>>>> 9426d6da
+        self.log_data_1 = LogRecordData(
             log_record=LogRecord(
                 timestamp=int(time.time() * 1e9),
                 context=ctx_log_data_1,
@@ -92,9 +88,6 @@
                 "first_name", "first_version"
             ),
         )
-<<<<<<< HEAD
-        self.log_data_2 = LogRecordData(
-=======
         ctx_log_data_2 = set_span_in_context(
             NonRecordingSpan(
                 SpanContext(
@@ -105,8 +98,7 @@
                 )
             )
         )
-        self.log_data_2 = LogData(
->>>>>>> 9426d6da
+        self.log_data_2 = LogRecordData(
             log_record=LogRecord(
                 timestamp=int(time.time() * 1e9),
                 context=ctx_log_data_2,
@@ -120,9 +112,6 @@
                 "second_name", "second_version"
             ),
         )
-<<<<<<< HEAD
-        self.log_data_3 = LogRecordData(
-=======
         ctx_log_data_3 = set_span_in_context(
             NonRecordingSpan(
                 SpanContext(
@@ -133,8 +122,7 @@
                 )
             )
         )
-        self.log_data_3 = LogData(
->>>>>>> 9426d6da
+        self.log_data_3 = LogRecordData(
             log_record=LogRecord(
                 timestamp=int(time.time() * 1e9),
                 context=ctx_log_data_3,
@@ -147,16 +135,12 @@
                 "third_name", "third_version"
             ),
         )
-<<<<<<< HEAD
-        self.log_data_4 = LogRecordData(
-=======
         ctx_log_data_4 = set_span_in_context(
             NonRecordingSpan(
                 SpanContext(0, 5213367945872657629, False, TraceFlags(0x01))
             )
         )
-        self.log_data_4 = LogData(
->>>>>>> 9426d6da
+        self.log_data_4 = LogRecordData(
             log_record=LogRecord(
                 timestamp=int(time.time() * 1e9),
                 context=ctx_log_data_4,
@@ -169,9 +153,6 @@
                 "fourth_name", "fourth_version"
             ),
         )
-<<<<<<< HEAD
-        self.log_data_5 = LogRecordData(
-=======
         ctx_log_data_5 = set_span_in_context(
             NonRecordingSpan(
                 SpanContext(
@@ -182,8 +163,7 @@
                 )
             )
         )
-        self.log_data_5 = LogData(
->>>>>>> 9426d6da
+        self.log_data_5 = LogRecordData(
             log_record=LogRecord(
                 timestamp=int(time.time() * 1e9),
                 context=ctx_log_data_5,
