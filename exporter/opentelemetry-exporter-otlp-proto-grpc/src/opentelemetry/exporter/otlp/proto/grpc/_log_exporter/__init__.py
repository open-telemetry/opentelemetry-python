--- conflicted
+++ resolved
@@ -102,12 +102,9 @@
                 "headers": headers,
                 "timeout": timeout or environ_timeout,
                 "compression": compression,
-<<<<<<< HEAD
                 "stub": LogsServiceStub,
                 "result": LogExportResult,
-=======
                 "channel_options": channel_options,
->>>>>>> e75b0ab7
             }
         )
 
