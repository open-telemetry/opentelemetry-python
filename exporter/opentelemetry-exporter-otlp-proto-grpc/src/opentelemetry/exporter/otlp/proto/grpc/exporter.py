--- conflicted
+++ resolved
@@ -231,19 +231,11 @@
         if isinstance(self._headers, str):
             temp_headers = []
             for header_pair in self._headers.split(","):
-<<<<<<< HEAD
-                for key, value in header_pair.split("=", maxsplit=1):
-                    key = key.strip().lower()
-                    value = value.strip()
-                    temp_headers.append(tuple(key, value))
-            
-=======
                 key, value = header_pair.split("=", maxsplit=1)
                 key = key.strip().lower()
                 value = value.strip()
                 temp_headers.append(tuple([key, value]))
 
->>>>>>> cd0fdf46
             self._headers = tuple(temp_headers)
 
         self._timeout = timeout or int(
