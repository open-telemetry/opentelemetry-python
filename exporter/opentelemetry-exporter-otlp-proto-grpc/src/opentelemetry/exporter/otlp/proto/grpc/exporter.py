--- conflicted
+++ resolved
@@ -293,54 +293,6 @@
         # FIXME remove this check if the export type for traces
         # gets updated to a class that represents the proto
         # TracesData and use the code below instead.
-<<<<<<< HEAD
-        retry_info = RetryInfo()
-        deadline_sec = time() + self._timeout
-        for retry_num in range(1, _MAX_RETRYS + 1):
-            backoff_seconds = 2 ** (retry_num - 1) * random.uniform(
-                0.8, 1.2
-            )
-            try:
-                self._client.Export(
-                    request=self._translate_data(data),
-                    metadata=self._headers,
-                    timeout=self._timeout,
-                )
-                return self._result.SUCCESS
-            except RpcError as error:
-                retry_info_bin = dict(error.trailing_metadata()).get(
-                    "google.rpc.retryinfo-bin"
-                )
-                if retry_info_bin is not None:
-                    retry_info.ParseFromString(retry_info_bin)
-                    backoff_seconds = (
-                        retry_info.retry_delay.seconds
-                        + retry_info.retry_delay.nanos / 1.0e9
-                    )
-                if (
-                    error.code() not in _RETRYABLE_ERROR_CODES
-                    or retry_num == _MAX_RETRYS
-                    or backoff_seconds > (deadline_sec - time())
-                    or self._shutdown
-                ):
-                    logger.error(
-                        "Failed to export %s to %s, error code: %s",
-                        self._exporting,
-                        self._endpoint,
-                        error.code(),
-                        exc_info=error.code() == StatusCode.UNKNOWN,
-                    )
-                    return self._result.FAILURE
-                logger.warning(
-                    "Transient error %s encountered while exporting logs batch, retrying in %.2fs.",
-                    error.code(),
-                    backoff_seconds,
-                )
-                shutdown = self._shutdown_is_occuring.wait(backoff_seconds)
-                if shutdown:
-                    logger.warning("Shutdown in progress, aborting retry.")
-                    break
-=======
         with self._export_lock:
             deadline_sec = time() + self._timeout
             for retry_num in range(_MAX_RETRYS):
@@ -368,6 +320,7 @@
                         error.code() not in _RETRYABLE_ERROR_CODES
                         or retry_num + 1 == _MAX_RETRYS
                         or backoff_seconds > (deadline_sec - time())
+                        or self._shutdown
                     ):
                         logger.error(
                             "Failed to export %s to %s, error code: %s",
@@ -384,9 +337,11 @@
                         self._endpoint,
                         backoff_seconds,
                     )
-                    sleep(backoff_seconds)
+                shutdown = self._shutdown_is_occuring.wait(backoff_seconds)
+                if shutdown:
+                    logger.warning("Shutdown in progress, aborting retry.")
+                    break
         # Not possible to reach here but the linter is complaining.
->>>>>>> 6ed676a1
         return self._result.FAILURE
 
     def shutdown(self, timeout_millis: float = 30_000, **kwargs) -> None:
