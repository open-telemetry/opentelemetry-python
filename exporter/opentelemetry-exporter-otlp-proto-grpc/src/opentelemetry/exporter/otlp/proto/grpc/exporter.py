--- conflicted
+++ resolved
@@ -316,7 +316,6 @@
         # FIXME remove this check if the export type for traces
         # gets updated to a class that represents the proto
         # TracesData and use the code below instead.
-<<<<<<< HEAD
         with self._export_lock:
             try:
                 self._client.Export(
@@ -333,21 +332,6 @@
                     error.code(),
                     exc_info=error.code() == StatusCode.UNKNOWN,
                 )
-=======
-        # logger.warning(
-        #     "Transient error %s encountered while exporting %s, retrying in %ss.",
-        #     error.code(),
-        #     data.__class__.__name__,
-        #     delay,
-        # )
-        # expo returns a generator that yields delay values which grow
-        # exponentially. Once delay is greater than max_value, the yielded
-        # value will remain constant.
-        for delay in _create_exp_backoff_generator(
-            max_value=self._MAX_RETRY_TIMEOUT
-        ):
-            if delay == self._MAX_RETRY_TIMEOUT or self._shutdown:
->>>>>>> f4f32533
                 return self._result.FAILURE
 
     def shutdown(self, timeout_millis: float = 30_000, **kwargs) -> None:
