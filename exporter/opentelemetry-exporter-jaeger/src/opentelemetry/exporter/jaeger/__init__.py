--- conflicted
+++ resolved
@@ -255,280 +255,4 @@
     else:
         res = param
 
-<<<<<<< HEAD
-    return res
-
-
-def _nsec_to_usec_round(nsec):
-    """Round nanoseconds to microseconds"""
-    return (nsec + 500) // 10 ** 3
-
-
-def _translate_to_jaeger(spans: Span):
-    """Translate the spans to Jaeger format.
-
-    Args:
-        spans: Tuple of spans to convert
-    """
-
-    jaeger_spans = []
-
-    for span in spans:
-        ctx = span.get_span_context()
-        trace_id = ctx.trace_id
-        span_id = ctx.span_id
-
-        start_time_us = _nsec_to_usec_round(span.start_time)
-        duration_us = _nsec_to_usec_round(span.end_time - span.start_time)
-
-        status = span.status
-
-        parent_id = span.parent.span_id if span.parent else 0
-
-        tags = _extract_tags(span.attributes)
-        tags.extend(_extract_tags(span.resource.attributes))
-
-        if status.status_code is not StatusCode.UNSET:
-            tags.append(
-                _get_string_tag("otel.status_code", status.status_code.name)
-            )
-            if status.description is not None:
-                tags.append(
-                    _get_string_tag(
-                        "otel.status_description", status.description
-                    )
-                )
-        tags.append(
-            _get_string_tag("span.kind", OTLP_JAEGER_SPAN_KIND[span.kind]),
-        )
-
-        if span.instrumentation_info is not None:
-            tags.extend(
-                [
-                    _get_string_tag(
-                        "otel.instrumentation_library.name",
-                        span.instrumentation_info.name,
-                    ),
-                    _get_string_tag(
-                        "otel.instrumentation_library.version",
-                        span.instrumentation_info.version,
-                    ),
-                ]
-            )
-
-        # Ensure that if Status.Code is not OK, that we set the "error" tag on the Jaeger span.
-        if not status.is_ok:
-            tags.append(_get_bool_tag("error", True))
-
-        refs = _extract_refs_from_span(span)
-        logs = _extract_logs_from_span(span)
-
-        flags = int(ctx.trace_flags)
-
-        jaeger_span = jaeger.Span(
-            traceIdHigh=_get_trace_id_high(trace_id),
-            traceIdLow=_get_trace_id_low(trace_id),
-            # generated code expects i64
-            spanId=_convert_int_to_i64(span_id),
-            operationName=span.name,
-            startTime=start_time_us,
-            duration=duration_us,
-            tags=tags,
-            logs=logs,
-            references=refs,
-            flags=flags,
-            parentSpanId=_convert_int_to_i64(parent_id),
-        )
-
-        jaeger_spans.append(jaeger_span)
-
-    return jaeger_spans
-
-
-def _extract_refs_from_span(span):
-    if not span.links:
-        return None
-
-    refs = []
-    for link in span.links:
-        trace_id = link.context.trace_id
-        span_id = link.context.span_id
-        refs.append(
-            jaeger.SpanRef(
-                refType=jaeger.SpanRefType.FOLLOWS_FROM,
-                traceIdHigh=_get_trace_id_high(trace_id),
-                traceIdLow=_get_trace_id_low(trace_id),
-                spanId=_convert_int_to_i64(span_id),
-            )
-        )
-    return refs
-
-
-def _convert_int_to_i64(val):
-    """Convert integer to signed int64 (i64)"""
-    if val > 0x7FFFFFFFFFFFFFFF:
-        val -= 0x10000000000000000
-    return val
-
-
-def _get_trace_id_low(trace_id):
-    return _convert_int_to_i64(trace_id & 0xFFFFFFFFFFFFFFFF)
-
-
-def _get_trace_id_high(trace_id):
-    return _convert_int_to_i64((trace_id >> 64) & 0xFFFFFFFFFFFFFFFF)
-
-
-def _extract_logs_from_span(span):
-    if not span.events:
-        return None
-
-    logs = []
-
-    for event in span.events:
-        fields = _extract_tags(event.attributes)
-
-        fields.append(
-            jaeger.Tag(
-                key="message", vType=jaeger.TagType.STRING, vStr=event.name
-            )
-        )
-
-        event_timestamp_us = _nsec_to_usec_round(event.timestamp)
-        logs.append(
-            jaeger.Log(timestamp=int(event_timestamp_us), fields=fields)
-        )
-    return logs
-
-
-def _extract_tags(attr):
-    if not attr:
-        return []
-    tags = []
-    for attribute_key, attribute_value in attr.items():
-        tag = _convert_attribute_to_tag(attribute_key, attribute_value)
-        if tag is None:
-            continue
-        tags.append(tag)
-    return tags
-
-
-def _convert_attribute_to_tag(key, attr):
-    """Convert the attributes to jaeger tags."""
-    if isinstance(attr, bool):
-        return jaeger.Tag(key=key, vBool=attr, vType=jaeger.TagType.BOOL)
-    if isinstance(attr, str):
-        return jaeger.Tag(key=key, vStr=attr, vType=jaeger.TagType.STRING)
-    if isinstance(attr, int):
-        return jaeger.Tag(key=key, vLong=attr, vType=jaeger.TagType.LONG)
-    if isinstance(attr, float):
-        return jaeger.Tag(key=key, vDouble=attr, vType=jaeger.TagType.DOUBLE)
-    if isinstance(attr, tuple):
-        return jaeger.Tag(key=key, vStr=str(attr), vType=jaeger.TagType.STRING)
-    logger.warning("Could not serialize attribute %s:%r to tag", key, attr)
-    return None
-
-
-def _get_long_tag(key, val):
-    return jaeger.Tag(key=key, vLong=val, vType=jaeger.TagType.LONG)
-
-
-def _get_string_tag(key, val):
-    return jaeger.Tag(key=key, vStr=val, vType=jaeger.TagType.STRING)
-
-
-def _get_bool_tag(key, val):
-    return jaeger.Tag(key=key, vBool=val, vType=jaeger.TagType.BOOL)
-
-
-class AgentClientUDP:
-    """Implement a UDP client to agent.
-
-    Args:
-        host_name: The host name of the Jaeger server.
-        port: The port of the Jaeger server.
-        max_packet_size: Maximum size of UDP packet.
-        client: Class for creating new client objects for agencies.
-    """
-
-    def __init__(
-        self,
-        host_name,
-        port,
-        max_packet_size=UDP_PACKET_MAX_LENGTH,
-        client=agent.Client,
-    ):
-        self.address = (host_name, port)
-        self.max_packet_size = max_packet_size
-        self.buffer = TTransport.TMemoryBuffer()
-        self.client = client(
-            iprot=TCompactProtocol.TCompactProtocol(trans=self.buffer)
-        )
-
-    def emit(self, batch: jaeger.Batch):
-        """
-        Args:
-            batch: Object to emit Jaeger spans.
-        """
-
-        # pylint: disable=protected-access
-        self.client._seqid = 0
-        #  truncate and reset the position of BytesIO object
-        self.buffer._buffer.truncate(0)
-        self.buffer._buffer.seek(0)
-        self.client.emitBatch(batch)
-        buff = self.buffer.getvalue()
-        if len(buff) > self.max_packet_size:
-            logger.warning(
-                "Data exceeds the max UDP packet size; size %r, max %r",
-                len(buff),
-                self.max_packet_size,
-            )
-            return
-
-        with socket.socket(socket.AF_INET, socket.SOCK_DGRAM) as udp_socket:
-            udp_socket.sendto(buff, self.address)
-
-
-class Collector:
-    """Submits collected spans to Thrift HTTP server.
-
-    Args:
-        thrift_url: URL of the Jaeger HTTP Thrift.
-        auth: Auth tuple that contains username and password for Basic Auth.
-    """
-
-    def __init__(self, thrift_url="", auth=None):
-        self.thrift_url = thrift_url
-        self.auth = auth
-        self.http_transport = THttpClient.THttpClient(
-            uri_or_host=self.thrift_url
-        )
-        self.protocol = TBinaryProtocol.TBinaryProtocol(self.http_transport)
-
-        # set basic auth header
-        if auth is not None:
-            auth_header = "{}:{}".format(*auth)
-            decoded = base64.b64encode(auth_header.encode()).decode("ascii")
-            basic_auth = dict(Authorization="Basic {}".format(decoded))
-            self.http_transport.setCustomHeaders(basic_auth)
-
-    def submit(self, batch: jaeger.Batch):
-        """Submits batches to Thrift HTTP Server through Binary Protocol.
-
-        Args:
-            batch: Object to emit Jaeger spans.
-        """
-        batch.write(self.protocol)
-        self.http_transport.flush()
-        code = self.http_transport.code
-        msg = self.http_transport.message
-        if code >= 300 or code < 200:
-            logger.error(
-                "Traces cannot be uploaded; HTTP status code: %s, message: %s",
-                code,
-                msg,
-            )
-=======
-    return res
->>>>>>> bd8db6e2
+    return res