--- conflicted
+++ resolved
@@ -34,14 +34,8 @@
     trace.set_tracer_provider(TracerProvider())
     tracer = trace.get_tracer(__name__)
 
-<<<<<<< HEAD
     # create a JaegerSpanExporter
     jaeger_exporter = jaeger.JaegerSpanExporter(
-=======
-    # create a JaegerExporter
-    jaeger_exporter = jaeger.JaegerExporter(
-        service_name='my-helloworld-service',
->>>>>>> 94e3a4a7
         # configure agent
         agent_host_name='localhost',
         agent_port=6831,
