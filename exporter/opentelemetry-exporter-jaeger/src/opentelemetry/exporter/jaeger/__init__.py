# Copyright 2018, OpenCensus Authors
# Copyright The OpenTelemetry Authors
#
# Licensed under the Apache License, Version 2.0 (the "License");
# you may not use this file except in compliance with the License.
# You may obtain a copy of the License at
#
#     http://www.apache.org/licenses/LICENSE-2.0
#
# Unless required by applicable law or agreed to in writing, software
# distributed under the License is distributed on an "AS IS" BASIS,
# WITHOUT WARRANTIES OR CONDITIONS OF ANY KIND, either express or implied.
# See the License for the specific language governing permissions and
# limitations under the License.

"""
The **OpenTelemetry Jaeger Exporter** allows to export `OpenTelemetry`_ traces to `Jaeger`_.
This exporter always sends traces to the configured agent using the Thrift compact protocol over UDP.
When it is not feasible to deploy Jaeger Agent next to the application, for example, when the
application code is running as Lambda function, a collector can be configured to send spans
using either Thrift over HTTP or Protobuf via gRPC. If both agent and collector are configured,
the exporter sends traces only to the collector to eliminate the duplicate entries.

Usage
-----

.. code:: python

    from opentelemetry import trace
    from opentelemetry.exporter import jaeger
    from opentelemetry.sdk.trace import TracerProvider
    from opentelemetry.sdk.trace.export import BatchSpanProcessor

    trace.set_tracer_provider(TracerProvider())
    tracer = trace.get_tracer(__name__)

    # create a JaegerSpanExporter
    jaeger_exporter = jaeger.JaegerSpanExporter(
        # configure agent
        agent_host_name='localhost',
        agent_port=6831,
        # optional: configure also collector
        # collector_endpoint='http://localhost:14268/api/traces?format=jaeger.thrift',
        # username=xxxx, # optional
        # password=xxxx, # optional
        # insecure=True, # optional
        # credentials=xxx # optional channel creds
        # transport_format='protobuf' # optional
        # max_tag_value_length=None # optional
    )

    # Create a BatchSpanProcessor and add the exporter to it
    span_processor = BatchSpanProcessor(jaeger_exporter)

    # add to the tracer
    trace.get_tracer_provider().add_span_processor(span_processor)

    with tracer.start_as_current_span('foo'):
        print('Hello world!')

API
---
.. _Jaeger: https://www.jaegertracing.io/
.. _OpenTelemetry: https://github.com/open-telemetry/opentelemetry-python/
"""
# pylint: disable=protected-access

import logging
from os import environ
from typing import Optional

from grpc import ChannelCredentials, insecure_channel, secure_channel

from opentelemetry import trace
from opentelemetry.exporter.jaeger import util
from opentelemetry.exporter.jaeger.gen import model_pb2
from opentelemetry.exporter.jaeger.gen.collector_pb2 import PostSpansRequest
from opentelemetry.exporter.jaeger.gen.collector_pb2_grpc import (
    CollectorServiceStub,
)
from opentelemetry.exporter.jaeger.gen.jaeger import Collector as jaeger_thrift
from opentelemetry.exporter.jaeger.send.thrift import AgentClientUDP, Collector
from opentelemetry.exporter.jaeger.translate import Translate
from opentelemetry.exporter.jaeger.translate.protobuf import ProtobufTranslator
from opentelemetry.exporter.jaeger.translate.thrift import ThriftTranslator
from opentelemetry.sdk.environment_variables import (
    OTEL_EXPORTER_JAEGER_AGENT_HOST,
    OTEL_EXPORTER_JAEGER_AGENT_PORT,
    OTEL_EXPORTER_JAEGER_ENDPOINT,
    OTEL_EXPORTER_JAEGER_PASSWORD,
    OTEL_EXPORTER_JAEGER_USER,
)
from opentelemetry.sdk.resources import SERVICE_NAME
from opentelemetry.sdk.trace.export import SpanExporter, SpanExportResult

DEFAULT_AGENT_HOST_NAME = "localhost"
DEFAULT_AGENT_PORT = 6831
DEFAULT_GRPC_COLLECTOR_ENDPOINT = "localhost:14250"

UDP_PACKET_MAX_LENGTH = 65000

TRANSPORT_FORMAT_THRIFT = "thrift"
TRANSPORT_FORMAT_PROTOBUF = "protobuf"

logger = logging.getLogger(__name__)


class JaegerSpanExporter(SpanExporter):
    """Jaeger span exporter for OpenTelemetry.

    Args:
        agent_host_name: The host name of the Jaeger-Agent.
        agent_port: The port of the Jaeger-Agent.
        collector_endpoint: The endpoint of the Jaeger collector that uses
            Thrift over HTTP/HTTPS or Protobuf via gRPC.
        username: The user name of the Basic Auth if authentication is
            required.
        password: The password of the Basic Auth if authentication is
            required.
        insecure: True if collector has no encryption or authentication
        credentials: Credentials for server authentication.
        transport_format: Transport format for exporting spans to collector.
        max_tag_value_length: Max length string attribute values can have. Set to None to disable.
    """

    def __init__(
        self,
        agent_host_name: Optional[str] = None,
        agent_port: Optional[int] = None,
        collector_endpoint: Optional[str] = None,
        username: Optional[str] = None,
        password: Optional[str] = None,
        insecure: Optional[bool] = None,
        credentials: Optional[ChannelCredentials] = None,
        transport_format: Optional[str] = None,
        max_tag_value_length: Optional[int] = None,
    ):
<<<<<<< HEAD

=======
        self.service_name = service_name
        self._max_tag_value_length = max_tag_value_length
>>>>>>> dc59139a
        self.agent_host_name = _parameter_setter(
            param=agent_host_name,
            env_variable=environ.get(OTEL_EXPORTER_JAEGER_AGENT_HOST),
            default=DEFAULT_AGENT_HOST_NAME,
        )

        environ_agent_port = environ.get(OTEL_EXPORTER_JAEGER_AGENT_PORT)
        environ_agent_port = (
            int(environ_agent_port) if environ_agent_port is not None else None
        )

        self.agent_port = _parameter_setter(
            param=agent_port,
            env_variable=environ_agent_port,
            default=DEFAULT_AGENT_PORT,
        )
        self._agent_client = AgentClientUDP(
            host_name=self.agent_host_name, port=self.agent_port
        )
        self.collector_endpoint = _parameter_setter(
            param=collector_endpoint,
            env_variable=environ.get(OTEL_EXPORTER_JAEGER_ENDPOINT),
            default=None,
        )
        self.username = _parameter_setter(
            param=username,
            env_variable=environ.get(OTEL_EXPORTER_JAEGER_USER),
            default=None,
        )
        self.password = _parameter_setter(
            param=password,
            env_variable=environ.get(OTEL_EXPORTER_JAEGER_PASSWORD),
            default=None,
        )
        self._collector = None
        self._grpc_client = None
        self.insecure = util._get_insecure(insecure)
        self.credentials = util._get_credentials(credentials)
        self.transport_format = (
            transport_format.lower()
            if transport_format
            else TRANSPORT_FORMAT_THRIFT
        )

    @property
    def _collector_grpc_client(self) -> Optional[CollectorServiceStub]:
        if self.transport_format != TRANSPORT_FORMAT_PROTOBUF:
            return None

        endpoint = self.collector_endpoint or DEFAULT_GRPC_COLLECTOR_ENDPOINT

        if self._grpc_client is None:
            if self.insecure:
                self._grpc_client = CollectorServiceStub(
                    insecure_channel(endpoint)
                )
            else:
                self._grpc_client = CollectorServiceStub(
                    secure_channel(endpoint, self.credentials)
                )
        return self._grpc_client

    @property
    def _collector_http_client(self) -> Optional[Collector]:
        if self._collector is not None:
            return self._collector

        if (
            self.collector_endpoint is None
            or self.transport_format != TRANSPORT_FORMAT_THRIFT
        ):
            return None

        auth = None
        if self.username is not None and self.password is not None:
            auth = (self.username, self.password)

        self._collector = Collector(
            thrift_url=self.collector_endpoint, auth=auth
        )
        return self._collector

    def export(self, spans) -> SpanExportResult:

        tracer_provider = trace.get_tracer_provider()
        resource = tracer_provider.resource
        svc_name = resource.attributes[SERVICE_NAME]
        translator = Translate(spans)
        if self.transport_format == TRANSPORT_FORMAT_PROTOBUF:
<<<<<<< HEAD
            pb_translator = ProtobufTranslator(svc_name)
=======
            pb_translator = ProtobufTranslator(
                self.service_name, self._max_tag_value_length
            )
>>>>>>> dc59139a
            jaeger_spans = translator._translate(pb_translator)
            batch = model_pb2.Batch(spans=jaeger_spans)
            request = PostSpansRequest(batch=batch)
            self._collector_grpc_client.PostSpans(request)
        else:
            thrift_translator = ThriftTranslator(self._max_tag_value_length)
            jaeger_spans = translator._translate(thrift_translator)
            batch = jaeger_thrift.Batch(
                spans=jaeger_spans,
                process=jaeger_thrift.Process(serviceName=svc_name),
            )
            if self._collector_http_client is not None:
                self._collector_http_client.submit(batch)
            else:
                self._agent_client.emit(batch)

        return SpanExportResult.SUCCESS

    def shutdown(self):
        pass


def _parameter_setter(param, env_variable, default):
    """Returns value according to the provided data.

    Args:
        param: Constructor parameter value
        env_variable: Environment variable related to the parameter
        default: Constructor parameter default value
    """
    if param is None:
        res = env_variable or default
    else:
        res = param

    return res<|MERGE_RESOLUTION|>--- conflicted
+++ resolved
@@ -135,12 +135,7 @@
         transport_format: Optional[str] = None,
         max_tag_value_length: Optional[int] = None,
     ):
-<<<<<<< HEAD
-
-=======
-        self.service_name = service_name
         self._max_tag_value_length = max_tag_value_length
->>>>>>> dc59139a
         self.agent_host_name = _parameter_setter(
             param=agent_host_name,
             env_variable=environ.get(OTEL_EXPORTER_JAEGER_AGENT_HOST),
@@ -230,13 +225,7 @@
         svc_name = resource.attributes[SERVICE_NAME]
         translator = Translate(spans)
         if self.transport_format == TRANSPORT_FORMAT_PROTOBUF:
-<<<<<<< HEAD
-            pb_translator = ProtobufTranslator(svc_name)
-=======
-            pb_translator = ProtobufTranslator(
-                self.service_name, self._max_tag_value_length
-            )
->>>>>>> dc59139a
+            pb_translator = ProtobufTranslator(svc_name, self._max_tag_value_length)
             jaeger_spans = translator._translate(pb_translator)
             batch = model_pb2.Batch(spans=jaeger_spans)
             request = PostSpansRequest(batch=batch)
