--- conflicted
+++ resolved
@@ -39,13 +39,8 @@
 
 packages=find_namespace:
 install_requires =
-<<<<<<< HEAD
-    opentelemetry-exporter-jaeger-proto-grpc == 1.5.0
-    opentelemetry-exporter-jaeger-thrift == 1.5.0
-=======
     opentelemetry-exporter-jaeger-proto-grpc == 1.6.0
     opentelemetry-exporter-jaeger-thrift == 1.6.0
->>>>>>> 39fe4dbc
 
 [options.extras_require]
 test =
