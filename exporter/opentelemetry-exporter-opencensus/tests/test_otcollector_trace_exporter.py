--- conflicted
+++ resolved
@@ -147,11 +147,7 @@
         otel_spans[0].set_attribute("key_float", 111.22)
         otel_spans[0].set_attribute("key_int", 333)
         otel_spans[0].set_status(
-<<<<<<< HEAD
-            trace_api.Status(trace_api.status.StatusCode.OK)
-=======
-            trace_api.Status(trace_api.StatusCode.OK, "test description",)
->>>>>>> 6087aea5
+            trace_api.Status(trace_api.StatusCode.OK)
         )
         otel_spans[0].end(end_time=end_times[0])
         otel_spans[1].start(start_time=start_times[1])
