--- conflicted
+++ resolved
@@ -67,7 +67,7 @@
 from json import dumps
 from logging import getLogger
 from os import environ
-from typing import Deque, Dict, Iterable, Sequence, Tuple, Union, Optional
+from typing import Deque, Dict, Iterable, Optional, Sequence, Tuple, Union
 
 from prometheus_client import start_http_server
 from prometheus_client.core import (
@@ -78,6 +78,7 @@
     InfoMetricFamily,
 )
 from prometheus_client.core import Metric as PrometheusMetric
+from prometheus_client.samples import Exemplar as PrometheusExemplar
 
 from opentelemetry.exporter.prometheus._mapping import (
     map_unit,
@@ -91,17 +92,13 @@
 )
 from opentelemetry.sdk.metrics import (
     Counter,
-<<<<<<< HEAD
     Exemplar,
     Histogram as HistogramInstrument,
-=======
->>>>>>> affecbde
     ObservableCounter,
     ObservableGauge,
     ObservableUpDownCounter,
     UpDownCounter,
 )
-from opentelemetry.sdk.metrics import Histogram as HistogramInstrument
 from opentelemetry.sdk.metrics.export import (
     AggregationTemporality,
     Gauge,
@@ -111,11 +108,8 @@
     MetricsData,
     Sum,
 )
+from opentelemetry.trace import format_span_id, format_trace_id
 from opentelemetry.util.types import Attributes
-from opentelemetry.trace import format_span_id, format_trace_id
-
-from prometheus_client.samples import Exemplar as PrometheusExemplar
-
 
 _logger = getLogger(__name__)
 
