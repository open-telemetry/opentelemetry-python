# Copyright The OpenTelemetry Authors
#
# Licensed under the Apache License, Version 2.0 (the "License");
# you may not use this file except in compliance with the License.
# You may obtain a copy of the License at
#
#     http://www.apache.org/licenses/LICENSE-2.0
#
# Unless required by applicable law or agreed to in writing, software
# distributed under the License is distributed on an "AS IS" BASIS,
# WITHOUT WARRANTIES OR CONDITIONS OF ANY KIND, either express or implied.
# See the License for the specific language governing permissions and
# limitations under the License.

"""OTLP Exporter"""

import logging
from abc import ABC, abstractmethod
from collections.abc import Mapping, Sequence
from os import environ
from time import sleep
from typing import Any, Callable, Dict, Generic, List, Optional
from typing import Sequence as TypingSequence
from typing import Text, TypeVar

from backoff import expo
from google.rpc.error_details_pb2 import RetryInfo
from grpc import (
    ChannelCredentials,
    Compression,
    RpcError,
    StatusCode,
    insecure_channel,
    secure_channel,
    ssl_channel_credentials,
)

from opentelemetry.proto.common.v1.common_pb2 import AnyValue, KeyValue
from opentelemetry.proto.resource.v1.resource_pb2 import Resource
from opentelemetry.sdk.environment_variables import (
    OTEL_EXPORTER_OTLP_CERTIFICATE,
    OTEL_EXPORTER_OTLP_COMPRESSION,
    OTEL_EXPORTER_OTLP_ENDPOINT,
    OTEL_EXPORTER_OTLP_HEADERS,
    OTEL_EXPORTER_OTLP_TIMEOUT,
)
from opentelemetry.sdk.resources import Resource as SDKResource

logger = logging.getLogger(__name__)
SDKDataT = TypeVar("SDKDataT")
ResourceDataT = TypeVar("ResourceDataT")
TypingResourceT = TypeVar("TypingResourceT")
ExportServiceRequestT = TypeVar("ExportServiceRequestT")
ExportResultT = TypeVar("ExportResultT")

_ENVIRON_TO_COMPRESSION = {
    None: None,
    "gzip": Compression.Gzip,
}


class InvalidCompressionValueException(Exception):
    def __init__(self, environ_key: str, environ_value: str):
        super().__init__(
            'Invalid value "{}" for compression envvar {}'.format(
                environ_value, environ_key
            )
        )


def environ_to_compression(environ_key: str) -> Optional[Compression]:
    environ_value = (
        environ[environ_key].lower().strip()
        if environ_key in environ
        else None
    )
    if environ_value not in _ENVIRON_TO_COMPRESSION:
        raise InvalidCompressionValueException(environ_key, environ_value)
    return _ENVIRON_TO_COMPRESSION[environ_value]


def _translate_key_values(key: Text, value: Any) -> KeyValue:

    if isinstance(value, bool):
        any_value = AnyValue(bool_value=value)

    elif isinstance(value, str):
        any_value = AnyValue(string_value=value)

    elif isinstance(value, int):
        any_value = AnyValue(int_value=value)

    elif isinstance(value, float):
        any_value = AnyValue(double_value=value)

    elif isinstance(value, Sequence):
        any_value = AnyValue(array_value=value)

    elif isinstance(value, Mapping):
        any_value = AnyValue(kvlist_value=value)

    else:
        raise Exception(
            "Invalid type {} of value {}".format(type(value), value)
        )

    return KeyValue(key=key, value=any_value)


def get_resource_data(
    sdk_resource_instrumentation_library_data: Dict[
        SDKResource, ResourceDataT
    ],
    resource_class: Callable[..., TypingResourceT],
    name: str,
) -> List[TypingResourceT]:

    resource_data = []

    for (
        sdk_resource,
        instrumentation_library_data,
    ) in sdk_resource_instrumentation_library_data.items():

        collector_resource = Resource()

        for key, value in sdk_resource.attributes.items():

            try:
                # pylint: disable=no-member
                collector_resource.attributes.append(
                    _translate_key_values(key, value)
                )
            except Exception as error:  # pylint: disable=broad-except
                logger.exception(error)

        resource_data.append(
            resource_class(
                **{
                    "resource": collector_resource,
                    "instrumentation_library_{}".format(name): [
                        instrumentation_library_data
                    ],
                }
            )
        )

    return resource_data


def _load_credential_from_file(filepath) -> ChannelCredentials:
    try:
        with open(filepath, "rb") as creds_file:
            credential = creds_file.read()
            return ssl_channel_credentials(credential)
    except FileNotFoundError:
        logger.exception("Failed to read credential file")
        return None


def _get_credentials(creds, environ_key):
    if creds is not None:
        return creds
    creds_env = environ.get(environ_key)
    if creds_env:
        return _load_credential_from_file(creds_env)
    return None


# pylint: disable=no-member
class OTLPExporterMixin(
    ABC, Generic[SDKDataT, ExportServiceRequestT, ExportResultT]
):
    """OTLP span exporter

    Args:
        endpoint: OpenTelemetry Collector receiver endpoint
        credentials: ChannelCredentials object for server authentication
        headers: Headers to send when exporting
        timeout: Backend request timeout in seconds
        compression: gRPC compression method to use
    """

    def __init__(
        self,
        endpoint: Optional[str] = None,
        credentials: Optional[ChannelCredentials] = None,
        headers: Optional[Sequence] = None,
        timeout: Optional[int] = None,
        compression: Optional[Compression] = None,
    ):
        super().__init__()

        endpoint = endpoint or environ.get(
            OTEL_EXPORTER_OTLP_ENDPOINT, "localhost:4317"
        )

        self._headers = headers or environ.get(OTEL_EXPORTER_OTLP_HEADERS)
        if isinstance(self._headers, str):
            self._headers = tuple(
                tuple(item.split("=")) for item in self._headers.split(",")
            )
        self._timeout = timeout or int(
            environ.get(OTEL_EXPORTER_OTLP_TIMEOUT, 10)
        )
        self._collector_span_kwargs = None
        credentials = _get_credentials(
            credentials, OTEL_EXPORTER_OTLP_CERTIFICATE
        )

<<<<<<< HEAD
        if compression is None:
            compression_algorithm = Compression.NoCompression
        elif (
            compression in OTLPCompression._value2member_map_
            and OTLPCompression(compression) is OTLPCompression.gzip
        ):
            compression_algorithm = Compression.Gzip
        else:
            compression_str = environ.get(OTEL_EXPORTER_OTLP_COMPRESSION)
            if compression_str is None:
                compression_algorithm = Compression.NoCompression
            elif (
                compression_str in OTLPCompression._value2member_map_
                and OTLPCompression(compression_str) is OTLPCompression.gzip
            ):
                compression_algorithm = Compression.Gzip
            else:
                raise ValueError(
                    "OTEL_EXPORTER_OTLP_COMPRESSION environment variable does not match gzip."
                )
=======
        compression = (
            environ_to_compression(OTEL_EXPORTER_OTLP_COMPRESSION)
            if compression is None
            else compression
        ) or Compression.NoCompression
>>>>>>> a46b4c20

        if credentials is None:
            self._client = self._stub(
                insecure_channel(endpoint, compression=compression)
            )
        else:
<<<<<<< HEAD
            self._client = self._stub(
                secure_channel(
                    endpoint, credentials, compression=compression_algorithm
                )
            )
=======
            credentials = credentials or _load_credential_from_file(
                environ.get(OTEL_EXPORTER_OTLP_CERTIFICATE)
            )
        self._client = self._stub(
            secure_channel(endpoint, credentials, compression=compression)
        )
>>>>>>> a46b4c20

    @abstractmethod
    def _translate_data(
        self, data: TypingSequence[SDKDataT]
    ) -> ExportServiceRequestT:
        pass

    def _export(self, data: TypingSequence[SDKDataT]) -> ExportResultT:
        # expo returns a generator that yields delay values which grow
        # exponentially. Once delay is greater than max_value, the yielded
        # value will remain constant.
        # max_value is set to 900 (900 seconds is 15 minutes) to use the same
        # value as used in the Go implementation.

        max_value = 900

        for delay in expo(max_value=max_value):

            if delay == max_value:
                return self._result.FAILURE

            try:
                self._client.Export(
                    request=self._translate_data(data),
                    metadata=self._headers,
                    timeout=self._timeout,
                )

                return self._result.SUCCESS

            except RpcError as error:

                if error.code() in [
                    StatusCode.CANCELLED,
                    StatusCode.DEADLINE_EXCEEDED,
                    StatusCode.PERMISSION_DENIED,
                    StatusCode.UNAUTHENTICATED,
                    StatusCode.RESOURCE_EXHAUSTED,
                    StatusCode.ABORTED,
                    StatusCode.OUT_OF_RANGE,
                    StatusCode.UNAVAILABLE,
                    StatusCode.DATA_LOSS,
                ]:

                    retry_info_bin = dict(error.trailing_metadata()).get(
                        "google.rpc.retryinfo-bin"
                    )
                    if retry_info_bin is not None:
                        retry_info = RetryInfo()
                        retry_info.ParseFromString(retry_info_bin)
                        delay = (
                            retry_info.retry_delay.seconds
                            + retry_info.retry_delay.nanos / 1.0e9
                        )

                    logger.debug(
                        "Waiting %ss before retrying export of span", delay
                    )
                    sleep(delay)
                    continue

                if error.code() == StatusCode.OK:
                    return self._result.SUCCESS

                return self._result.FAILURE

        return self._result.FAILURE

    def shutdown(self) -> None:
        pass<|MERGE_RESOLUTION|>--- conflicted
+++ resolved
@@ -208,54 +208,22 @@
             credentials, OTEL_EXPORTER_OTLP_CERTIFICATE
         )
 
-<<<<<<< HEAD
-        if compression is None:
-            compression_algorithm = Compression.NoCompression
-        elif (
-            compression in OTLPCompression._value2member_map_
-            and OTLPCompression(compression) is OTLPCompression.gzip
-        ):
-            compression_algorithm = Compression.Gzip
-        else:
-            compression_str = environ.get(OTEL_EXPORTER_OTLP_COMPRESSION)
-            if compression_str is None:
-                compression_algorithm = Compression.NoCompression
-            elif (
-                compression_str in OTLPCompression._value2member_map_
-                and OTLPCompression(compression_str) is OTLPCompression.gzip
-            ):
-                compression_algorithm = Compression.Gzip
-            else:
-                raise ValueError(
-                    "OTEL_EXPORTER_OTLP_COMPRESSION environment variable does not match gzip."
-                )
-=======
         compression = (
             environ_to_compression(OTEL_EXPORTER_OTLP_COMPRESSION)
             if compression is None
             else compression
         ) or Compression.NoCompression
->>>>>>> a46b4c20
 
         if credentials is None:
             self._client = self._stub(
                 insecure_channel(endpoint, compression=compression)
             )
         else:
-<<<<<<< HEAD
             self._client = self._stub(
                 secure_channel(
-                    endpoint, credentials, compression=compression_algorithm
+                    endpoint, credentials, compression=compression
                 )
             )
-=======
-            credentials = credentials or _load_credential_from_file(
-                environ.get(OTEL_EXPORTER_OTLP_CERTIFICATE)
-            )
-        self._client = self._stub(
-            secure_channel(endpoint, credentials, compression=compression)
-        )
->>>>>>> a46b4c20
 
     @abstractmethod
     def _translate_data(
