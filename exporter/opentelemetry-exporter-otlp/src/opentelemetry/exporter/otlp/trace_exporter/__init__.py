--- conflicted
+++ resolved
@@ -21,12 +21,8 @@
 
 from opentelemetry.exporter.otlp.exporter import (
     OTLPExporterMixin,
-<<<<<<< HEAD
     _get_credentials,
     _get_resource_data,
-=======
-    _load_credential_from_file,
->>>>>>> a46b4c20
     _translate_key_values,
     environ_to_compression,
     get_resource_data,
@@ -45,19 +41,11 @@
 from opentelemetry.proto.trace.v1.trace_pb2 import Span as CollectorSpan
 from opentelemetry.proto.trace.v1.trace_pb2 import Status
 from opentelemetry.sdk.environment_variables import (
-<<<<<<< HEAD
-    OTEL_EXPORTER_OTLP_SPAN_CERTIFICATE,
-    OTEL_EXPORTER_OTLP_SPAN_ENDPOINT,
-    OTEL_EXPORTER_OTLP_SPAN_HEADERS,
-    OTEL_EXPORTER_OTLP_SPAN_TIMEOUT,
-=======
     OTEL_EXPORTER_OTLP_TRACES_CERTIFICATE,
     OTEL_EXPORTER_OTLP_TRACES_COMPRESSION,
     OTEL_EXPORTER_OTLP_TRACES_ENDPOINT,
     OTEL_EXPORTER_OTLP_TRACES_HEADERS,
-    OTEL_EXPORTER_OTLP_TRACES_INSECURE,
     OTEL_EXPORTER_OTLP_TRACES_TIMEOUT,
->>>>>>> a46b4c20
 )
 from opentelemetry.sdk.trace import Span as ReadableSpan
 from opentelemetry.sdk.trace.export import SpanExporter, SpanExportResult
@@ -96,22 +84,9 @@
         timeout: Optional[int] = None,
         compression: Optional[Compression] = None,
     ):
-<<<<<<< HEAD
         credentials = _get_credentials(
-            credentials, OTEL_EXPORTER_OTLP_SPAN_CERTIFICATE
-        )
-=======
-        if insecure is None:
-            insecure = environ.get(OTEL_EXPORTER_OTLP_TRACES_INSECURE)
-
-        if (
-            not insecure
-            and environ.get(OTEL_EXPORTER_OTLP_TRACES_CERTIFICATE) is not None
-        ):
-            credentials = credentials or _load_credential_from_file(
-                environ.get(OTEL_EXPORTER_OTLP_TRACES_CERTIFICATE)
-            )
->>>>>>> a46b4c20
+            credentials, OTEL_EXPORTER_OTLP_TRACES_CERTIFICATE
+        )
 
         environ_timeout = environ.get(OTEL_EXPORTER_OTLP_TRACES_TIMEOUT)
         environ_timeout = (
@@ -127,12 +102,7 @@
         super().__init__(
             **{
                 "endpoint": endpoint
-<<<<<<< HEAD
-                or environ.get(OTEL_EXPORTER_OTLP_SPAN_ENDPOINT),
-=======
                 or environ.get(OTEL_EXPORTER_OTLP_TRACES_ENDPOINT),
-                "insecure": insecure,
->>>>>>> a46b4c20
                 "credentials": credentials,
                 "headers": headers
                 or environ.get(OTEL_EXPORTER_OTLP_TRACES_HEADERS),
