# Changelog

## Unreleased

<<<<<<< HEAD
- Add Gzip compression for exporter
  ([#1107](https://github.com/open-telemetry/opentelemetry-python/pull/1141))
=======
- Update OpenTelemetry protos to v0.5.0
  ([#1143](https://github.com/open-telemetry/opentelemetry-python/pull/1143))
>>>>>>> 0e0c3e3b

## Version 0.13b0

Released 2020-09-17

- Add instrumentation info to exported spans
  ([#1095](https://github.com/open-telemetry/opentelemetry-python/pull/1095))
- Add metric OTLP exporter
  ([#835](https://github.com/open-telemetry/opentelemetry-python/pull/835))
- Add type hints to OTLP exporter
  ([#1121](https://github.com/open-telemetry/opentelemetry-python/pull/1121))

## Version 0.12b0

- Change package name to opentelemetry-exporter-otlp
  ([#953](https://github.com/open-telemetry/opentelemetry-python/pull/953))
- Update default port to 55680 
  ([#977](https://github.com/open-telemetry/opentelemetry-python/pull/977))

## Version 0.11b0

Released 2020-07-28

- Update span exporter to use OpenTelemetry Proto v0.4.0 ([#872](https://github.com/open-telemetry/opentelemetry-python/pull/889))

## 0.9b0

Released 2020-06-10

- Initial release<|MERGE_RESOLUTION|>--- conflicted
+++ resolved
@@ -2,13 +2,10 @@
 
 ## Unreleased
 
-<<<<<<< HEAD
 - Add Gzip compression for exporter
   ([#1107](https://github.com/open-telemetry/opentelemetry-python/pull/1141))
-=======
 - Update OpenTelemetry protos to v0.5.0
   ([#1143](https://github.com/open-telemetry/opentelemetry-python/pull/1143))
->>>>>>> 0e0c3e3b
 
 ## Version 0.13b0
 
