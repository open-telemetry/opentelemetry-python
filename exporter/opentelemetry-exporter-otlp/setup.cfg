# Copyright The OpenTelemetry Authors
#
# Licensed under the Apache License, Version 2.0 (the "License");
# you may not use this file except in compliance with the License.
# You may obtain a copy of the License at
#
#     http://www.apache.org/licenses/LICENSE-2.0
#
# Unless required by applicable law or agreed to in writing, software
# distributed under the License is distributed on an "AS IS" BASIS,
# WITHOUT WARRANTIES OR CONDITIONS OF ANY KIND, either express or implied.
# See the License for the specific language governing permissions and
# limitations under the License.
#
[metadata]
name = opentelemetry-exporter-otlp
description = OpenTelemetry Collector Exporters
long_description = file: README.rst
long_description_content_type = text/x-rst
author = OpenTelemetry Authors
author_email = cncf-opentelemetry-contributors@lists.cncf.io
url = https://github.com/open-telemetry/opentelemetry-python/tree/main/exporter/opentelemetry-exporter-otlp
platforms = any
license = Apache-2.0
classifiers =
    Development Status :: 5 - Production/Stable
    Intended Audience :: Developers
    License :: OSI Approved :: Apache Software License
    Programming Language :: Python
    Programming Language :: Python :: 3
    Programming Language :: Python :: 3.6
    Programming Language :: Python :: 3.7
    Programming Language :: Python :: 3.8
    Programming Language :: Python :: 3.9
    Typing :: Typed

[options]
python_requires = >=3.6
packages=find_namespace:
install_requires =
<<<<<<< HEAD
    opentelemetry-exporter-otlp-proto-grpc == 1.5.0
=======
    opentelemetry-exporter-otlp-proto-grpc == 1.6.0
    opentelemetry-exporter-otlp-proto-http == 1.6.0

[options.entry_points]
opentelemetry_traces_exporter =
    otlp = opentelemetry.exporter.otlp.proto.grpc.trace_exporter:OTLPSpanExporter
>>>>>>> 39fe4dbc
<|MERGE_RESOLUTION|>--- conflicted
+++ resolved
@@ -38,13 +38,9 @@
 python_requires = >=3.6
 packages=find_namespace:
 install_requires =
-<<<<<<< HEAD
-    opentelemetry-exporter-otlp-proto-grpc == 1.5.0
-=======
     opentelemetry-exporter-otlp-proto-grpc == 1.6.0
     opentelemetry-exporter-otlp-proto-http == 1.6.0
 
 [options.entry_points]
 opentelemetry_traces_exporter =
-    otlp = opentelemetry.exporter.otlp.proto.grpc.trace_exporter:OTLPSpanExporter
->>>>>>> 39fe4dbc
+    otlp = opentelemetry.exporter.otlp.proto.grpc.trace_exporter:OTLPSpanExporter