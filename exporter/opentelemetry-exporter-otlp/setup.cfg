--- conflicted
+++ resolved
@@ -38,9 +38,5 @@
 python_requires = >=3.6
 packages=find_namespace:
 install_requires =
-<<<<<<< HEAD
-    opentelemetry-exporter-otlp-proto-grpc == 1.3.0.dev0
-    opentelemetry-exporter-otlp-proto-http == 1.3.0.dev0
-=======
     opentelemetry-exporter-otlp-proto-grpc == 1.4.0.dev0
->>>>>>> 01c6954c
+    opentelemetry-exporter-otlp-proto-http == 1.4.0.dev0