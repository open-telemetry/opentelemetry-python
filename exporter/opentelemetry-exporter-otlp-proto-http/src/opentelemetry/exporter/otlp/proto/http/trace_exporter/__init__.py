--- conflicted
+++ resolved
@@ -31,6 +31,9 @@
 from opentelemetry.exporter.otlp.proto.http import (
     _OTLP_HTTP_HEADERS,
     Compression,
+)
+from opentelemetry.exporter.otlp.proto.http._common import (
+    _is_retryable,
 )
 from opentelemetry.exporter.otlp.proto.http._common import (
     _is_retryable,
@@ -163,18 +166,6 @@
 
         serialized_data = encode_spans(spans).SerializePartialToString()
         deadline_sec = time() + self._timeout
-<<<<<<< HEAD
-        for retry_num in range(1, _MAX_RETRYS + 1):
-            resp = self._export(serialized_data, deadline_sec - time())
-            if resp.ok:
-                return SpanExportResult.SUCCESS
-            backoff_seconds = 2 ** (retry_num - 1) * random.uniform(0.8, 1.2)
-            if (
-                not _is_retryable(resp)
-                or retry_num == _MAX_RETRYS
-                or backoff_seconds > (deadline_sec - time())
-                or self._shutdown
-=======
         for retry_num in range(_MAX_RETRYS):
             resp = self._export(serialized_data, deadline_sec - time())
             if resp.ok:
@@ -185,7 +176,7 @@
                 not _is_retryable(resp)
                 or retry_num + 1 == _MAX_RETRYS
                 or backoff_seconds > (deadline_sec - time())
->>>>>>> 6ed676a1
+                or self._shutdown
             ):
                 _logger.error(
                     "Failed to export span batch code: %s, reason: %s",
@@ -198,15 +189,10 @@
                 resp.reason,
                 backoff_seconds,
             )
-<<<<<<< HEAD
             shutdown = self._shutdown_is_occuring.wait(backoff_seconds)
             if shutdown:
                 _logger.warning("Shutdown in progress, aborting retry.")
                 break
-=======
-            sleep(backoff_seconds)
-        # Not possible to reach here but the linter is complaining.
->>>>>>> 6ed676a1
         return SpanExportResult.FAILURE
 
     def shutdown(self):
