--- conflicted
+++ resolved
@@ -138,11 +138,7 @@
                 url=self._endpoint,
                 data=data,
                 verify=self._certificate_file,
-<<<<<<< HEAD
-                timeout=timeout_sec,
-=======
                 timeout=timeout_sec
->>>>>>> 9f9c3b17
                 cert=self._client_cert,
             )
         except ConnectionError:
@@ -150,11 +146,7 @@
                 url=self._endpoint,
                 data=data,
                 verify=self._certificate_file,
-<<<<<<< HEAD
-                timeout=timeout_sec,
-=======
                 timeout=timeout_sec
->>>>>>> 9f9c3b17
                 cert=self._client_cert,
             )
         return resp
