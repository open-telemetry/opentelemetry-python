--- conflicted
+++ resolved
@@ -34,11 +34,7 @@
     _is_retryable,
     _load_session_from_envvar,
 )
-<<<<<<< HEAD
-from opentelemetry.sdk._logs import LogRecordData
-=======
 from opentelemetry.sdk._logs import ReadableLogRecord
->>>>>>> 5ddb8e74
 from opentelemetry.sdk._logs.export import (
     LogRecordExporter,
     LogRecordExportResult,
@@ -180,11 +176,9 @@
             )
         return resp
 
-<<<<<<< HEAD
-    def export(self, batch: Sequence[LogRecordData]) -> LogRecordExportResult:
-=======
-    def export(self, batch: Sequence[ReadableLogRecord]) -> LogExportResult:
->>>>>>> 5ddb8e74
+    def export(
+        self, batch: Sequence[ReadableLogRecord]
+    ) -> LogRecordExportResult:
         if self._shutdown:
             _logger.warning("Exporter already shutdown, ignoring batch")
             return LogRecordExportResult.FAILURE
@@ -214,17 +208,11 @@
                 resp.reason,
                 backoff_seconds,
             )
-<<<<<<< HEAD
-            sleep(backoff_seconds)
-        # Not possible to reach here but the linter is complaining.
-        return LogRecordExportResult.FAILURE
-=======
             shutdown = self._shutdown_is_occuring.wait(backoff_seconds)
             if shutdown:
                 _logger.warning("Shutdown in progress, aborting retry.")
                 break
-        return LogExportResult.FAILURE
->>>>>>> 5ddb8e74
+        return LogRecordExportResult.FAILURE
 
     def force_flush(self, timeout_millis: float = 10_000) -> bool:
         """Nothing is buffered in this exporter, so this method does nothing."""
