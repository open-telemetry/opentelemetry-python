--- conflicted
+++ resolved
@@ -121,14 +121,10 @@
             )
         )
         self._compression = compression or _compression_from_env()
-<<<<<<< HEAD
         self._session = (
             session or _load_session_from_envvar("logs") or requests.Session()
         )
         self._session.headers.update(self._headers)
-=======
-        self._session = session or requests.Session()
->>>>>>> 64de4487
         self._session.headers.update(_OTLP_HTTP_HEADERS)
         # let users override our defaults
         self._session.headers.update(self._headers)
