--- conflicted
+++ resolved
@@ -28,12 +28,8 @@
 )
 
 import requests
-<<<<<<< HEAD
 from typing_extensions import deprecated
-=======
-from deprecated import deprecated
 from requests.exceptions import ConnectionError
->>>>>>> b3476a54
 
 from opentelemetry.exporter.otlp.proto.common._internal import (
     _create_exp_backoff_generator,
