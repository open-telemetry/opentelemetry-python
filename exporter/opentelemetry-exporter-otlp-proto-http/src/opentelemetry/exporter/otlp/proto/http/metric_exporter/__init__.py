# Copyright The OpenTelemetry Authors
# Licensed under the Apache License, Version 2.0 (the "License");
# you may not use this file except in compliance with the License.
# You may obtain a copy of the License at
#
#     http://www.apache.org/licenses/LICENSE-2.0
#
# Unless required by applicable law or agreed to in writing, software
# distributed under the License is distributed on an "AS IS" BASIS,
# WITHOUT WARRANTIES OR CONDITIONS OF ANY KIND, either express or implied.
# See the License for the specific language governing permissions and
# limitations under the License.
from __future__ import annotations

import gzip
import logging
import random
import threading
import zlib
from io import BytesIO
from os import environ
from time import time
from typing import (  # noqa: F401
    Any,
    Callable,
    Dict,
    Iterable,
    List,
    Optional,
)

import requests
from requests.exceptions import ConnectionError
from typing_extensions import deprecated

from opentelemetry.exporter.otlp.proto.common._internal import (
    _get_resource_data,
)
from opentelemetry.exporter.otlp.proto.common._internal.metrics_encoder import (
    OTLPMetricExporterMixin,
)
from opentelemetry.exporter.otlp.proto.common.metrics_encoder import (
    encode_metrics,
)
from opentelemetry.exporter.otlp.proto.http import (
    _OTLP_HTTP_HEADERS,
    Compression,
)
from opentelemetry.exporter.otlp.proto.http._common import (
    _is_retryable,
)
from opentelemetry.proto.collector.metrics.v1.metrics_service_pb2 import (  # noqa: F401
    ExportMetricsServiceRequest,
)
from opentelemetry.proto.common.v1.common_pb2 import (  # noqa: F401
    AnyValue,
    ArrayValue,
    InstrumentationScope,
    KeyValue,
    KeyValueList,
)
from opentelemetry.proto.metrics.v1 import metrics_pb2 as pb2  # noqa: F401
from opentelemetry.proto.resource.v1.resource_pb2 import Resource  # noqa: F401
from opentelemetry.proto.resource.v1.resource_pb2 import (
    Resource as PB2Resource,
)
from opentelemetry.sdk.environment_variables import (
    OTEL_EXPORTER_OTLP_CERTIFICATE,
    OTEL_EXPORTER_OTLP_CLIENT_CERTIFICATE,
    OTEL_EXPORTER_OTLP_CLIENT_KEY,
    OTEL_EXPORTER_OTLP_COMPRESSION,
    OTEL_EXPORTER_OTLP_ENDPOINT,
    OTEL_EXPORTER_OTLP_HEADERS,
    OTEL_EXPORTER_OTLP_METRICS_CERTIFICATE,
    OTEL_EXPORTER_OTLP_METRICS_CLIENT_CERTIFICATE,
    OTEL_EXPORTER_OTLP_METRICS_CLIENT_KEY,
    OTEL_EXPORTER_OTLP_METRICS_COMPRESSION,
    OTEL_EXPORTER_OTLP_METRICS_ENDPOINT,
    OTEL_EXPORTER_OTLP_METRICS_HEADERS,
    OTEL_EXPORTER_OTLP_METRICS_TIMEOUT,
    OTEL_EXPORTER_OTLP_TIMEOUT,
)
from opentelemetry.sdk.metrics._internal.aggregation import Aggregation
from opentelemetry.sdk.metrics.export import (  # noqa: F401
    AggregationTemporality,
    Gauge,
    MetricExporter,
    MetricExportResult,
    MetricsData,
    Sum,
)
from opentelemetry.sdk.metrics.export import (  # noqa: F401
    Histogram as HistogramType,
)
from opentelemetry.sdk.resources import Resource as SDKResource
from opentelemetry.util.re import parse_env_headers

_logger = logging.getLogger(__name__)


DEFAULT_COMPRESSION = Compression.NoCompression
DEFAULT_ENDPOINT = "http://localhost:4318/"
DEFAULT_METRICS_EXPORT_PATH = "v1/metrics"
DEFAULT_TIMEOUT = 10  # in seconds
_MAX_RETRYS = 6


class OTLPMetricExporter(MetricExporter, OTLPMetricExporterMixin):
    def __init__(
        self,
        endpoint: str | None = None,
        certificate_file: str | None = None,
        client_key_file: str | None = None,
        client_certificate_file: str | None = None,
        headers: dict[str, str] | None = None,
        timeout: float | None = None,
        compression: Compression | None = None,
        session: requests.Session | None = None,
        preferred_temporality: dict[type, AggregationTemporality]
        | None = None,
        preferred_aggregation: dict[type, Aggregation] | None = None,
        max_export_batch_size: int | None = None,
    ):
<<<<<<< HEAD
        """OTLP HTTP metrics exporter

        Args:
            endpoint: Target URL to which the exporter is going to send metrics
            certificate_file: Path to the certificate file to use for any TLS
            client_key_file: Path to the client key file to use for any TLS
            client_certificate_file: Path to the client certificate file to use for any TLS
            headers: Headers to be sent with HTTP requests at export
            timeout: Timeout in seconds for export
            compression: Compression to use; one of none, gzip, deflate
            session: Requests session to use at export
            preferred_temporality: Map of preferred temporality for each metric type.
                See `opentelemetry.sdk.metrics.export.MetricReader` for more details on what
                preferred temporality is.
            preferred_aggregation: Map of preferred aggregation for each metric type.
                See `opentelemetry.sdk.metrics.export.MetricReader` for more details on what
                preferred aggregation is.
            max_export_batch_size: Maximum number of data points to export in a single request.
                If not set there is no limit to the number of data points in a request.
                If it is set and the number of data points exceeds the max, the request will be split.
        """
=======
        self._shutdown_in_progress = threading.Event()
>>>>>>> cf31a696
        self._endpoint = endpoint or environ.get(
            OTEL_EXPORTER_OTLP_METRICS_ENDPOINT,
            _append_metrics_path(
                environ.get(OTEL_EXPORTER_OTLP_ENDPOINT, DEFAULT_ENDPOINT)
            ),
        )
        self._certificate_file = certificate_file or environ.get(
            OTEL_EXPORTER_OTLP_METRICS_CERTIFICATE,
            environ.get(OTEL_EXPORTER_OTLP_CERTIFICATE, True),
        )
        self._client_key_file = client_key_file or environ.get(
            OTEL_EXPORTER_OTLP_METRICS_CLIENT_KEY,
            environ.get(OTEL_EXPORTER_OTLP_CLIENT_KEY, None),
        )
        self._client_certificate_file = client_certificate_file or environ.get(
            OTEL_EXPORTER_OTLP_METRICS_CLIENT_CERTIFICATE,
            environ.get(OTEL_EXPORTER_OTLP_CLIENT_CERTIFICATE, None),
        )
        self._client_cert = (
            (self._client_certificate_file, self._client_key_file)
            if self._client_certificate_file and self._client_key_file
            else self._client_certificate_file
        )
        headers_string = environ.get(
            OTEL_EXPORTER_OTLP_METRICS_HEADERS,
            environ.get(OTEL_EXPORTER_OTLP_HEADERS, ""),
        )
        self._headers = headers or parse_env_headers(
            headers_string, liberal=True
        )
        self._timeout = timeout or float(
            environ.get(
                OTEL_EXPORTER_OTLP_METRICS_TIMEOUT,
                environ.get(OTEL_EXPORTER_OTLP_TIMEOUT, DEFAULT_TIMEOUT),
            )
        )
        self._compression = compression or _compression_from_env()
        self._session = session or requests.Session()
        self._session.headers.update(self._headers)
        self._session.headers.update(_OTLP_HTTP_HEADERS)
        if self._compression is not Compression.NoCompression:
            self._session.headers.update(
                {"Content-Encoding": self._compression.value}
            )

        self._common_configuration(
            preferred_temporality, preferred_aggregation
        )
        self._max_export_batch_size: int | None = max_export_batch_size
        self._shutdown = False

    def _export(
        self, serialized_data: bytes, timeout_sec: Optional[float] = None
    ):
        data = serialized_data
        if self._compression == Compression.Gzip:
            gzip_data = BytesIO()
            with gzip.GzipFile(fileobj=gzip_data, mode="w") as gzip_stream:
                gzip_stream.write(serialized_data)
            data = gzip_data.getvalue()
        elif self._compression == Compression.Deflate:
            data = zlib.compress(serialized_data)

        if timeout_sec is None:
            timeout_sec = self._timeout

        # By default, keep-alive is enabled in Session's request
        # headers. Backends may choose to close the connection
        # while a post happens which causes an unhandled
        # exception. This try/except will retry the post on such exceptions
        try:
            resp = self._session.post(
                url=self._endpoint,
                data=data,
                verify=self._certificate_file,
                timeout=timeout_sec,
                cert=self._client_cert,
            )
        except ConnectionError:
            resp = self._session.post(
                url=self._endpoint,
                data=data,
                verify=self._certificate_file,
                timeout=timeout_sec,
                cert=self._client_cert,
            )
        return resp

    def _export_with_retries(
        self,
        serialized_data: bytes,
        deadline_sec: float,
    ) -> MetricExportResult:
        """Export serialized data with retry logic until success, non-transient error, or exponential backoff maxed out.

        Args:
            serialized_data: serialized metrics data to export
            deadline_sec: timestamp deadline for the export

        Returns:
            MetricExportResult: SUCCESS if export succeeded, FAILURE otherwise
        """
        for retry_num in range(_MAX_RETRYS):
            resp = self._export(serialized_data, deadline_sec - time())
            if resp.ok:
                return MetricExportResult.SUCCESS

            # multiplying by a random number between .8 and 1.2 introduces a +/20% jitter to each backoff.
            backoff_seconds = 2**retry_num * random.uniform(0.8, 1.2)
            if (
                not _is_retryable(resp)
                or retry_num + 1 == _MAX_RETRYS
                or backoff_seconds > (deadline_sec - time())
                or self._shutdown
            ):
                _logger.error(
                    "Failed to export metrics batch code: %s, reason: %s",
                    resp.status_code,
                    resp.text,
                )
                return MetricExportResult.FAILURE

            _logger.warning(
                "Transient error %s encountered while exporting metrics batch, retrying in %.2fs.",
                resp.reason,
                backoff_seconds,
            )
<<<<<<< HEAD
            sleep(backoff_seconds)

=======
            shutdown = self._shutdown_in_progress.wait(backoff_seconds)
            if shutdown:
                _logger.warning("Shutdown in progress, aborting retry.")
                break
>>>>>>> cf31a696
        return MetricExportResult.FAILURE

    def export(
        self,
        metrics_data: MetricsData,
        timeout_millis: Optional[float] = 10000,
        **kwargs,
    ) -> MetricExportResult:
        if self._shutdown:
            _logger.warning("Exporter already shutdown, ignoring batch")
            return MetricExportResult.FAILURE

        serialized_data = encode_metrics(metrics_data)
        deadline_sec = time() + self._timeout

        # If no batch size configured, export as single batch with retries as configured
        if self._max_export_batch_size is None:
            return self._export_with_retries(
                serialized_data.SerializeToString(), deadline_sec
            )

        # Else, export in batches of configured size
        split_metrics_batches = list(
            _split_metrics_data(serialized_data, self._max_export_batch_size)
        )
        export_result = MetricExportResult.SUCCESS

        for split_metrics_data in split_metrics_batches:
            export_result = self._export_with_retries(
                split_metrics_data.SerializeToString(),
                deadline_sec,
            )

        # Return export result of the last batch, like gRPC exporter
        return export_result

    def shutdown(self, timeout_millis: float = 30_000, **kwargs) -> None:
        if self._shutdown:
            _logger.warning("Exporter already shutdown, ignoring call")
            return
        self._shutdown = True
        self._shutdown_in_progress.set()
        self._session.close()

    @property
    def _exporting(self) -> str:
        return "metrics"

    def force_flush(self, timeout_millis: float = 10_000) -> bool:
        """Nothing is buffered in this exporter, so this method does nothing."""
        return True


def _split_metrics_data(
    metrics_data: pb2.MetricsData,
    max_export_batch_size: int | None = None,
) -> Iterable[pb2.MetricsData]:
    """Splits metrics data into several MetricsData (copies protobuf originals),
    based on configured data point max export batch size.

    Args:
        metrics_data: metrics object based on HTTP protocol buffer definition

    Returns:
        Iterable[pb2.MetricsData]: An iterable of pb2.MetricsData objects containing
            pb2.ResourceMetrics, pb2.ScopeMetrics, pb2.Metrics, and data points
    """
    if not max_export_batch_size:
        return metrics_data

    batch_size: int = 0
    # Stores split metrics data as editable references
    # used to write batched pb2 objects for export when finalized
    split_resource_metrics = []

    for resource_metrics in metrics_data.resource_metrics:
        split_scope_metrics = []
        split_resource_metrics.append(
            {
                "resource": resource_metrics.resource,
                "schema_url": resource_metrics.schema_url,
                "scope_metrics": split_scope_metrics,
            }
        )

        for scope_metrics in resource_metrics.scope_metrics:
            split_metrics = []
            split_scope_metrics.append(
                {
                    "scope": scope_metrics.scope,
                    "schema_url": scope_metrics.schema_url,
                    "metrics": split_metrics,
                }
            )

            for metric in scope_metrics.metrics:
                split_data_points = []

                # protobuf specifies metrics types (e.g. Sum, Histogram)
                # with different accessors for data points, etc
                # We maintain these structures throughout batch calculation
                current_data_points = []
                field_name = metric.WhichOneof("data")
                if field_name == "sum":
                    split_metrics.append(
                        {
                            "name": metric.name,
                            "description": metric.description,
                            "unit": metric.unit,
                            "sum": {
                                "aggregation_temporality": metric.sum.aggregation_temporality,
                                "is_monotonic": metric.sum.is_monotonic,
                                "data_points": split_data_points,
                            },
                        }
                    )
                    current_data_points = metric.sum.data_points
                elif field_name == "histogram":
                    split_metrics.append(
                        {
                            "name": metric.name,
                            "description": metric.description,
                            "unit": metric.unit,
                            "histogram": {
                                "aggregation_temporality": metric.histogram.aggregation_temporality,
                                "data_points": split_data_points,
                            },
                        }
                    )
                    current_data_points = metric.histogram.data_points
                elif field_name == "exponential_histogram":
                    split_metrics.append(
                        {
                            "name": metric.name,
                            "description": metric.description,
                            "unit": metric.unit,
                            "exponential_histogram": {
                                "aggregation_temporality": metric.exponential_histogram.aggregation_temporality,
                                "data_points": split_data_points,
                            },
                        }
                    )
                    current_data_points = (
                        metric.exponential_histogram.data_points
                    )
                elif field_name == "gauge":
                    split_metrics.append(
                        {
                            "name": metric.name,
                            "description": metric.description,
                            "unit": metric.unit,
                            "gauge": {
                                "data_points": split_data_points,
                            },
                        }
                    )
                    current_data_points = metric.gauge.data_points
                elif field_name == "summary":
                    split_metrics.append(
                        {
                            "name": metric.name,
                            "description": metric.description,
                            "unit": metric.unit,
                            "summary": {
                                "data_points": split_data_points,
                            },
                        }
                    )
                else:
                    _logger.warning(
                        "Tried to split and export an unsupported metric type. Skipping."
                    )
                    continue

                for data_point in current_data_points:
                    split_data_points.append(data_point)
                    batch_size += 1

                    if batch_size >= max_export_batch_size:
                        yield pb2.MetricsData(
                            resource_metrics=_get_split_resource_metrics_pb2(
                                split_resource_metrics
                            )
                        )

                        # Reset all the reference variables with current metrics_data position
                        # minus yielded data_points. Need to clear data_points and keep metric
                        # to avoid duplicate data_point export
                        batch_size = 0
                        split_data_points = []

                        field_name = metric.WhichOneof("data")
                        if field_name == "sum":
                            split_metrics = [
                                {
                                    "name": metric.name,
                                    "description": metric.description,
                                    "unit": metric.unit,
                                    "sum": {
                                        "aggregation_temporality": metric.sum.aggregation_temporality,
                                        "is_monotonic": metric.sum.is_monotonic,
                                        "data_points": split_data_points,
                                    },
                                }
                            ]
                        elif field_name == "histogram":
                            split_metrics = [
                                {
                                    "name": metric.name,
                                    "description": metric.description,
                                    "unit": metric.unit,
                                    "histogram": {
                                        "aggregation_temporality": metric.histogram.aggregation_temporality,
                                        "data_points": split_data_points,
                                    },
                                }
                            ]
                        elif field_name == "exponential_histogram":
                            split_metrics = [
                                {
                                    "name": metric.name,
                                    "description": metric.description,
                                    "unit": metric.unit,
                                    "exponential_histogram": {
                                        "aggregation_temporality": metric.exponential_histogram.aggregation_temporality,
                                        "data_points": split_data_points,
                                    },
                                }
                            ]
                        elif field_name == "gauge":
                            split_metrics = [
                                {
                                    "name": metric.name,
                                    "description": metric.description,
                                    "unit": metric.unit,
                                    "gauge": {
                                        "data_points": split_data_points,
                                    },
                                }
                            ]
                        elif field_name == "summary":
                            split_metrics = [
                                {
                                    "name": metric.name,
                                    "description": metric.description,
                                    "unit": metric.unit,
                                    "summary": {
                                        "data_points": split_data_points,
                                    },
                                }
                            ]

                        split_scope_metrics = [
                            {
                                "scope": scope_metrics.scope,
                                "schema_url": scope_metrics.schema_url,
                                "metrics": split_metrics,
                            }
                        ]
                        split_resource_metrics = [
                            {
                                "resource": resource_metrics.resource,
                                "schema_url": resource_metrics.schema_url,
                                "scope_metrics": split_scope_metrics,
                            }
                        ]

                if not split_data_points:
                    # If data_points is empty remove the whole metric
                    split_metrics.pop()

            if not split_metrics:
                # If metrics is empty remove the whole scope_metrics
                split_scope_metrics.pop()

        if not split_scope_metrics:
            # If scope_metrics is empty remove the whole resource_metrics
            split_resource_metrics.pop()

    if batch_size > 0:
        yield pb2.MetricsData(
            resource_metrics=_get_split_resource_metrics_pb2(
                split_resource_metrics
            )
        )


def _get_split_resource_metrics_pb2(
    split_resource_metrics: List[Dict],
) -> List[pb2.ResourceMetrics]:
    """Helper that returns a list of pb2.ResourceMetrics objects based on split_resource_metrics.
    Example input:

    ```python
    [
        {
            "resource": <opentelemetry.proto.resource.v1.resource_pb2.Resource>,
            "schema_url": "http://foo-bar",
            "scope_metrics": [
                "scope": <opentelemetry.proto.common.v1.InstrumentationScope>,
                "schema_url": "http://foo-baz",
                "metrics": [
                    {
                        "name": "apples",
                        "description": "number of apples purchased",
                        "sum": {
                            "aggregation_temporality": 1,
                            "is_monotonic": "false",
                            "data_points": [
                                {
                                    start_time_unix_nano: 1000
                                    time_unix_nano: 1001
                                    exemplars {
                                        time_unix_nano: 1002
                                        span_id: "foo-span"
                                        trace_id: "foo-trace"
                                        as_int: 5
                                    }
                                    as_int: 5
                                }
                            ]
                        }
                    },
                ],
            ],
        },
    ]
    ```

    Args:
        split_resource_metrics: A list of dict representations of ResourceMetrics,
            ScopeMetrics, Metrics, and data points.

    Returns:
        List[pb2.ResourceMetrics]: A list of pb2.ResourceMetrics objects containing
            pb2.ScopeMetrics, pb2.Metrics, and data points
    """
    split_resource_metrics_pb = []
    for resource_metrics in split_resource_metrics:
        new_resource_metrics = pb2.ResourceMetrics(
            resource=resource_metrics.get("resource"),
            scope_metrics=[],
            schema_url=resource_metrics.get("schema_url"),
        )
        for scope_metrics in resource_metrics.get("scope_metrics", []):
            new_scope_metrics = pb2.ScopeMetrics(
                scope=scope_metrics.get("scope"),
                metrics=[],
                schema_url=scope_metrics.get("schema_url"),
            )

            for metric in scope_metrics.get("metrics", []):
                new_metric = None
                data_points = []

                if "sum" in metric:
                    new_metric = pb2.Metric(
                        name=metric.get("name"),
                        description=metric.get("description"),
                        unit=metric.get("unit"),
                        sum=pb2.Sum(
                            data_points=[],
                            aggregation_temporality=metric.get("sum").get(
                                "aggregation_temporality"
                            ),
                            is_monotonic=metric.get("sum").get("is_monotonic"),
                        ),
                    )
                    data_points = metric.get("sum").get("data_points")
                elif "histogram" in metric:
                    new_metric = pb2.Metric(
                        name=metric.get("name"),
                        description=metric.get("description"),
                        unit=metric.get("unit"),
                        histogram=pb2.Histogram(
                            data_points=[],
                            aggregation_temporality=metric.get(
                                "histogram"
                            ).get("aggregation_temporality"),
                        ),
                    )
                    data_points = metric.get("histogram").get("data_points")
                elif "exponential_histogram" in metric:
                    new_metric = pb2.Metric(
                        name=metric.get("name"),
                        description=metric.get("description"),
                        unit=metric.get("unit"),
                        exponential_histogram=pb2.ExponentialHistogram(
                            data_points=[],
                            aggregation_temporality=metric.get(
                                "exponential_histogram"
                            ).get("aggregation_temporality"),
                        ),
                    )
                    data_points = metric.get("exponential_histogram").get(
                        "data_points"
                    )
                elif "gauge" in metric:
                    new_metric = pb2.Metric(
                        name=metric.get("name"),
                        description=metric.get("description"),
                        unit=metric.get("unit"),
                        gauge=pb2.Gauge(
                            data_points=[],
                        ),
                    )
                    data_points = metric.get("gauge").get("data_points")
                elif "summary" in metric:
                    new_metric = pb2.Metric(
                        name=metric.get("name"),
                        description=metric.get("description"),
                        unit=metric.get("unit"),
                        summary=pb2.Summary(
                            data_points=[],
                        ),
                    )
                    data_points = metric.get("summary").get("data_points")
                else:
                    _logger.warning(
                        "Tried to split and export an unsupported metric type. Skipping."
                    )
                    continue

                for data_point in data_points:
                    if "sum" in metric:
                        new_metric.sum.data_points.append(data_point)
                    elif "histogram" in metric:
                        new_metric.histogram.data_points.append(data_point)
                    elif "exponential_histogram" in metric:
                        new_metric.exponential_histogram.data_points.append(
                            data_point
                        )
                    elif "gauge" in metric:
                        new_metric.gauge.data_points.append(data_point)
                    elif "summary" in metric:
                        new_metric.summary.data_points.append(data_point)

                new_scope_metrics.metrics.append(new_metric)
            new_resource_metrics.scope_metrics.append(new_scope_metrics)
        split_resource_metrics_pb.append(new_resource_metrics)
    return split_resource_metrics_pb


@deprecated(
    "Use one of the encoders from opentelemetry-exporter-otlp-proto-common instead. Deprecated since version 1.18.0.",
)
def get_resource_data(
    sdk_resource_scope_data: Dict[SDKResource, Any],  # ResourceDataT?
    resource_class: Callable[..., PB2Resource],
    name: str,
) -> List[PB2Resource]:
    return _get_resource_data(sdk_resource_scope_data, resource_class, name)


def _compression_from_env() -> Compression:
    compression = (
        environ.get(
            OTEL_EXPORTER_OTLP_METRICS_COMPRESSION,
            environ.get(OTEL_EXPORTER_OTLP_COMPRESSION, "none"),
        )
        .lower()
        .strip()
    )
    return Compression(compression)


def _append_metrics_path(endpoint: str) -> str:
    if endpoint.endswith("/"):
        return endpoint + DEFAULT_METRICS_EXPORT_PATH
    return endpoint + f"/{DEFAULT_METRICS_EXPORT_PATH}"<|MERGE_RESOLUTION|>--- conflicted
+++ resolved
@@ -121,7 +121,6 @@
         preferred_aggregation: dict[type, Aggregation] | None = None,
         max_export_batch_size: int | None = None,
     ):
-<<<<<<< HEAD
         """OTLP HTTP metrics exporter
 
         Args:
@@ -143,9 +142,7 @@
                 If not set there is no limit to the number of data points in a request.
                 If it is set and the number of data points exceeds the max, the request will be split.
         """
-=======
         self._shutdown_in_progress = threading.Event()
->>>>>>> cf31a696
         self._endpoint = endpoint or environ.get(
             OTEL_EXPORTER_OTLP_METRICS_ENDPOINT,
             _append_metrics_path(
@@ -273,15 +270,10 @@
                 resp.reason,
                 backoff_seconds,
             )
-<<<<<<< HEAD
-            sleep(backoff_seconds)
-
-=======
             shutdown = self._shutdown_in_progress.wait(backoff_seconds)
             if shutdown:
                 _logger.warning("Shutdown in progress, aborting retry.")
                 break
->>>>>>> cf31a696
         return MetricExportResult.FAILURE
 
     def export(
