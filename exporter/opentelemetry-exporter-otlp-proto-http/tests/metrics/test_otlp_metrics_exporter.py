--- conflicted
+++ resolved
@@ -12,11 +12,8 @@
 # See the License for the specific language governing permissions and
 # limitations under the License.
 
-<<<<<<< HEAD
 # pylint: disable=too-many-lines
-=======
 import threading
->>>>>>> cf31a696
 import time
 from logging import WARNING
 from os import environ
@@ -1391,48 +1388,6 @@
         exporter = OTLPMetricExporter(timeout=0.4)
         exporter.export(self.metrics["sum_int"])
 
-<<<<<<< HEAD
-
-def _resource_metrics(
-    index: int, scope_metrics: List[pb2.ScopeMetrics]
-) -> pb2.ResourceMetrics:
-    return pb2.ResourceMetrics(
-        resource={
-            "attributes": [KeyValue(key="a", value={"int_value": index})],
-        },
-        schema_url=f"resource_url_{index}",
-        scope_metrics=scope_metrics,
-    )
-
-
-def _scope_metrics(index: int, metrics: List[pb2.Metric]) -> pb2.ScopeMetrics:
-    return pb2.ScopeMetrics(
-        scope=InstrumentationScope(name=f"scope_{index}"),
-        schema_url=f"scope_url_{index}",
-        metrics=metrics,
-    )
-
-
-def _gauge(index: int, data_points: List[pb2.NumberDataPoint]) -> pb2.Metric:
-    return pb2.Metric(
-        name=f"gauge_{index}",
-        description="description",
-        unit="unit",
-        gauge=pb2.Gauge(data_points=data_points),
-    )
-
-
-def _number_data_point(value: int) -> pb2.NumberDataPoint:
-    return pb2.NumberDataPoint(
-        attributes=[
-            KeyValue(key="a", value={"int_value": 1}),
-            KeyValue(key="b", value={"bool_value": True}),
-        ],
-        start_time_unix_nano=1641946015139533244,
-        time_unix_nano=1641946016139533244,
-        as_int=value,
-    )
-=======
     @patch.object(Session, "post")
     def test_shutdown_interrupts_retry_backoff(self, mock_post):
         exporter = OTLPMetricExporter(timeout=1.5)
@@ -1463,4 +1418,44 @@
             )
 
             assert after - before < 0.2
->>>>>>> cf31a696
+
+
+def _resource_metrics(
+    index: int, scope_metrics: List[pb2.ScopeMetrics]
+) -> pb2.ResourceMetrics:
+    return pb2.ResourceMetrics(
+        resource={
+            "attributes": [KeyValue(key="a", value={"int_value": index})],
+        },
+        schema_url=f"resource_url_{index}",
+        scope_metrics=scope_metrics,
+    )
+
+
+def _scope_metrics(index: int, metrics: List[pb2.Metric]) -> pb2.ScopeMetrics:
+    return pb2.ScopeMetrics(
+        scope=InstrumentationScope(name=f"scope_{index}"),
+        schema_url=f"scope_url_{index}",
+        metrics=metrics,
+    )
+
+
+def _gauge(index: int, data_points: List[pb2.NumberDataPoint]) -> pb2.Metric:
+    return pb2.Metric(
+        name=f"gauge_{index}",
+        description="description",
+        unit="unit",
+        gauge=pb2.Gauge(data_points=data_points),
+    )
+
+
+def _number_data_point(value: int) -> pb2.NumberDataPoint:
+    return pb2.NumberDataPoint(
+        attributes=[
+            KeyValue(key="a", value={"int_value": 1}),
+            KeyValue(key="b", value={"bool_value": True}),
+        ],
+        start_time_unix_nano=1641946015139533244,
+        time_unix_nano=1641946016139533244,
+        as_int=value,
+    )