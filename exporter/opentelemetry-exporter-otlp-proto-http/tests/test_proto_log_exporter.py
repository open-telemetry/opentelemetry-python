# Copyright The OpenTelemetry Authors
#
# Licensed under the Apache License, Version 2.0 (the "License");
# you may not use this file except in compliance with the License.
# You may obtain a copy of the License at
#
#     http://www.apache.org/licenses/LICENSE-2.0
#
# Unless required by applicable law or agreed to in writing, software
# distributed under the License is distributed on an "AS IS" BASIS,
# WITHOUT WARRANTIES OR CONDITIONS OF ANY KIND, either express or implied.
# See the License for the specific language governing permissions and
# limitations under the License.

# pylint: disable=protected-access

import threading
import time
import unittest
from logging import WARNING
from typing import List
from unittest.mock import MagicMock, Mock, patch

import requests
from google.protobuf.json_format import MessageToDict
from requests import Session
from requests.models import Response

from opentelemetry._logs import LogRecord, SeverityNumber
from opentelemetry.exporter.otlp.proto.http import Compression
from opentelemetry.exporter.otlp.proto.http._log_exporter import (
    DEFAULT_COMPRESSION,
    DEFAULT_ENDPOINT,
    DEFAULT_LOGS_EXPORT_PATH,
    DEFAULT_TIMEOUT,
    OTLPLogExporter,
)
from opentelemetry.exporter.otlp.proto.http.version import __version__
from opentelemetry.proto.collector.logs.v1.logs_service_pb2 import (
    ExportLogsServiceRequest,
)
<<<<<<< HEAD
from opentelemetry.sdk._logs import LogRecord as SDKLogRecord
from opentelemetry.sdk._logs import LogRecordData
from opentelemetry.sdk._logs.export import LogRecordExportResult
=======
from opentelemetry.sdk._logs import ReadWriteLogRecord
from opentelemetry.sdk._logs.export import LogExportResult
>>>>>>> 5ddb8e74
from opentelemetry.sdk.environment_variables import (
    _OTEL_PYTHON_EXPORTER_OTLP_HTTP_LOGS_CREDENTIAL_PROVIDER,
    OTEL_EXPORTER_OTLP_CERTIFICATE,
    OTEL_EXPORTER_OTLP_CLIENT_CERTIFICATE,
    OTEL_EXPORTER_OTLP_CLIENT_KEY,
    OTEL_EXPORTER_OTLP_COMPRESSION,
    OTEL_EXPORTER_OTLP_ENDPOINT,
    OTEL_EXPORTER_OTLP_HEADERS,
    OTEL_EXPORTER_OTLP_LOGS_CERTIFICATE,
    OTEL_EXPORTER_OTLP_LOGS_CLIENT_CERTIFICATE,
    OTEL_EXPORTER_OTLP_LOGS_CLIENT_KEY,
    OTEL_EXPORTER_OTLP_LOGS_COMPRESSION,
    OTEL_EXPORTER_OTLP_LOGS_ENDPOINT,
    OTEL_EXPORTER_OTLP_LOGS_HEADERS,
    OTEL_EXPORTER_OTLP_LOGS_TIMEOUT,
    OTEL_EXPORTER_OTLP_TIMEOUT,
)
from opentelemetry.sdk.resources import Resource as SDKResource
from opentelemetry.sdk.util.instrumentation import InstrumentationScope
from opentelemetry.test.mock_test_classes import IterEntryPoint
from opentelemetry.trace import (
    NonRecordingSpan,
    SpanContext,
    TraceFlags,
    set_span_in_context,
)

ENV_ENDPOINT = "http://localhost.env:8080/"
ENV_CERTIFICATE = "/etc/base.crt"
ENV_CLIENT_CERTIFICATE = "/etc/client-cert.pem"
ENV_CLIENT_KEY = "/etc/client-key.pem"
ENV_HEADERS = "envHeader1=val1,envHeader2=val2,User-agent=Overridden"
ENV_TIMEOUT = "30"


class TestOTLPHTTPLogExporter(unittest.TestCase):
    def test_constructor_default(self):
        exporter = OTLPLogExporter()

        self.assertEqual(
            exporter._endpoint, DEFAULT_ENDPOINT + DEFAULT_LOGS_EXPORT_PATH
        )
        self.assertEqual(exporter._certificate_file, True)
        self.assertEqual(exporter._client_certificate_file, None)
        self.assertEqual(exporter._client_key_file, None)
        self.assertEqual(exporter._timeout, DEFAULT_TIMEOUT)
        self.assertIs(exporter._compression, DEFAULT_COMPRESSION)
        self.assertEqual(exporter._headers, {})
        self.assertIsInstance(exporter._session, requests.Session)
        self.assertIn("User-Agent", exporter._session.headers)
        self.assertEqual(
            exporter._session.headers.get("Content-Type"),
            "application/x-protobuf",
        )
        self.assertEqual(
            exporter._session.headers.get("User-Agent"),
            "OTel-OTLP-Exporter-Python/" + __version__,
        )

    @patch.dict(
        "os.environ",
        {
            OTEL_EXPORTER_OTLP_CERTIFICATE: ENV_CERTIFICATE,
            OTEL_EXPORTER_OTLP_CLIENT_CERTIFICATE: ENV_CLIENT_CERTIFICATE,
            OTEL_EXPORTER_OTLP_CLIENT_KEY: ENV_CLIENT_KEY,
            OTEL_EXPORTER_OTLP_COMPRESSION: Compression.Gzip.value,
            OTEL_EXPORTER_OTLP_ENDPOINT: ENV_ENDPOINT,
            OTEL_EXPORTER_OTLP_HEADERS: ENV_HEADERS,
            OTEL_EXPORTER_OTLP_TIMEOUT: ENV_TIMEOUT,
            OTEL_EXPORTER_OTLP_LOGS_CERTIFICATE: "logs/certificate.env",
            OTEL_EXPORTER_OTLP_LOGS_CLIENT_CERTIFICATE: "logs/client-cert.pem",
            OTEL_EXPORTER_OTLP_LOGS_CLIENT_KEY: "logs/client-key.pem",
            OTEL_EXPORTER_OTLP_LOGS_COMPRESSION: Compression.Deflate.value,
            OTEL_EXPORTER_OTLP_LOGS_ENDPOINT: "https://logs.endpoint.env",
            OTEL_EXPORTER_OTLP_LOGS_HEADERS: "logsEnv1=val1,logsEnv2=val2,logsEnv3===val3==,User-agent=LogsUserAgent",
            OTEL_EXPORTER_OTLP_LOGS_TIMEOUT: "40",
            _OTEL_PYTHON_EXPORTER_OTLP_HTTP_LOGS_CREDENTIAL_PROVIDER: "credential_provider",
        },
    )
    @patch("opentelemetry.exporter.otlp.proto.http._common.entry_points")
    def test_exporter_logs_env_take_priority(self, mock_entry_points):
        credential = Session()

        def f():
            return credential

        mock_entry_points.configure_mock(
            return_value=[IterEntryPoint("custom_credential", f)]
        )
        exporter = OTLPLogExporter()

        self.assertEqual(exporter._endpoint, "https://logs.endpoint.env")
        self.assertEqual(exporter._certificate_file, "logs/certificate.env")
        self.assertEqual(
            exporter._client_certificate_file, "logs/client-cert.pem"
        )
        self.assertEqual(exporter._client_key_file, "logs/client-key.pem")
        self.assertEqual(exporter._timeout, 40)
        self.assertIs(exporter._compression, Compression.Deflate)
        self.assertEqual(
            exporter._headers,
            {
                "logsenv1": "val1",
                "logsenv2": "val2",
                "logsenv3": "==val3==",
                "user-agent": "LogsUserAgent",
            },
        )
        self.assertIs(exporter._session, credential)
        self.assertIsInstance(exporter._session, requests.Session)
        self.assertEqual(
            exporter._session.headers.get("User-Agent"),
            "LogsUserAgent",
        )
        self.assertEqual(
            exporter._session.headers.get("Content-Type"),
            "application/x-protobuf",
        )

    @patch.dict(
        "os.environ",
        {
            _OTEL_PYTHON_EXPORTER_OTLP_HTTP_LOGS_CREDENTIAL_PROVIDER: "provider_without_entry_point",
        },
    )
    @patch("opentelemetry.exporter.otlp.proto.http._common.entry_points")
    def test_exception_raised_when_entrypoint_returns_wrong_type(
        self, mock_entry_points
    ):
        def f():
            return 1

        mock_entry_points.configure_mock(
            return_value=[IterEntryPoint("custom_credential", f)]
        )
        with self.assertRaises(RuntimeError):
            OTLPLogExporter()

    @patch.dict(
        "os.environ",
        {
            _OTEL_PYTHON_EXPORTER_OTLP_HTTP_LOGS_CREDENTIAL_PROVIDER: "provider_without_entry_point",
        },
    )
    def test_exception_raised_when_entrypoint_does_not_exist(self):
        with self.assertRaises(RuntimeError):
            OTLPLogExporter()

    @patch.dict(
        "os.environ",
        {
            OTEL_EXPORTER_OTLP_CERTIFICATE: ENV_CERTIFICATE,
            OTEL_EXPORTER_OTLP_CLIENT_CERTIFICATE: ENV_CLIENT_CERTIFICATE,
            OTEL_EXPORTER_OTLP_CLIENT_KEY: ENV_CLIENT_KEY,
            OTEL_EXPORTER_OTLP_COMPRESSION: Compression.Gzip.value,
            OTEL_EXPORTER_OTLP_ENDPOINT: ENV_ENDPOINT,
            OTEL_EXPORTER_OTLP_HEADERS: ENV_HEADERS,
            OTEL_EXPORTER_OTLP_TIMEOUT: ENV_TIMEOUT,
        },
    )
    def test_exporter_constructor_take_priority(self):
        sess = MagicMock()
        exporter = OTLPLogExporter(
            endpoint="endpoint.local:69/logs",
            certificate_file="/hello.crt",
            client_key_file="/client-key.pem",
            client_certificate_file="/client-cert.pem",
            headers={"testHeader1": "value1", "testHeader2": "value2"},
            timeout=70,
            compression=Compression.NoCompression,
            session=sess(),
        )

        self.assertEqual(exporter._endpoint, "endpoint.local:69/logs")
        self.assertEqual(exporter._certificate_file, "/hello.crt")
        self.assertEqual(exporter._client_certificate_file, "/client-cert.pem")
        self.assertEqual(exporter._client_key_file, "/client-key.pem")
        self.assertEqual(exporter._timeout, 70)
        self.assertIs(exporter._compression, Compression.NoCompression)
        self.assertEqual(
            exporter._headers,
            {"testHeader1": "value1", "testHeader2": "value2"},
        )
        self.assertTrue(sess.called)

    @patch.dict(
        "os.environ",
        {
            OTEL_EXPORTER_OTLP_CERTIFICATE: ENV_CERTIFICATE,
            OTEL_EXPORTER_OTLP_CLIENT_CERTIFICATE: ENV_CLIENT_CERTIFICATE,
            OTEL_EXPORTER_OTLP_CLIENT_KEY: ENV_CLIENT_KEY,
            OTEL_EXPORTER_OTLP_COMPRESSION: Compression.Gzip.value,
            OTEL_EXPORTER_OTLP_ENDPOINT: ENV_ENDPOINT,
            OTEL_EXPORTER_OTLP_HEADERS: ENV_HEADERS,
            OTEL_EXPORTER_OTLP_TIMEOUT: ENV_TIMEOUT,
        },
    )
    def test_exporter_env(self):
        exporter = OTLPLogExporter()

        self.assertEqual(
            exporter._endpoint, ENV_ENDPOINT + DEFAULT_LOGS_EXPORT_PATH
        )
        self.assertEqual(exporter._certificate_file, ENV_CERTIFICATE)
        self.assertEqual(
            exporter._client_certificate_file, ENV_CLIENT_CERTIFICATE
        )
        self.assertEqual(exporter._client_key_file, ENV_CLIENT_KEY)
        self.assertEqual(exporter._timeout, int(ENV_TIMEOUT))
        self.assertIs(exporter._compression, Compression.Gzip)
        self.assertEqual(
            exporter._headers,
            {
                "envheader1": "val1",
                "envheader2": "val2",
                "user-agent": "Overridden",
            },
        )
        self.assertIsInstance(exporter._session, requests.Session)

    @staticmethod
    def export_log_and_deserialize(log):
        with patch("requests.Session.post") as mock_post:
            exporter = OTLPLogExporter()
            exporter.export([log])
            request_body = mock_post.call_args[1]["data"]
            request = ExportLogsServiceRequest()
            request.ParseFromString(request_body)
            request_dict = MessageToDict(request)
            log_records = (
                request_dict.get("resourceLogs")[0]
                .get("scopeLogs")[0]
                .get("logRecords")
            )
            return log_records

    def test_exported_log_without_trace_id(self):
        ctx = set_span_in_context(
            NonRecordingSpan(
                SpanContext(
                    0,
                    1312458408527513292,
                    False,
                    TraceFlags(0x01),
                )
            )
        )
<<<<<<< HEAD
        log = LogRecordData(
            log_record=SDKLogRecord(
=======
        log = ReadWriteLogRecord(
            LogRecord(
>>>>>>> 5ddb8e74
                timestamp=1644650195189786182,
                context=ctx,
                severity_text="WARN",
                severity_number=SeverityNumber.WARN,
                body="Invalid trace id check",
                attributes={"a": 1, "b": "c"},
            ),
            resource=SDKResource({"first_resource": "value"}),
            instrumentation_scope=InstrumentationScope("name", "version"),
        )
        log_records = TestOTLPHTTPLogExporter.export_log_and_deserialize(log)
        if log_records:
            log_record = log_records[0]
            self.assertIn("spanId", log_record)
            self.assertNotIn(
                "traceId",
                log_record,
                "trace_id should not be present in the log record",
            )
        else:
            self.fail("No log records found")

    def test_exported_log_without_span_id(self):
        ctx = set_span_in_context(
            NonRecordingSpan(
                SpanContext(
                    89564621134313219400156819398935297696,
                    0,
                    False,
                    TraceFlags(0x01),
                )
            )
        )
<<<<<<< HEAD
        log = LogRecordData(
            log_record=SDKLogRecord(
=======

        log = ReadWriteLogRecord(
            LogRecord(
>>>>>>> 5ddb8e74
                timestamp=1644650195189786360,
                context=ctx,
                severity_text="WARN",
                severity_number=SeverityNumber.WARN,
                body="Invalid span id check",
                attributes={"a": 1, "b": "c"},
            ),
            resource=SDKResource({"first_resource": "value"}),
            instrumentation_scope=InstrumentationScope("name", "version"),
        )
        log_records = TestOTLPHTTPLogExporter.export_log_and_deserialize(log)
        if log_records:
            log_record = log_records[0]
            self.assertIn("traceId", log_record)
            self.assertNotIn(
                "spanId",
                log_record,
                "spanId should not be present in the log record",
            )
        else:
            self.fail("No log records found")

    @staticmethod
<<<<<<< HEAD
    def _get_sdk_log_data() -> List[LogRecordData]:
=======
    def _get_sdk_log_data() -> List[ReadWriteLogRecord]:
>>>>>>> 5ddb8e74
        ctx_log1 = set_span_in_context(
            NonRecordingSpan(
                SpanContext(
                    89564621134313219400156819398935297684,
                    1312458408527513268,
                    False,
                    TraceFlags(0x01),
                )
            )
        )
<<<<<<< HEAD
        log1 = LogRecordData(
            log_record=SDKLogRecord(
=======
        log1 = ReadWriteLogRecord(
            LogRecord(
>>>>>>> 5ddb8e74
                timestamp=1644650195189786880,
                context=ctx_log1,
                severity_text="WARN",
                severity_number=SeverityNumber.WARN,
                body="Do not go gentle into that good night. Rage, rage against the dying of the light",
                attributes={"a": 1, "b": "c"},
            ),
            resource=SDKResource({"first_resource": "value"}),
            instrumentation_scope=InstrumentationScope(
                "first_name", "first_version"
            ),
        )

        ctx_log2 = set_span_in_context(
            NonRecordingSpan(
                SpanContext(
                    0,
                    0,
                    False,
                )
            )
        )
<<<<<<< HEAD
        log2 = LogRecordData(
            log_record=SDKLogRecord(
=======
        log2 = ReadWriteLogRecord(
            LogRecord(
>>>>>>> 5ddb8e74
                timestamp=1644650249738562048,
                context=ctx_log2,
                severity_text="WARN",
                severity_number=SeverityNumber.WARN,
                body="Cooper, this is no time for caution!",
                attributes={},
            ),
            resource=SDKResource({"second_resource": "CASE"}),
            instrumentation_scope=InstrumentationScope(
                "second_name", "second_version"
            ),
        )
        ctx_log3 = set_span_in_context(
            NonRecordingSpan(
                SpanContext(
                    271615924622795969659406376515024083555,
                    4242561578944770265,
                    False,
                    TraceFlags(0x01),
                )
            )
        )
<<<<<<< HEAD
        log3 = LogRecordData(
            log_record=SDKLogRecord(
=======
        log3 = ReadWriteLogRecord(
            LogRecord(
>>>>>>> 5ddb8e74
                timestamp=1644650427658989056,
                context=ctx_log3,
                severity_text="DEBUG",
                severity_number=SeverityNumber.DEBUG,
                body="To our galaxy",
                attributes={"a": 1, "b": "c"},
            ),
            resource=SDKResource({"second_resource": "CASE"}),
            instrumentation_scope=None,
        )
        ctx_log4 = set_span_in_context(
            NonRecordingSpan(
                SpanContext(
                    212592107417388365804938480559624925555,
                    6077757853989569223,
                    False,
                    TraceFlags(0x01),
                )
            )
        )
<<<<<<< HEAD
        log4 = LogRecordData(
            log_record=SDKLogRecord(
=======
        log4 = ReadWriteLogRecord(
            LogRecord(
>>>>>>> 5ddb8e74
                timestamp=1644650584292683008,
                context=ctx_log4,
                severity_text="INFO",
                severity_number=SeverityNumber.INFO,
                body="Love is the one thing that transcends time and space",
                attributes={"filename": "model.py", "func_name": "run_method"},
            ),
            resource=SDKResource({"first_resource": "value"}),
            instrumentation_scope=InstrumentationScope(
                "another_name", "another_version"
            ),
        )

        return [log1, log2, log3, log4]

    @patch.object(OTLPLogExporter, "_export", return_value=Mock(ok=True))
    def test_2xx_status_code(self, mock_otlp_metric_exporter):
        """
        Test that any HTTP 2XX code returns a successful result
        """

        self.assertEqual(
            OTLPLogExporter().export(MagicMock()),
            LogRecordExportResult.SUCCESS,
        )

    @patch.object(Session, "post")
    def test_retry_timeout(self, mock_post):
        exporter = OTLPLogExporter(timeout=1.5)

        resp = Response()
        resp.status_code = 503
        resp.reason = "UNAVAILABLE"
        mock_post.return_value = resp
        with self.assertLogs(level=WARNING) as warning:
            before = time.time()
            # Set timeout to 1.5 seconds
            self.assertEqual(
                exporter.export(self._get_sdk_log_data()),
                LogRecordExportResult.FAILURE,
            )
            after = time.time()
            # First call at time 0, second at time 1, then an early return before the second backoff sleep b/c it would exceed timeout.
            self.assertEqual(mock_post.call_count, 2)
            # There's a +/-20% jitter on each backoff.
            self.assertTrue(0.75 < after - before < 1.25)
            self.assertIn(
                "Transient error UNAVAILABLE encountered while exporting logs batch, retrying in",
                warning.records[0].message,
            )

    @patch.object(Session, "post")
    def test_timeout_set_correctly(self, mock_post):
        resp = Response()
        resp.status_code = 200

        def export_side_effect(*args, **kwargs):
            # Timeout should be set to something slightly less than 400 milliseconds depending on how much time has passed.
            self.assertAlmostEqual(0.4, kwargs["timeout"], 2)
            return resp

        mock_post.side_effect = export_side_effect
        exporter = OTLPLogExporter(timeout=0.4)
        exporter.export(self._get_sdk_log_data())

    @patch.object(Session, "post")
    def test_shutdown_interrupts_retry_backoff(self, mock_post):
        exporter = OTLPLogExporter(timeout=1.5)

        resp = Response()
        resp.status_code = 503
        resp.reason = "UNAVAILABLE"
        mock_post.return_value = resp
        thread = threading.Thread(
            target=exporter.export, args=(self._get_sdk_log_data(),)
        )
        with self.assertLogs(level=WARNING) as warning:
            before = time.time()
            thread.start()
            # Wait for the first attempt to fail, then enter a 1 second backoff.
            time.sleep(0.05)
            # Should cause export to wake up and return.
            exporter.shutdown()
            thread.join()
            after = time.time()
            self.assertIn(
                "Transient error UNAVAILABLE encountered while exporting logs batch, retrying in",
                warning.records[0].message,
            )
            self.assertIn(
                "Shutdown in progress, aborting retry.",
                warning.records[1].message,
            )

            assert after - before < 0.2<|MERGE_RESOLUTION|>--- conflicted
+++ resolved
@@ -39,14 +39,8 @@
 from opentelemetry.proto.collector.logs.v1.logs_service_pb2 import (
     ExportLogsServiceRequest,
 )
-<<<<<<< HEAD
-from opentelemetry.sdk._logs import LogRecord as SDKLogRecord
-from opentelemetry.sdk._logs import LogRecordData
+from opentelemetry.sdk._logs import ReadWriteLogRecord
 from opentelemetry.sdk._logs.export import LogRecordExportResult
-=======
-from opentelemetry.sdk._logs import ReadWriteLogRecord
-from opentelemetry.sdk._logs.export import LogExportResult
->>>>>>> 5ddb8e74
 from opentelemetry.sdk.environment_variables import (
     _OTEL_PYTHON_EXPORTER_OTLP_HTTP_LOGS_CREDENTIAL_PROVIDER,
     OTEL_EXPORTER_OTLP_CERTIFICATE,
@@ -294,13 +288,8 @@
                 )
             )
         )
-<<<<<<< HEAD
-        log = LogRecordData(
-            log_record=SDKLogRecord(
-=======
         log = ReadWriteLogRecord(
             LogRecord(
->>>>>>> 5ddb8e74
                 timestamp=1644650195189786182,
                 context=ctx,
                 severity_text="WARN",
@@ -334,14 +323,9 @@
                 )
             )
         )
-<<<<<<< HEAD
-        log = LogRecordData(
-            log_record=SDKLogRecord(
-=======
 
         log = ReadWriteLogRecord(
             LogRecord(
->>>>>>> 5ddb8e74
                 timestamp=1644650195189786360,
                 context=ctx,
                 severity_text="WARN",
@@ -365,11 +349,7 @@
             self.fail("No log records found")
 
     @staticmethod
-<<<<<<< HEAD
-    def _get_sdk_log_data() -> List[LogRecordData]:
-=======
     def _get_sdk_log_data() -> List[ReadWriteLogRecord]:
->>>>>>> 5ddb8e74
         ctx_log1 = set_span_in_context(
             NonRecordingSpan(
                 SpanContext(
@@ -380,13 +360,8 @@
                 )
             )
         )
-<<<<<<< HEAD
-        log1 = LogRecordData(
-            log_record=SDKLogRecord(
-=======
         log1 = ReadWriteLogRecord(
             LogRecord(
->>>>>>> 5ddb8e74
                 timestamp=1644650195189786880,
                 context=ctx_log1,
                 severity_text="WARN",
@@ -409,13 +384,8 @@
                 )
             )
         )
-<<<<<<< HEAD
-        log2 = LogRecordData(
-            log_record=SDKLogRecord(
-=======
         log2 = ReadWriteLogRecord(
             LogRecord(
->>>>>>> 5ddb8e74
                 timestamp=1644650249738562048,
                 context=ctx_log2,
                 severity_text="WARN",
@@ -438,13 +408,8 @@
                 )
             )
         )
-<<<<<<< HEAD
-        log3 = LogRecordData(
-            log_record=SDKLogRecord(
-=======
         log3 = ReadWriteLogRecord(
             LogRecord(
->>>>>>> 5ddb8e74
                 timestamp=1644650427658989056,
                 context=ctx_log3,
                 severity_text="DEBUG",
@@ -465,13 +430,8 @@
                 )
             )
         )
-<<<<<<< HEAD
-        log4 = LogRecordData(
-            log_record=SDKLogRecord(
-=======
         log4 = ReadWriteLogRecord(
             LogRecord(
->>>>>>> 5ddb8e74
                 timestamp=1644650584292683008,
                 context=ctx_log4,
                 severity_text="INFO",
