# Copyright The OpenTelemetry Authors
#
# Licensed under the Apache License, Version 2.0 (the "License");
# you may not use this file except in compliance with the License.
# You may obtain a copy of the License at
#
#     http://www.apache.org/licenses/LICENSE-2.0
#
# Unless required by applicable law or agreed to in writing, software
# distributed under the License is distributed on an "AS IS" BASIS,
# WITHOUT WARRANTIES OR CONDITIONS OF ANY KIND, either express or implied.
# See the License for the specific language governing permissions and
# limitations under the License.

# pylint: disable=protected-access

import time
import unittest
from logging import WARNING
from typing import List
from unittest.mock import MagicMock, Mock, patch

import requests
from google.protobuf.json_format import MessageToDict
from requests import Session
from requests.models import Response

from opentelemetry._logs import SeverityNumber
from opentelemetry.exporter.otlp.proto.http import Compression
from opentelemetry.exporter.otlp.proto.http._log_exporter import (
    DEFAULT_COMPRESSION,
    DEFAULT_ENDPOINT,
    DEFAULT_LOGS_EXPORT_PATH,
    DEFAULT_TIMEOUT,
    OTLPLogExporter,
)
from opentelemetry.exporter.otlp.proto.http.version import __version__
from opentelemetry.proto.collector.logs.v1.logs_service_pb2 import (
    ExportLogsServiceRequest,
)
from opentelemetry.sdk._logs import LogRecord as SDKLogRecord
from opentelemetry.sdk._logs import LogRecordData
from opentelemetry.sdk._logs.export import LogRecordExportResult
from opentelemetry.sdk.environment_variables import (
    OTEL_EXPORTER_OTLP_CERTIFICATE,
    OTEL_EXPORTER_OTLP_CLIENT_CERTIFICATE,
    OTEL_EXPORTER_OTLP_CLIENT_KEY,
    OTEL_EXPORTER_OTLP_COMPRESSION,
    OTEL_EXPORTER_OTLP_ENDPOINT,
    OTEL_EXPORTER_OTLP_HEADERS,
    OTEL_EXPORTER_OTLP_LOGS_CERTIFICATE,
    OTEL_EXPORTER_OTLP_LOGS_CLIENT_CERTIFICATE,
    OTEL_EXPORTER_OTLP_LOGS_CLIENT_KEY,
    OTEL_EXPORTER_OTLP_LOGS_COMPRESSION,
    OTEL_EXPORTER_OTLP_LOGS_ENDPOINT,
    OTEL_EXPORTER_OTLP_LOGS_HEADERS,
    OTEL_EXPORTER_OTLP_LOGS_TIMEOUT,
    OTEL_EXPORTER_OTLP_TIMEOUT,
)
from opentelemetry.sdk.resources import Resource as SDKResource
from opentelemetry.sdk.util.instrumentation import InstrumentationScope
from opentelemetry.trace import (
    NonRecordingSpan,
    SpanContext,
    TraceFlags,
    set_span_in_context,
)

ENV_ENDPOINT = "http://localhost.env:8080/"
ENV_CERTIFICATE = "/etc/base.crt"
ENV_CLIENT_CERTIFICATE = "/etc/client-cert.pem"
ENV_CLIENT_KEY = "/etc/client-key.pem"
ENV_HEADERS = "envHeader1=val1,envHeader2=val2"
ENV_TIMEOUT = "30"


class TestOTLPHTTPLogExporter(unittest.TestCase):
    def test_constructor_default(self):
        exporter = OTLPLogExporter()

        self.assertEqual(
            exporter._endpoint, DEFAULT_ENDPOINT + DEFAULT_LOGS_EXPORT_PATH
        )
        self.assertEqual(exporter._certificate_file, True)
        self.assertEqual(exporter._client_certificate_file, None)
        self.assertEqual(exporter._client_key_file, None)
        self.assertEqual(exporter._timeout, DEFAULT_TIMEOUT)
        self.assertIs(exporter._compression, DEFAULT_COMPRESSION)
        self.assertEqual(exporter._headers, {})
        self.assertIsInstance(exporter._session, requests.Session)
        self.assertIn("User-Agent", exporter._session.headers)
        self.assertEqual(
            exporter._session.headers.get("Content-Type"),
            "application/x-protobuf",
        )
        self.assertEqual(
            exporter._session.headers.get("User-Agent"),
            "OTel-OTLP-Exporter-Python/" + __version__,
        )

    @patch.dict(
        "os.environ",
        {
            OTEL_EXPORTER_OTLP_CERTIFICATE: ENV_CERTIFICATE,
            OTEL_EXPORTER_OTLP_CLIENT_CERTIFICATE: ENV_CLIENT_CERTIFICATE,
            OTEL_EXPORTER_OTLP_CLIENT_KEY: ENV_CLIENT_KEY,
            OTEL_EXPORTER_OTLP_COMPRESSION: Compression.Gzip.value,
            OTEL_EXPORTER_OTLP_ENDPOINT: ENV_ENDPOINT,
            OTEL_EXPORTER_OTLP_HEADERS: ENV_HEADERS,
            OTEL_EXPORTER_OTLP_TIMEOUT: ENV_TIMEOUT,
            OTEL_EXPORTER_OTLP_LOGS_CERTIFICATE: "logs/certificate.env",
            OTEL_EXPORTER_OTLP_LOGS_CLIENT_CERTIFICATE: "logs/client-cert.pem",
            OTEL_EXPORTER_OTLP_LOGS_CLIENT_KEY: "logs/client-key.pem",
            OTEL_EXPORTER_OTLP_LOGS_COMPRESSION: Compression.Deflate.value,
            OTEL_EXPORTER_OTLP_LOGS_ENDPOINT: "https://logs.endpoint.env",
            OTEL_EXPORTER_OTLP_LOGS_HEADERS: "logsEnv1=val1,logsEnv2=val2,logsEnv3===val3==",
            OTEL_EXPORTER_OTLP_LOGS_TIMEOUT: "40",
        },
    )
    def test_exporter_metrics_env_take_priority(self):
        exporter = OTLPLogExporter()

        self.assertEqual(exporter._endpoint, "https://logs.endpoint.env")
        self.assertEqual(exporter._certificate_file, "logs/certificate.env")
        self.assertEqual(
            exporter._client_certificate_file, "logs/client-cert.pem"
        )
        self.assertEqual(exporter._client_key_file, "logs/client-key.pem")
        self.assertEqual(exporter._timeout, 40)
        self.assertIs(exporter._compression, Compression.Deflate)
        self.assertEqual(
            exporter._headers,
            {
                "logsenv1": "val1",
                "logsenv2": "val2",
                "logsenv3": "==val3==",
            },
        )
        self.assertIsInstance(exporter._session, requests.Session)

    @patch.dict(
        "os.environ",
        {
            OTEL_EXPORTER_OTLP_CERTIFICATE: ENV_CERTIFICATE,
            OTEL_EXPORTER_OTLP_CLIENT_CERTIFICATE: ENV_CLIENT_CERTIFICATE,
            OTEL_EXPORTER_OTLP_CLIENT_KEY: ENV_CLIENT_KEY,
            OTEL_EXPORTER_OTLP_COMPRESSION: Compression.Gzip.value,
            OTEL_EXPORTER_OTLP_ENDPOINT: ENV_ENDPOINT,
            OTEL_EXPORTER_OTLP_HEADERS: ENV_HEADERS,
            OTEL_EXPORTER_OTLP_TIMEOUT: ENV_TIMEOUT,
        },
    )
    def test_exporter_constructor_take_priority(self):
        sess = MagicMock()
        exporter = OTLPLogExporter(
            endpoint="endpoint.local:69/logs",
            certificate_file="/hello.crt",
            client_key_file="/client-key.pem",
            client_certificate_file="/client-cert.pem",
            headers={"testHeader1": "value1", "testHeader2": "value2"},
            timeout=70,
            compression=Compression.NoCompression,
            session=sess(),
        )

        self.assertEqual(exporter._endpoint, "endpoint.local:69/logs")
        self.assertEqual(exporter._certificate_file, "/hello.crt")
        self.assertEqual(exporter._client_certificate_file, "/client-cert.pem")
        self.assertEqual(exporter._client_key_file, "/client-key.pem")
        self.assertEqual(exporter._timeout, 70)
        self.assertIs(exporter._compression, Compression.NoCompression)
        self.assertEqual(
            exporter._headers,
            {"testHeader1": "value1", "testHeader2": "value2"},
        )
        self.assertTrue(sess.called)

    @patch.dict(
        "os.environ",
        {
            OTEL_EXPORTER_OTLP_CERTIFICATE: ENV_CERTIFICATE,
            OTEL_EXPORTER_OTLP_CLIENT_CERTIFICATE: ENV_CLIENT_CERTIFICATE,
            OTEL_EXPORTER_OTLP_CLIENT_KEY: ENV_CLIENT_KEY,
            OTEL_EXPORTER_OTLP_COMPRESSION: Compression.Gzip.value,
            OTEL_EXPORTER_OTLP_ENDPOINT: ENV_ENDPOINT,
            OTEL_EXPORTER_OTLP_HEADERS: ENV_HEADERS,
            OTEL_EXPORTER_OTLP_TIMEOUT: ENV_TIMEOUT,
        },
    )
    def test_exporter_env(self):
        exporter = OTLPLogExporter()

        self.assertEqual(
            exporter._endpoint, ENV_ENDPOINT + DEFAULT_LOGS_EXPORT_PATH
        )
        self.assertEqual(exporter._certificate_file, ENV_CERTIFICATE)
        self.assertEqual(
            exporter._client_certificate_file, ENV_CLIENT_CERTIFICATE
        )
        self.assertEqual(exporter._client_key_file, ENV_CLIENT_KEY)
        self.assertEqual(exporter._timeout, int(ENV_TIMEOUT))
        self.assertIs(exporter._compression, Compression.Gzip)
        self.assertEqual(
            exporter._headers, {"envheader1": "val1", "envheader2": "val2"}
        )
        self.assertIsInstance(exporter._session, requests.Session)

    @staticmethod
    def export_log_and_deserialize(log):
        with patch("requests.Session.post") as mock_post:
            exporter = OTLPLogExporter()
            exporter.export([log])
            request_body = mock_post.call_args[1]["data"]
            request = ExportLogsServiceRequest()
            request.ParseFromString(request_body)
            request_dict = MessageToDict(request)
            log_records = (
                request_dict.get("resourceLogs")[0]
                .get("scopeLogs")[0]
                .get("logRecords")
            )
            return log_records

    def test_exported_log_without_trace_id(self):
<<<<<<< HEAD
        log = LogRecordData(
=======
        ctx = set_span_in_context(
            NonRecordingSpan(
                SpanContext(
                    0,
                    1312458408527513292,
                    False,
                    TraceFlags(0x01),
                )
            )
        )
        log = LogData(
>>>>>>> 9426d6da
            log_record=SDKLogRecord(
                timestamp=1644650195189786182,
                context=ctx,
                severity_text="WARN",
                severity_number=SeverityNumber.WARN,
                body="Invalid trace id check",
                resource=SDKResource({"first_resource": "value"}),
                attributes={"a": 1, "b": "c"},
            ),
            instrumentation_scope=InstrumentationScope("name", "version"),
        )
        log_records = TestOTLPHTTPLogExporter.export_log_and_deserialize(log)
        if log_records:
            log_record = log_records[0]
            self.assertIn("spanId", log_record)
            self.assertNotIn(
                "traceId",
                log_record,
                "trace_id should not be present in the log record",
            )
        else:
            self.fail("No log records found")

    def test_exported_log_without_span_id(self):
<<<<<<< HEAD
        log = LogRecordData(
=======
        ctx = set_span_in_context(
            NonRecordingSpan(
                SpanContext(
                    89564621134313219400156819398935297696,
                    0,
                    False,
                    TraceFlags(0x01),
                )
            )
        )

        log = LogData(
>>>>>>> 9426d6da
            log_record=SDKLogRecord(
                timestamp=1644650195189786360,
                context=ctx,
                severity_text="WARN",
                severity_number=SeverityNumber.WARN,
                body="Invalid span id check",
                resource=SDKResource({"first_resource": "value"}),
                attributes={"a": 1, "b": "c"},
            ),
            instrumentation_scope=InstrumentationScope("name", "version"),
        )
        log_records = TestOTLPHTTPLogExporter.export_log_and_deserialize(log)
        if log_records:
            log_record = log_records[0]
            self.assertIn("traceId", log_record)
            self.assertNotIn(
                "spanId",
                log_record,
                "spanId should not be present in the log record",
            )
        else:
            self.fail("No log records found")

    @staticmethod
<<<<<<< HEAD
    def _get_sdk_log_data() -> List[LogRecordData]:
        log1 = LogRecordData(
=======
    def _get_sdk_log_data() -> List[LogData]:
        ctx_log1 = set_span_in_context(
            NonRecordingSpan(
                SpanContext(
                    89564621134313219400156819398935297684,
                    1312458408527513268,
                    False,
                    TraceFlags(0x01),
                )
            )
        )
        log1 = LogData(
>>>>>>> 9426d6da
            log_record=SDKLogRecord(
                timestamp=1644650195189786880,
                context=ctx_log1,
                severity_text="WARN",
                severity_number=SeverityNumber.WARN,
                body="Do not go gentle into that good night. Rage, rage against the dying of the light",
                resource=SDKResource({"first_resource": "value"}),
                attributes={"a": 1, "b": "c"},
            ),
            instrumentation_scope=InstrumentationScope(
                "first_name", "first_version"
            ),
        )

<<<<<<< HEAD
        log2 = LogRecordData(
=======
        ctx_log2 = set_span_in_context(
            NonRecordingSpan(
                SpanContext(
                    0,
                    0,
                    False,
                )
            )
        )
        log2 = LogData(
>>>>>>> 9426d6da
            log_record=SDKLogRecord(
                timestamp=1644650249738562048,
                context=ctx_log2,
                severity_text="WARN",
                severity_number=SeverityNumber.WARN,
                body="Cooper, this is no time for caution!",
                resource=SDKResource({"second_resource": "CASE"}),
                attributes={},
            ),
            instrumentation_scope=InstrumentationScope(
                "second_name", "second_version"
            ),
        )
<<<<<<< HEAD

        log3 = LogRecordData(
=======
        ctx_log3 = set_span_in_context(
            NonRecordingSpan(
                SpanContext(
                    271615924622795969659406376515024083555,
                    4242561578944770265,
                    False,
                    TraceFlags(0x01),
                )
            )
        )
        log3 = LogData(
>>>>>>> 9426d6da
            log_record=SDKLogRecord(
                timestamp=1644650427658989056,
                context=ctx_log3,
                severity_text="DEBUG",
                severity_number=SeverityNumber.DEBUG,
                body="To our galaxy",
                resource=SDKResource({"second_resource": "CASE"}),
                attributes={"a": 1, "b": "c"},
            ),
            instrumentation_scope=None,
        )
<<<<<<< HEAD

        log4 = LogRecordData(
=======
        ctx_log4 = set_span_in_context(
            NonRecordingSpan(
                SpanContext(
                    212592107417388365804938480559624925555,
                    6077757853989569223,
                    False,
                    TraceFlags(0x01),
                )
            )
        )
        log4 = LogData(
>>>>>>> 9426d6da
            log_record=SDKLogRecord(
                timestamp=1644650584292683008,
                context=ctx_log4,
                severity_text="INFO",
                severity_number=SeverityNumber.INFO,
                body="Love is the one thing that transcends time and space",
                resource=SDKResource({"first_resource": "value"}),
                attributes={"filename": "model.py", "func_name": "run_method"},
            ),
            instrumentation_scope=InstrumentationScope(
                "another_name", "another_version"
            ),
        )

        return [log1, log2, log3, log4]

    @patch.object(OTLPLogExporter, "_export", return_value=Mock(ok=True))
    def test_2xx_status_code(self, mock_otlp_metric_exporter):
        """
        Test that any HTTP 2XX code returns a successful result
        """

        self.assertEqual(
            OTLPLogExporter().export(MagicMock()),
            LogRecordExportResult.SUCCESS,
        )

    @patch.object(Session, "post")
    def test_retry_timeout(self, mock_post):
        exporter = OTLPLogExporter(timeout=1.5)

        resp = Response()
        resp.status_code = 503
        resp.reason = "UNAVAILABLE"
        mock_post.return_value = resp
        with self.assertLogs(level=WARNING) as warning:
            before = time.time()
            # Set timeout to 1.5 seconds
            self.assertEqual(
                exporter.export(self._get_sdk_log_data()),
                LogRecordExportResult.FAILURE,
            )
            after = time.time()
            # First call at time 0, second at time 1, then an early return before the second backoff sleep b/c it would exceed timeout.
            self.assertEqual(mock_post.call_count, 2)
            # There's a +/-20% jitter on each backoff.
            self.assertTrue(0.75 < after - before < 1.25)
            self.assertIn(
                "Transient error UNAVAILABLE encountered while exporting logs batch, retrying in",
                warning.records[0].message,
            )

    @patch.object(Session, "post")
    def test_timeout_set_correctly(self, mock_post):
        resp = Response()
        resp.status_code = 200

        def export_side_effect(*args, **kwargs):
            # Timeout should be set to something slightly less than 400 milliseconds depending on how much time has passed.
            self.assertAlmostEqual(0.4, kwargs["timeout"], 2)
            return resp

        mock_post.side_effect = export_side_effect
        exporter = OTLPLogExporter(timeout=0.4)
        exporter.export(self._get_sdk_log_data())<|MERGE_RESOLUTION|>--- conflicted
+++ resolved
@@ -222,9 +222,6 @@
             return log_records
 
     def test_exported_log_without_trace_id(self):
-<<<<<<< HEAD
-        log = LogRecordData(
-=======
         ctx = set_span_in_context(
             NonRecordingSpan(
                 SpanContext(
@@ -235,8 +232,7 @@
                 )
             )
         )
-        log = LogData(
->>>>>>> 9426d6da
+        log = LogRecordData(
             log_record=SDKLogRecord(
                 timestamp=1644650195189786182,
                 context=ctx,
@@ -261,9 +257,6 @@
             self.fail("No log records found")
 
     def test_exported_log_without_span_id(self):
-<<<<<<< HEAD
-        log = LogRecordData(
-=======
         ctx = set_span_in_context(
             NonRecordingSpan(
                 SpanContext(
@@ -274,9 +267,7 @@
                 )
             )
         )
-
-        log = LogData(
->>>>>>> 9426d6da
+        log = LogRecordData(
             log_record=SDKLogRecord(
                 timestamp=1644650195189786360,
                 context=ctx,
@@ -301,10 +292,6 @@
             self.fail("No log records found")
 
     @staticmethod
-<<<<<<< HEAD
-    def _get_sdk_log_data() -> List[LogRecordData]:
-        log1 = LogRecordData(
-=======
     def _get_sdk_log_data() -> List[LogData]:
         ctx_log1 = set_span_in_context(
             NonRecordingSpan(
@@ -316,8 +303,7 @@
                 )
             )
         )
-        log1 = LogData(
->>>>>>> 9426d6da
+        log1 = LogRecordData(
             log_record=SDKLogRecord(
                 timestamp=1644650195189786880,
                 context=ctx_log1,
@@ -332,9 +318,6 @@
             ),
         )
 
-<<<<<<< HEAD
-        log2 = LogRecordData(
-=======
         ctx_log2 = set_span_in_context(
             NonRecordingSpan(
                 SpanContext(
@@ -344,8 +327,7 @@
                 )
             )
         )
-        log2 = LogData(
->>>>>>> 9426d6da
+        log2 = LogRecordData(
             log_record=SDKLogRecord(
                 timestamp=1644650249738562048,
                 context=ctx_log2,
@@ -359,10 +341,6 @@
                 "second_name", "second_version"
             ),
         )
-<<<<<<< HEAD
-
-        log3 = LogRecordData(
-=======
         ctx_log3 = set_span_in_context(
             NonRecordingSpan(
                 SpanContext(
@@ -373,8 +351,7 @@
                 )
             )
         )
-        log3 = LogData(
->>>>>>> 9426d6da
+        log3 = LogRecordData(
             log_record=SDKLogRecord(
                 timestamp=1644650427658989056,
                 context=ctx_log3,
@@ -386,10 +363,6 @@
             ),
             instrumentation_scope=None,
         )
-<<<<<<< HEAD
-
-        log4 = LogRecordData(
-=======
         ctx_log4 = set_span_in_context(
             NonRecordingSpan(
                 SpanContext(
@@ -400,8 +373,7 @@
                 )
             )
         )
-        log4 = LogData(
->>>>>>> 9426d6da
+        log4 = LogRecordData(
             log_record=SDKLogRecord(
                 timestamp=1644650584292683008,
                 context=ctx_log4,
