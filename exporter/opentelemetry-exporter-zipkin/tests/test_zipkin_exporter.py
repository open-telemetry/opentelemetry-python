--- conflicted
+++ resolved
@@ -272,14 +272,7 @@
                 "duration": durations[1] // 10 ** 3,
                 "localEndpoint": local_endpoint,
                 "kind": span_kind,
-<<<<<<< HEAD
-                "tags": {
-                    "key_resource": "some_resource",
-                    "otel.status_code": "0",
-                },
-=======
                 "tags": {"key_resource": "some_resource"},
->>>>>>> 8ebd6c80
                 "annotations": None,
             },
             {
@@ -293,10 +286,6 @@
                 "tags": {
                     "key_string": "hello_world",
                     "key_resource": "some_resource",
-<<<<<<< HEAD
-                    "otel.status_code": "0",
-=======
->>>>>>> 8ebd6c80
                 },
                 "annotations": None,
             },
@@ -311,10 +300,6 @@
                 "tags": {
                     "otel.instrumentation_library.name": "name",
                     "otel.instrumentation_library.version": "version",
-<<<<<<< HEAD
-                    "otel.status_code": "0",
-=======
->>>>>>> 8ebd6c80
                 },
                 "annotations": None,
             },
@@ -393,11 +378,7 @@
                 "duration": duration // 10 ** 3,
                 "localEndpoint": local_endpoint,
                 "kind": SPAN_KIND_MAP_JSON[SpanKind.INTERNAL],
-<<<<<<< HEAD
-                "tags": {"otel.status_code": "0"},
-=======
                 "tags": {},
->>>>>>> 8ebd6c80
                 "annotations": None,
                 "debug": True,
                 "parentId": "0aaaaaaaaaaaaaaa",
@@ -824,11 +805,7 @@
                     kind=span_kind,
                     tags={
                         "key_resource": "some_resource",
-<<<<<<< HEAD
-                        "otel.status_code": "0",
-=======
                         "otel.status_code": "OK",
->>>>>>> 8ebd6c80
                     },
                 ),
                 zipkin_pb2.Span(
@@ -844,10 +821,6 @@
                     tags={
                         "key_string": "hello_world",
                         "key_resource": "some_resource",
-<<<<<<< HEAD
-                        "otel.status_code": "0",
-=======
->>>>>>> 8ebd6c80
                     },
                 ),
                 zipkin_pb2.Span(
@@ -863,10 +836,6 @@
                     tags={
                         "otel.instrumentation_library.name": "name",
                         "otel.instrumentation_library.version": "version",
-<<<<<<< HEAD
-                        "otel.status_code": "0",
-=======
->>>>>>> 8ebd6c80
                     },
                 ),
             ],
