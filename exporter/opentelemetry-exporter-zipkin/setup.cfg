# Copyright The OpenTelemetry Authors
#
# Licensed under the Apache License, Version 2.0 (the "License");
# you may not use this file except in compliance with the License.
# You may obtain a copy of the License at
#
#     http://www.apache.org/licenses/LICENSE-2.0
#
# Unless required by applicable law or agreed to in writing, software
# distributed under the License is distributed on an "AS IS" BASIS,
# WITHOUT WARRANTIES OR CONDITIONS OF ANY KIND, either express or implied.
# See the License for the specific language governing permissions and
# limitations under the License.
#
[metadata]
name = opentelemetry-exporter-zipkin
description = Zipkin Span Exporters for OpenTelemetry
long_description = file: README.rst
long_description_content_type = text/x-rst
author = OpenTelemetry Authors
author_email = cncf-opentelemetry-contributors@lists.cncf.io
url = https://github.com/open-telemetry/opentelemetry-python/tree/main/exporter/opentelemetry-exporter-zipkin
platforms = any
license = Apache-2.0
classifiers =
    Development Status :: 5 - Production/Stable
    Intended Audience :: Developers
    License :: OSI Approved :: Apache Software License
    Programming Language :: Python
    Programming Language :: Python :: 3
    Programming Language :: Python :: 3.6
    Programming Language :: Python :: 3.7
    Programming Language :: Python :: 3.8
    Programming Language :: Python :: 3.9
    Typing :: Typed

[options]
python_requires = >=3.6
packages=find_namespace:
install_requires =
<<<<<<< HEAD
    opentelemetry-exporter-zipkin-json == 1.5.0
    opentelemetry-exporter-zipkin-proto-http == 1.5.0
=======
    opentelemetry-exporter-zipkin-json == 1.6.0
    opentelemetry-exporter-zipkin-proto-http == 1.6.0
>>>>>>> 39fe4dbc

[options.extras_require]
test =

[options.entry_points]
opentelemetry_traces_exporter =
    zipkin = opentelemetry.exporter.zipkin.proto.http:ZipkinExporter<|MERGE_RESOLUTION|>--- conflicted
+++ resolved
@@ -38,13 +38,8 @@
 python_requires = >=3.6
 packages=find_namespace:
 install_requires =
-<<<<<<< HEAD
-    opentelemetry-exporter-zipkin-json == 1.5.0
-    opentelemetry-exporter-zipkin-proto-http == 1.5.0
-=======
     opentelemetry-exporter-zipkin-json == 1.6.0
     opentelemetry-exporter-zipkin-proto-http == 1.6.0
->>>>>>> 39fe4dbc
 
 [options.extras_require]
 test =
