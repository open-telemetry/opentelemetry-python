[build-system]
requires = ["hatchling"]
build-backend = "hatchling.build"

[project]
name = "opentelemetry-exporter-otlp-proto-common"
dynamic = ["version"]
description = "OpenTelemetry Protobuf encoding"
readme = "README.rst"
license = {text = "Apache-2.0"}
requires-python = ">=3.9"
authors = [
  { name = "OpenTelemetry Authors", email = "cncf-opentelemetry-contributors@lists.cncf.io" },
]
classifiers = [
  "Development Status :: 5 - Production/Stable",
  "Framework :: OpenTelemetry",
  "Framework :: OpenTelemetry :: Exporters",
  "Intended Audience :: Developers",
  "License :: OSI Approved :: Apache Software License",
  "Programming Language :: Python",
  "Programming Language :: Python :: 3",
  "Programming Language :: Python :: 3.9",
  "Programming Language :: Python :: 3.10",
  "Programming Language :: Python :: 3.11",
  "Programming Language :: Python :: 3.12",
  "Programming Language :: Python :: 3.13",
]
dependencies = [
<<<<<<< HEAD
  "opentelemetry-proto == 1.34.0.dev",
  "requests ~= 2.7",
=======
  "opentelemetry-proto == 1.35.0.dev",
>>>>>>> 1fb51272
]

[project.urls]
Homepage = "https://github.com/open-telemetry/opentelemetry-python/tree/main/exporter/opentelemetry-exporter-otlp-proto-common"
Repository = "https://github.com/open-telemetry/opentelemetry-python"

[tool.hatch.version]
path = "src/opentelemetry/exporter/otlp/proto/common/version/__init__.py"

[tool.hatch.build.targets.sdist]
include = [
  "/src",
  "/tests",
]

[tool.hatch.build.targets.wheel]
packages = ["src/opentelemetry"]<|MERGE_RESOLUTION|>--- conflicted
+++ resolved
@@ -27,12 +27,8 @@
   "Programming Language :: Python :: 3.13",
 ]
 dependencies = [
-<<<<<<< HEAD
-  "opentelemetry-proto == 1.34.0.dev",
+  "opentelemetry-proto == 1.35.0.dev",
   "requests ~= 2.7",
-=======
-  "opentelemetry-proto == 1.35.0.dev",
->>>>>>> 1fb51272
 ]
 
 [project.urls]
