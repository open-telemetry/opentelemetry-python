--- conflicted
+++ resolved
@@ -87,12 +87,8 @@
         )
 
     @staticmethod
-<<<<<<< HEAD
     def _get_sdk_log_data() -> List[ReadWriteLogRecord]:
-=======
-    def _get_sdk_log_data() -> List[LogData]:
         # pylint:disable=too-many-locals
->>>>>>> 22d1fd1c
         ctx_log1 = set_span_in_context(
             NonRecordingSpan(
                 SpanContext(
