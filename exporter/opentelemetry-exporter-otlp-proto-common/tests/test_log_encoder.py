--- conflicted
+++ resolved
@@ -45,12 +45,7 @@
 from opentelemetry.proto.resource.v1.resource_pb2 import (
     Resource as PB2Resource,
 )
-<<<<<<< HEAD
-from opentelemetry.sdk._logs import LogRecord as SDKLogRecord
-from opentelemetry.sdk._logs import LogRecordData, LogRecordLimits
-=======
-from opentelemetry.sdk._logs import LogLimits, ReadWriteLogRecord
->>>>>>> 5ddb8e74
+from opentelemetry.sdk._logs import LogRecordLimits, ReadWriteLogRecord
 from opentelemetry.sdk.resources import Resource as SDKResource
 from opentelemetry.sdk.util.instrumentation import InstrumentationScope
 from opentelemetry.trace import (
@@ -92,12 +87,8 @@
         )
 
     @staticmethod
-<<<<<<< HEAD
-    def _get_sdk_log_data() -> List[LogRecordData]:
-=======
     def _get_sdk_log_data() -> List[ReadWriteLogRecord]:
         # pylint:disable=too-many-locals
->>>>>>> 5ddb8e74
         ctx_log1 = set_span_in_context(
             NonRecordingSpan(
                 SpanContext(
@@ -108,13 +99,8 @@
                 )
             )
         )
-<<<<<<< HEAD
-        log1 = LogRecordData(
-            log_record=SDKLogRecord(
-=======
         log1 = ReadWriteLogRecord(
             LogRecord(
->>>>>>> 5ddb8e74
                 timestamp=1644650195189786880,
                 observed_timestamp=1644650195189786881,
                 context=ctx_log1,
@@ -132,13 +118,8 @@
             ),
         )
 
-<<<<<<< HEAD
-        log2 = LogRecordData(
-            log_record=SDKLogRecord(
-=======
         log2 = ReadWriteLogRecord(
             LogRecord(
->>>>>>> 5ddb8e74
                 timestamp=1644650249738562048,
                 observed_timestamp=1644650249738562049,
                 severity_text="WARN",
@@ -162,13 +143,8 @@
                 )
             )
         )
-<<<<<<< HEAD
-        log3 = LogRecordData(
-            log_record=SDKLogRecord(
-=======
         log3 = ReadWriteLogRecord(
             LogRecord(
->>>>>>> 5ddb8e74
                 timestamp=1644650427658989056,
                 observed_timestamp=1644650427658989057,
                 context=ctx_log3,
@@ -191,13 +167,8 @@
                 )
             )
         )
-<<<<<<< HEAD
-        log4 = LogRecordData(
-            log_record=SDKLogRecord(
-=======
         log4 = ReadWriteLogRecord(
             LogRecord(
->>>>>>> 5ddb8e74
                 timestamp=1644650584292683008,
                 observed_timestamp=1644650584292683009,
                 context=ctx_log4,
@@ -225,13 +196,8 @@
                 )
             )
         )
-<<<<<<< HEAD
-        log5 = LogRecordData(
-            log_record=SDKLogRecord(
-=======
         log5 = ReadWriteLogRecord(
             LogRecord(
->>>>>>> 5ddb8e74
                 timestamp=1644650584292683009,
                 observed_timestamp=1644650584292683010,
                 context=ctx_log5,
@@ -256,13 +222,8 @@
                 )
             )
         )
-<<<<<<< HEAD
-        log6 = LogRecordData(
-            log_record=SDKLogRecord(
-=======
         log6 = ReadWriteLogRecord(
             LogRecord(
->>>>>>> 5ddb8e74
                 timestamp=1644650584292683022,
                 observed_timestamp=1644650584292683022,
                 context=ctx_log6,
@@ -292,13 +253,8 @@
                 )
             )
         )
-<<<<<<< HEAD
-        log7 = LogRecordData(
-            log_record=SDKLogRecord(
-=======
         log7 = ReadWriteLogRecord(
             LogRecord(
->>>>>>> 5ddb8e74
                 timestamp=1644650584292683033,
                 observed_timestamp=1644650584292683033,
                 context=ctx_log7,
@@ -329,13 +285,8 @@
                 )
             )
         )
-<<<<<<< HEAD
-        log8 = LogRecordData(
-            log_record=SDKLogRecord(
-=======
         log8 = ReadWriteLogRecord(
             LogRecord(
->>>>>>> 5ddb8e74
                 timestamp=1644650584292683044,
                 observed_timestamp=1644650584292683044,
                 context=ctx_log8,
@@ -695,11 +646,7 @@
         return sdk_logs, pb2_service_request
 
     @staticmethod
-<<<<<<< HEAD
-    def _get_test_logs_dropped_attributes() -> List[LogRecordData]:
-=======
     def _get_test_logs_dropped_attributes() -> List[ReadWriteLogRecord]:
->>>>>>> 5ddb8e74
         ctx_log1 = set_span_in_context(
             NonRecordingSpan(
                 SpanContext(
@@ -710,26 +657,17 @@
                 )
             )
         )
-<<<<<<< HEAD
-        log1 = LogRecordData(
-            log_record=SDKLogRecord(
-=======
         log1 = ReadWriteLogRecord(
             LogRecord(
->>>>>>> 5ddb8e74
                 timestamp=1644650195189786880,
                 context=ctx_log1,
                 severity_text="WARN",
                 severity_number=SeverityNumber.WARN,
                 body="Do not go gentle into that good night. Rage, rage against the dying of the light",
                 attributes={"a": 1, "b": "c", "user_id": "B121092"},
-<<<<<<< HEAD
-                limits=LogRecordLimits(max_attributes=1),
-=======
->>>>>>> 5ddb8e74
             ),
             resource=SDKResource({"first_resource": "value"}),
-            limits=LogLimits(max_attributes=1),
+            limits=LogRecordLimits(max_attributes=1),
             instrumentation_scope=InstrumentationScope(
                 "first_name", "first_version"
             ),
@@ -737,13 +675,8 @@
         ctx_log2 = set_span_in_context(
             NonRecordingSpan(SpanContext(0, 0, False))
         )
-<<<<<<< HEAD
-        log2 = LogRecordData(
-            log_record=SDKLogRecord(
-=======
         log2 = ReadWriteLogRecord(
             LogRecord(
->>>>>>> 5ddb8e74
                 timestamp=1644650249738562048,
                 context=ctx_log2,
                 severity_text="WARN",
