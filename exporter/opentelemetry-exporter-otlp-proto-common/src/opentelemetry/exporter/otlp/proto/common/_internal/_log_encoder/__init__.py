--- conflicted
+++ resolved
@@ -30,16 +30,6 @@
     ResourceLogs,
     ScopeLogs,
 )
-<<<<<<< HEAD
-from opentelemetry.sdk._logs import LogRecordData
-
-
-def encode_logs(batch: Sequence[LogRecordData]) -> ExportLogsServiceRequest:
-    return ExportLogsServiceRequest(resource_logs=_encode_resource_logs(batch))
-
-
-def _encode_log(log_data: LogRecordData) -> PB2LogRecord:
-=======
 from opentelemetry.sdk._logs import ReadableLogRecord
 
 
@@ -50,7 +40,6 @@
 
 
 def _encode_log(readable_log_record: ReadableLogRecord) -> PB2LogRecord:
->>>>>>> 5ddb8e74
     span_id = (
         None
         if readable_log_record.log_record.span_id == 0
@@ -82,11 +71,7 @@
 
 
 def _encode_resource_logs(
-<<<<<<< HEAD
-    batch: Sequence[LogRecordData],
-=======
     batch: Sequence[ReadableLogRecord],
->>>>>>> 5ddb8e74
 ) -> List[ResourceLogs]:
     sdk_resource_logs = defaultdict(lambda: defaultdict(list))
 
