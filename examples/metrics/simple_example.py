--- conflicted
+++ resolved
@@ -44,19 +44,6 @@
         usage(sys.argv)
         sys.exit(1)
 
-<<<<<<< HEAD
-# Batcher used to collect all created metrics from meter ready for exporting
-# Pass in True/False to indicate whether the batcher is stateful.
-# True indicates the batcher computes checkpoints from over the process
-# lifetime.
-# False indicates the batcher computes checkpoints which describe the updates
-# of a single collection period (deltas)
-stateful_bacher = batcher_mode == "stateful"
-batcher = UngroupedBatcher(stateful=stateful_bacher)
-
-# If a batcher is not provided, a default batcher is used
-=======
->>>>>>> 11467c47
 # Meter is responsible for creating and recording metrics
 metrics.set_preferred_meter_provider_implementation(lambda _: MeterProvider())
 
