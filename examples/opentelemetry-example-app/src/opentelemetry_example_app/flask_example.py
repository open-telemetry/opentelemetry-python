# Copyright 2019, OpenTelemetry Authors
#
# Licensed under the Apache License, Version 2.0 (the "License");
# you may not use this file except in compliance with the License.
# You may obtain a copy of the License at
#
#     http://www.apache.org/licenses/LICENSE-2.0
#
# Unless required by applicable law or agreed to in writing, software
# distributed under the License is distributed on an "AS IS" BASIS,
# WITHOUT WARRANTIES OR CONDITIONS OF ANY KIND, either express or implied.
# See the License for the specific language governing permissions and
# limitations under the License.
#
"""
This module serves as an example to integrate with flask, using
the requests library to perform downstream requests
"""
import flask
import pkg_resources
import requests

import opentelemetry.ext.http_requests
from opentelemetry import propagators, trace
from opentelemetry.ext.flask import instrument_app
from opentelemetry.sdk.context.propagation.b3_format import B3Format
from opentelemetry.sdk.trace import TracerSource


def configure_opentelemetry(flask_app: flask.Flask):
    """Configure a flask application to use OpenTelemetry.

    This activates the specific components:

    * sets tracer to the SDK's Tracer
    * enables requests integration on the Tracer
    * uses a WSGI middleware to enable configuration

    TODO:

    * processors?
    * exporters?
    """
    # Start by configuring all objects required to ensure
    # a complete end to end workflow.
    # The preferred implementation of these objects must be set,
    # as the opentelemetry-api defines the interface with a no-op
    # implementation.
<<<<<<< HEAD
    trace.set_preferred_tracer_implementation(lambda _: Tracer())

=======
    trace.set_preferred_tracer_source_implementation(lambda _: TracerSource())
>>>>>>> 6aa69ae4
    # Next, we need to configure how the values that are used by
    # traces and metrics are propagated (such as what specific headers
    # carry this value).
    # Integrations are the glue that binds the OpenTelemetry API
    # and the frameworks and libraries that are used together, automatically
    # creating Spans and propagating context as appropriate.
    opentelemetry.ext.http_requests.enable(trace.tracer_source())
    instrument_app(flask_app)


app = flask.Flask(__name__)


@app.route("/")
def hello():
    # emit a trace that measures how long the
    # sleep takes
    version = pkg_resources.get_distribution(
        "opentelemetry-example-app"
    ).version
    tracer = trace.tracer_source().get_tracer(__name__, version)
    with tracer.start_as_current_span("example-request"):
        requests.get("http://www.example.com")
    return "hello"


configure_opentelemetry(app)<|MERGE_RESOLUTION|>--- conflicted
+++ resolved
@@ -46,12 +46,8 @@
     # The preferred implementation of these objects must be set,
     # as the opentelemetry-api defines the interface with a no-op
     # implementation.
-<<<<<<< HEAD
-    trace.set_preferred_tracer_implementation(lambda _: Tracer())
+    trace.set_preferred_tracer_source_implementation(lambda _: TracerSource())
 
-=======
-    trace.set_preferred_tracer_source_implementation(lambda _: TracerSource())
->>>>>>> 6aa69ae4
     # Next, we need to configure how the values that are used by
     # traces and metrics are propagated (such as what specific headers
     # carry this value).
