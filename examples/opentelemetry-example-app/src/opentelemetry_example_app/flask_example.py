--- conflicted
+++ resolved
@@ -57,13 +57,8 @@
     # Integrations are the glue that binds the OpenTelemetry API
     # and the frameworks and libraries that are used together, automatically
     # creating Spans and propagating context as appropriate.
-<<<<<<< HEAD
     opentelemetry.ext.http_requests.enable(trace.tracer_source())
-    flask_app.wsgi_app = OpenTelemetryMiddleware(flask_app.wsgi_app)
-=======
-    opentelemetry.ext.http_requests.enable(trace.tracer())
     instrument_app(flask_app)
->>>>>>> 693391cf
 
 
 app = flask.Flask(__name__)
