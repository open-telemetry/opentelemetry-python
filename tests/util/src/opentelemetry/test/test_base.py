--- conflicted
+++ resolved
@@ -24,13 +24,9 @@
 class TestBase(unittest.TestCase):
     @classmethod
     def setUpClass(cls):
-<<<<<<< HEAD
+        cls.original_provider = trace_api.get_tracer_provider()
         result = cls.create_tracer_provider()
         cls.tracer_provider, cls.memory_exporter = result
-=======
-        cls.tracer_provider = TracerProvider()
-        cls.original_provider = trace_api.get_tracer_provider()
->>>>>>> 16b9d88a
         trace_api.set_tracer_provider(cls.tracer_provider)
 
     @classmethod
