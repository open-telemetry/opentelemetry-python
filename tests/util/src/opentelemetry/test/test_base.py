# Copyright The OpenTelemetry Authors
#
# Licensed under the Apache License, Version 2.0 (the "License");
# you may not use this file except in compliance with the License.
# You may obtain a copy of the License at
#
#     http://www.apache.org/licenses/LICENSE-2.0
#
# Unless required by applicable law or agreed to in writing, software
# distributed under the License is distributed on an "AS IS" BASIS,
# WITHOUT WARRANTIES OR CONDITIONS OF ANY KIND, either express or implied.
# See the License for the specific language governing permissions and
# limitations under the License.

import logging
import unittest
from contextlib import contextmanager

from opentelemetry import trace as trace_api
from opentelemetry.sdk.trace import TracerProvider, export
from opentelemetry.sdk.trace.export.in_memory_span_exporter import (
    InMemorySpanExporter,
)
from opentelemetry.test.globals_test import reset_trace_globals


class TestBase(unittest.TestCase):
    # pylint: disable=C0103

    @classmethod
    def setUpClass(cls):
        result = cls.create_tracer_provider()
        cls.tracer_provider, cls.memory_exporter = result
        # This is done because set_tracer_provider cannot override the
        # current tracer provider.
        reset_trace_globals()
        trace_api.set_tracer_provider(cls.tracer_provider)

    @classmethod
    def tearDownClass(cls):
        # This is done because set_tracer_provider cannot override the
        # current tracer provider.
        reset_trace_globals()

    def setUp(self):
        self.memory_exporter.clear()

    def get_finished_spans(self):
        return FinishedTestSpans(
            self, self.memory_exporter.get_finished_spans()
        )

    def assertEqualSpanInstrumentationInfo(self, span, module):
        self.assertEqual(span.instrumentation_info.name, module.__name__)
        self.assertEqual(span.instrumentation_info.version, module.__version__)

    def assertSpanHasAttributes(self, span, attributes):
        for key, val in attributes.items():
            self.assertIn(key, span.attributes)
            self.assertEqual(val, span.attributes[key])

    def sorted_spans(self, spans):  # pylint: disable=R0201
        """
        Sorts spans by span creation time.

        Note: This method should not be used to sort spans in a deterministic way as the
        order depends on timing precision provided by the platform.
        """
        return sorted(
            spans,
            key=lambda s: s._start_time,  # pylint: disable=W0212
            reverse=True,
        )

    @staticmethod
    def create_tracer_provider(**kwargs):
        """Helper to create a configured tracer provider.

        Creates and configures a `TracerProvider` with a
        `SimpleSpanProcessor` and a `InMemorySpanExporter`.
        All the parameters passed are forwarded to the TracerProvider
        constructor.

        Returns:
            A list with the tracer provider in the first element and the
            in-memory span exporter in the second.
        """
        tracer_provider = TracerProvider(**kwargs)
        memory_exporter = InMemorySpanExporter()
        span_processor = export.SimpleSpanProcessor(memory_exporter)
        tracer_provider.add_span_processor(span_processor)

        return tracer_provider, memory_exporter

    @staticmethod
    @contextmanager
    def disable_logging(highest_level=logging.CRITICAL):
        logging.disable(highest_level)

        try:
            yield
        finally:
            logging.disable(logging.NOTSET)


class FinishedTestSpans(list):
    def __init__(self, test, spans):
        super().__init__(spans)
        self.test = test

    def by_name(self, name):
        for span in self:
            if span.name == name:
                return span
<<<<<<< HEAD
        self.test.fail("Did not find span with name {}".format(name))
=======
        self.test.fail(f"Did not find span with name {name}")
>>>>>>> 39fe4dbc
        return None

    def by_attr(self, key, value):
        for span in self:
            if span.attributes.get(key) == value:
                return span
<<<<<<< HEAD
        self.test.fail("Did not find span with attrs {}={}".format(key, value))
=======
        self.test.fail(f"Did not find span with attrs {key}={value}")
>>>>>>> 39fe4dbc
        return None<|MERGE_RESOLUTION|>--- conflicted
+++ resolved
@@ -112,20 +112,12 @@
         for span in self:
             if span.name == name:
                 return span
-<<<<<<< HEAD
-        self.test.fail("Did not find span with name {}".format(name))
-=======
         self.test.fail(f"Did not find span with name {name}")
->>>>>>> 39fe4dbc
         return None
 
     def by_attr(self, key, value):
         for span in self:
             if span.attributes.get(key) == value:
                 return span
-<<<<<<< HEAD
-        self.test.fail("Did not find span with attrs {}={}".format(key, value))
-=======
         self.test.fail(f"Did not find span with attrs {key}={value}")
->>>>>>> 39fe4dbc
         return None