# Copyright The OpenTelemetry Authors
#
# Licensed under the Apache License, Version 2.0 (the "License");
# you may not use this file except in compliance with the License.
# You may obtain a copy of the License at
#
#     http://www.apache.org/licenses/LICENSE-2.0
#
# Unless required by applicable law or agreed to in writing, software
# distributed under the License is distributed on an "AS IS" BASIS,
# WITHOUT WARRANTIES OR CONDITIONS OF ANY KIND, either express or implied.
# See the License for the specific language governing permissions and
# limitations under the License.
# type: ignore

from os import environ, getcwd
from os.path import abspath, dirname, pathsep
from unittest import TestCase
from unittest.mock import patch

from opentelemetry.environment_variables import (
    OTEL_METRICS_EXPORTER,
    OTEL_PYTHON_SERVICE_NAME,
    OTEL_TRACES_EXPORTER,
)
from opentelemetry.instrumentation import auto_instrumentation


class TestRun(TestCase):
    auto_instrumentation_path = dirname(abspath(auto_instrumentation.__file__))

    @classmethod
    def setUpClass(cls):
        cls.execl_patcher = patch(
            "opentelemetry.instrumentation.auto_instrumentation.execl"
        )
        cls.which_patcher = patch(
            "opentelemetry.instrumentation.auto_instrumentation.which"
        )

        cls.execl_patcher.start()
        cls.which_patcher.start()

    @classmethod
    def tearDownClass(cls):
        cls.execl_patcher.stop()
        cls.which_patcher.stop()

    @patch("sys.argv", ["instrument", ""])
    @patch.dict("os.environ", {"PYTHONPATH": ""})
    def test_empty(self):
        auto_instrumentation.run()
        self.assertEqual(
            environ["PYTHONPATH"],
            pathsep.join([self.auto_instrumentation_path, getcwd()]),
        )

    @patch("sys.argv", ["instrument", ""])
    @patch.dict("os.environ", {"PYTHONPATH": "abc"})
    def test_non_empty(self):
        auto_instrumentation.run()
        self.assertEqual(
            environ["PYTHONPATH"],
            pathsep.join([self.auto_instrumentation_path, getcwd(), "abc"]),
        )

    @patch("sys.argv", ["instrument", ""])
    @patch.dict(
        "os.environ",
        {"PYTHONPATH": pathsep.join(["abc", auto_instrumentation_path])},
    )
    def test_after_path(self):
        auto_instrumentation.run()
        self.assertEqual(
            environ["PYTHONPATH"],
            pathsep.join([self.auto_instrumentation_path, getcwd(), "abc"]),
        )

    @patch("sys.argv", ["instrument", ""])
    @patch.dict(
        "os.environ",
        {
            "PYTHONPATH": pathsep.join(
                [auto_instrumentation_path, "abc", auto_instrumentation_path]
            )
        },
    )
    def test_single_path(self):
        auto_instrumentation.run()
        self.assertEqual(
            environ["PYTHONPATH"],
            pathsep.join([self.auto_instrumentation_path, getcwd(), "abc"]),
        )


class TestExecl(TestCase):
    @patch("sys.argv", ["1", "2", "3"])
    @patch("opentelemetry.instrumentation.auto_instrumentation.which")
    @patch("opentelemetry.instrumentation.auto_instrumentation.execl")
    def test_execl(
        self, mock_execl, mock_which
    ):  # pylint: disable=no-self-use
        mock_which.configure_mock(**{"return_value": "python"})

        auto_instrumentation.run()

        mock_execl.assert_called_with("python", "python", "3")


class TestArgs(TestCase):
    @patch("opentelemetry.instrumentation.auto_instrumentation.execl")
    def test_exporter(self, _):  # pylint: disable=no-self-use
        with patch("sys.argv", ["instrument", "2"]):
            auto_instrumentation.run()
<<<<<<< HEAD
            self.assertIsNone(environ.get(OTEL_METRICS_EXPORTER))
=======
            self.assertIsNone(environ.get(OTEL_TRACES_EXPORTER))
>>>>>>> 03c6b739

        with patch(
            "sys.argv", ["instrument", "--trace-exporter", "jaeger", "1", "2"]
        ):
            auto_instrumentation.run()
            self.assertEqual(environ.get(OTEL_TRACES_EXPORTER), "jaeger")

    @patch("opentelemetry.instrumentation.auto_instrumentation.execl")
    def test_service_name(self, _):  # pylint: disable=no-self-use
        with patch("sys.argv", ["instrument", "2"]):
            auto_instrumentation.run()
            self.assertIsNone(environ.get(OTEL_PYTHON_SERVICE_NAME))

        with patch("sys.argv", ["instrument", "-s", "my-service", "1", "2"]):
            auto_instrumentation.run()
            self.assertEqual(
                environ.get(OTEL_PYTHON_SERVICE_NAME), "my-service"
            )<|MERGE_RESOLUTION|>--- conflicted
+++ resolved
@@ -112,11 +112,7 @@
     def test_exporter(self, _):  # pylint: disable=no-self-use
         with patch("sys.argv", ["instrument", "2"]):
             auto_instrumentation.run()
-<<<<<<< HEAD
-            self.assertIsNone(environ.get(OTEL_METRICS_EXPORTER))
-=======
             self.assertIsNone(environ.get(OTEL_TRACES_EXPORTER))
->>>>>>> 03c6b739
 
         with patch(
             "sys.argv", ["instrument", "--trace-exporter", "jaeger", "1", "2"]
