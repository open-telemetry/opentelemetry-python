# Copyright The OpenTelemetry Authors
#
# Licensed under the Apache License, Version 2.0 (the "License");
# you may not use this file except in compliance with the License.
# You may obtain a copy of the License at
#
#     http://www.apache.org/licenses/LICENSE-2.0
#
# Unless required by applicable law or agreed to in writing, software
# distributed under the License is distributed on an "AS IS" BASIS,
# WITHOUT WARRANTIES OR CONDITIONS OF ANY KIND, either express or implied.
# See the License for the specific language governing permissions and
# limitations under the License.

import os
import sys
from logging import getLogger

from pkg_resources import iter_entry_points

<<<<<<< HEAD
from opentelemetry.configuration import Configuration
from opentelemetry.instrumentation.auto_instrumentation.components import (
    initialize_components,
)

logger = getLogger(__file__)


def auto_instrument():
    package_to_exclude = Configuration().get("DISABLED_INSTRUMENTATIONS", [])
    if isinstance(package_to_exclude, str):
        package_to_exclude = package_to_exclude.split(",")
        # to handle users entering "requests , flask" or "requests, flask" with spaces
        package_to_exclude = [x.strip() for x in package_to_exclude]

=======
logger = getLogger(__file__)


def _load_distros():
    # will be implemented in a subsequent PR
    pass


def _load_instrumentors():
>>>>>>> 00116373
    for entry_point in iter_entry_points("opentelemetry_instrumentor"):
        try:
            if entry_point.name in package_to_exclude:
                logger.debug(
                    "Instrumentation skipped for  library %s", entry_point.name
                )
                continue
            entry_point.load()().instrument()  # type: ignore
            logger.debug("Instrumented %s", entry_point.name)
        except Exception as exc:  # pylint: disable=broad-except
            logger.exception("Instrumenting of %s failed", entry_point.name)
            raise exc


def _load_configurators():
    configured = None
    for entry_point in iter_entry_points("opentelemetry_configurator"):
        if configured is not None:
            logger.warning(
                "Configuration of %s not loaded, %s already loaded",
                entry_point.name,
                configured,
            )
            continue
        try:
            entry_point.load()().configure()  # type: ignore
            configured = entry_point.name
        except Exception as exc:  # pylint: disable=broad-except
            logger.exception("Configuration of %s failed", entry_point.name)
            raise exc


def initialize():
    try:
        _load_distros()
        _load_configurators()
        _load_instrumentors()
    except Exception:  # pylint: disable=broad-except
        logger.exception("Failed to auto initialize opentelemetry")


if (
    hasattr(sys, "argv")
    and sys.argv[0].split(os.path.sep)[-1] == "celery"
    and "worker" in sys.argv[1:]
):
    from celery.signals import worker_process_init  # pylint:disable=E0401

    @worker_process_init.connect(weak=False)
    def init_celery(*args, **kwargs):
        initialize()


else:
    initialize()<|MERGE_RESOLUTION|>--- conflicted
+++ resolved
@@ -18,23 +18,8 @@
 
 from pkg_resources import iter_entry_points
 
-<<<<<<< HEAD
 from opentelemetry.configuration import Configuration
-from opentelemetry.instrumentation.auto_instrumentation.components import (
-    initialize_components,
-)
 
-logger = getLogger(__file__)
-
-
-def auto_instrument():
-    package_to_exclude = Configuration().get("DISABLED_INSTRUMENTATIONS", [])
-    if isinstance(package_to_exclude, str):
-        package_to_exclude = package_to_exclude.split(",")
-        # to handle users entering "requests , flask" or "requests, flask" with spaces
-        package_to_exclude = [x.strip() for x in package_to_exclude]
-
-=======
 logger = getLogger(__file__)
 
 
@@ -44,7 +29,12 @@
 
 
 def _load_instrumentors():
->>>>>>> 00116373
+    package_to_exclude = Configuration().get("DISABLED_INSTRUMENTATIONS", [])
+    if isinstance(package_to_exclude, str):
+        package_to_exclude = package_to_exclude.split(",")
+        # to handle users entering "requests , flask" or "requests, flask" with spaces
+        package_to_exclude = [x.strip() for x in package_to_exclude]
+
     for entry_point in iter_entry_points("opentelemetry_instrumentor"):
         try:
             if entry_point.name in package_to_exclude:
@@ -99,4 +89,7 @@
 
 
 else:
-    initialize()+    initialize()
+
+if __name__ == "__main__":
+    _load_instrumentors()