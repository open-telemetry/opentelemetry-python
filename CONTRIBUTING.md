--- conflicted
+++ resolved
@@ -60,14 +60,11 @@
 - `tox -e lint-some-package` to run lint checks on `some-package`
 - `tox -e generate-workflows` to run creation of new CI workflows if tox environments have been updated
 - `tox -e ruff` to run ruff linter and formatter checks against the entire codebase
-<<<<<<< HEAD
 - `tox -e typecheck` to run pyright against entire code base.
 - `tox -e public-symbols-check` to run public_symbols_checker.py.
 - `tox -e docker-tests-{otlpexporter,opencensus}` to run tests in both or either one location.
 - `tox -e tracecontext` to run integration tests for tracecontext.
-=======
 - `tox -e precommit` to run all `pre-commit` actions
->>>>>>> 24509430
 
 `ruff check` and `ruff format` are executed when `tox -e ruff` is run. We strongly recommend you to configure [pre-commit](https://pre-commit.com/) locally to run `ruff` automatically before each commit by installing it as git hooks. You just need to [install pre-commit](https://pre-commit.com/#install) in your environment:
 
