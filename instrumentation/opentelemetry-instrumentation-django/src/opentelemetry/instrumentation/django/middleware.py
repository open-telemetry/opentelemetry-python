# Copyright The OpenTelemetry Authors
#
# Licensed under the Apache License, Version 2.0 (the "License");
# you may not use this file except in compliance with the License.
# You may obtain a copy of the License at
#
#     http://www.apache.org/licenses/LICENSE-2.0
#
# Unless required by applicable law or agreed to in writing, software
# distributed under the License is distributed on an "AS IS" BASIS,
# WITHOUT WARRANTIES OR CONDITIONS OF ANY KIND, either express or implied.
# See the License for the specific language governing permissions and
# limitations under the License.

from logging import getLogger

from opentelemetry.configuration import Configuration
from opentelemetry.context import attach, detach
from opentelemetry.instrumentation.django.version import __version__
from opentelemetry.instrumentation.wsgi import (
    add_response_attributes,
    collect_request_attributes,
    get_header_from_environ,
)
from opentelemetry.propagators import extract
from opentelemetry.trace import SpanKind, get_tracer
from opentelemetry.util import ExcludeList

try:
    from django.core.urlresolvers import (  # pylint: disable=no-name-in-module
        resolve,
        Resolver404,
    )
except ImportError:
    from django.urls import resolve, Resolver404

try:
    from django.utils.deprecation import MiddlewareMixin
except ImportError:
    MiddlewareMixin = object

_logger = getLogger(__name__)


class _DjangoMiddleware(MiddlewareMixin):
    """Django Middleware for OpenTelemetry
    """

    _environ_activation_key = (
        "opentelemetry-instrumentor-django.activation_key"
    )
    _environ_token = "opentelemetry-instrumentor-django.token"
    _environ_span_key = "opentelemetry-instrumentor-django.span_key"

    _excluded_urls = Configuration().DJANGO_EXCLUDED_URLS or []
    if _excluded_urls:
        _excluded_urls = ExcludeList(str.split(_excluded_urls, ","))
    else:
        _excluded_urls = ExcludeList(_excluded_urls)

    _traced_request_attrs = [
        attr.strip()
        for attr in (Configuration().DJANGO_TRACED_REQUEST_ATTRS or "").split(
            ","
        )
    ]

    @staticmethod
    def _get_span_name(request):
        try:
            if getattr(request, "resolver_match"):
                match = request.resolver_match
            else:
                match = resolve(request.get_full_path())

            if hasattr(match, "route"):
                return match.route

            # Instead of using `view_name`, better to use `_func_name` as some applications can use similar
            # view names in different modules
            if hasattr(match, "_func_name"):
                return match._func_name  # pylint: disable=protected-access

            # Fallback for safety as `_func_name` private field
            return match.view_name

        except Resolver404:
            return "HTTP {}".format(request.method)

    def process_request(self, request):
        # request.META is a dictionary containing all available HTTP headers
        # Read more about request.META here:
        # https://docs.djangoproject.com/en/3.0/ref/request-response/#django.http.HttpRequest.META

        if self._excluded_urls.url_disabled(request.build_absolute_uri("?")):
            return

        environ = request.META

        token = attach(extract(get_header_from_environ, environ))

        tracer = get_tracer(__name__, __version__)

<<<<<<< HEAD
=======
        attributes = collect_request_attributes(environ)
        for attr in self._traced_request_attrs:
            value = getattr(request, attr, None)
            if value is not None:
                attributes[attr] = str(value)

>>>>>>> 9be899e8
        span = tracer.start_span(
            self._get_span_name(request),
            kind=SpanKind.SERVER,
            start_time=environ.get(
                "opentelemetry-instrumentor-django.starttime_key"
            ),
        )

        if span.is_recording():
            attributes = collect_request_attributes(environ)
            for key, value in attributes.items():
                span.set_attribute(key, value)

        activation = tracer.use_span(span, end_on_exit=True)
        activation.__enter__()

        request.META[self._environ_activation_key] = activation
        request.META[self._environ_span_key] = span
        request.META[self._environ_token] = token

    def process_exception(self, request, exception):
        # Django can call this method and process_response later. In order
        # to avoid __exit__ and detach from being called twice then, the
        # respective keys are being removed here.
        if self._excluded_urls.url_disabled(request.build_absolute_uri("?")):
            return

        if self._environ_activation_key in request.META.keys():
            request.META[self._environ_activation_key].__exit__(
                type(exception),
                exception,
                getattr(exception, "__traceback__", None),
            )
            request.META.pop(self._environ_activation_key)

            detach(request.environ[self._environ_token])
            request.META.pop(self._environ_token, None)

    def process_response(self, request, response):
        if self._excluded_urls.url_disabled(request.build_absolute_uri("?")):
            return response

        if (
            self._environ_activation_key in request.META.keys()
            and self._environ_span_key in request.META.keys()
        ):
            add_response_attributes(
                request.META[self._environ_span_key],
                "{} {}".format(response.status_code, response.reason_phrase),
                response,
            )
            request.META.pop(self._environ_span_key)

            request.META[self._environ_activation_key].__exit__(
                None, None, None
            )
            request.META.pop(self._environ_activation_key)

        if self._environ_token in request.META.keys():
            detach(request.environ.get(self._environ_token))
            request.META.pop(self._environ_token)

        return response<|MERGE_RESOLUTION|>--- conflicted
+++ resolved
@@ -101,15 +101,6 @@
 
         tracer = get_tracer(__name__, __version__)
 
-<<<<<<< HEAD
-=======
-        attributes = collect_request_attributes(environ)
-        for attr in self._traced_request_attrs:
-            value = getattr(request, attr, None)
-            if value is not None:
-                attributes[attr] = str(value)
-
->>>>>>> 9be899e8
         span = tracer.start_span(
             self._get_span_name(request),
             kind=SpanKind.SERVER,
@@ -120,6 +111,10 @@
 
         if span.is_recording():
             attributes = collect_request_attributes(environ)
+            for attr in self._traced_request_attrs:
+                value = getattr(request, attr, None)
+                if value is not None:
+                    attributes[attr] = str(value)
             for key, value in attributes.items():
                 span.set_attribute(key, value)
 
