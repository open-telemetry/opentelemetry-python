--- conflicted
+++ resolved
@@ -119,13 +119,8 @@
             return
 
         request = task.request
-<<<<<<< HEAD
         getter = Getter(carrier_extractor)
-        tracectx = propagators.extract(getter, request) or {}
-        parent = get_current_span(tracectx)
-=======
-        tracectx = propagators.extract(carrier_extractor, request) or None
->>>>>>> affe911e
+        tracectx = propagators.extract(getter, request) or None
 
         logger.debug("prerun signal start task_id=%s", task_id)
 
