# Copyright 2020, OpenTelemetry Authors
#
# Licensed under the Apache License, Version 2.0 (the "License");
# you may not use this file except in compliance with the License.
# You may obtain a copy of the License at
#
#     http://www.apache.org/licenses/LICENSE-2.0
#
# Unless required by applicable law or agreed to in writing, software
# distributed under the License is distributed on an "AS IS" BASIS,
# WITHOUT WARRANTIES OR CONDITIONS OF ANY KIND, either express or implied.
# See the License for the specific language governing permissions and
# limitations under the License.
#
[metadata]
name = opentelemetry-instrumentation-aiohttp-client
description = OpenTelemetry aiohttp client instrumentation
long_description = file: README.rst
long_description_content_type = text/x-rst
author = OpenTelemetry Authors
author_email = cncf-opentelemetry-contributors@lists.cncf.io
url = https://github.com/open-telemetry/opentelemetry-python/instrumentation/opentelemetry-instrumentation-aiohttp-client
platforms = any
license = Apache-2.0
classifiers =
    Development Status :: 4 - Beta
    Intended Audience :: Developers
    License :: OSI Approved :: Apache Software License
    Programming Language :: Python
    Programming Language :: Python :: 3
    Programming Language :: Python :: 3.5
    Programming Language :: Python :: 3.6
    Programming Language :: Python :: 3.7
    Programming Language :: Python :: 3.8

[options]
python_requires = >=3.5.3
package_dir=
    =src
packages=find_namespace:
install_requires =
<<<<<<< HEAD
    opentelemetry-api == 0.13dev0
    opentelemetry-instrumentation == 0.13dev0
=======
    opentelemetry-api >= 0.12.dev0
    opentelemetry-instrumentation == 0.14.dev0
>>>>>>> affe911e
    aiohttp ~= 3.0
    wrapt >= 1.0.0, < 2.0.0

[options.packages.find]
where = src

[options.extras_require]
test =

[options.entry_points]
opentelemetry_instrumentor =
    aiohttp-client = opentelemetry.instrumentation.aiohttp_client:AioHttpClientInstrumentor<|MERGE_RESOLUTION|>--- conflicted
+++ resolved
@@ -39,13 +39,8 @@
     =src
 packages=find_namespace:
 install_requires =
-<<<<<<< HEAD
-    opentelemetry-api == 0.13dev0
-    opentelemetry-instrumentation == 0.13dev0
-=======
-    opentelemetry-api >= 0.12.dev0
+    opentelemetry-api == 0.14.dev0
     opentelemetry-instrumentation == 0.14.dev0
->>>>>>> affe911e
     aiohttp ~= 3.0
     wrapt >= 1.0.0, < 2.0.0
 
