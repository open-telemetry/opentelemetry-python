--- conflicted
+++ resolved
@@ -14,12 +14,9 @@
   ([#1373](https://github.com/open-telemetry/opentelemetry-python/pull/1373))
 - Rename Meter class to Accumulator in Metrics SDK
   ([#1372](https://github.com/open-telemetry/opentelemetry-python/pull/1372))
-<<<<<<< HEAD
-=======
 - Fix `ParentBased` sampler for implicit parent spans. Fix also `trace_state` 
   erasure for dropped spans or spans sampled by the `TraceIdRatioBased` sampler. 
   ([#1394](https://github.com/open-telemetry/opentelemetry-python/pull/1394))
->>>>>>> 895be854
 
 ## Version 0.15b0
 
