# Changelog

## Unreleased

<<<<<<< HEAD
- Changed default Sampler to `ParentOrElse(AlwaysOn)`

## Version 0.11b0
=======
- Update environment variable names, prefix changed from `OPENTELEMETRY` to `OTEL`
  ([#904](https://github.com/open-telemetry/opentelemetry-python/pull/904))
>>>>>>> 1112792b

## Version 0.11b0

- Add support for resources and resource detector
  ([#853](https://github.com/open-telemetry/opentelemetry-python/pull/853))
- Rename record_error to record_exception
  ([#927](https://github.com/open-telemetry/opentelemetry-python/pull/927))

## Version 0.10b0

Released 2020-06-23

- Rename CounterAggregator -> SumAggregator
  ([#816](https://github.com/open-telemetry/opentelemetry-python/pull/816))

## 0.9b0

Released 2020-06-10

- Move stateful & resource from Meter to MeterProvider
  ([#751](https://github.com/open-telemetry/opentelemetry-python/pull/751))
- Rename Measure to ValueRecorder in metrics
  ([#761](https://github.com/open-telemetry/opentelemetry-python/pull/761))
- Adding trace.get_current_span, Removing Tracer.get_current_span
  ([#552](https://github.com/open-telemetry/opentelemetry-python/pull/552))
- bugfix: byte type attributes are decoded before adding to attributes dict
  ([#775](https://github.com/open-telemetry/opentelemetry-python/pull/775))
- Rename Observer to ValueObserver
  ([#764](https://github.com/open-telemetry/opentelemetry-python/pull/764))
- Add SumObserver, UpDownSumObserver and LastValueAggregator in metrics
  ([#789](https://github.com/open-telemetry/opentelemetry-python/pull/789))
- Add start_pipeline to MeterProvider
  ([#791](https://github.com/open-telemetry/opentelemetry-python/pull/791))

## 0.8b0

Released 2020-05-27

- Validate span attribute types in SDK
  ([#678](https://github.com/open-telemetry/opentelemetry-python/pull/678))
- Specify to_json indent from arguments
  ([#718](https://github.com/open-telemetry/opentelemetry-python/pull/718))
- Span.resource will now default to an empty resource
  ([#724](https://github.com/open-telemetry/opentelemetry-python/pull/724))
- bugfix: Fix error message
  ([#729](https://github.com/open-telemetry/opentelemetry-python/pull/729))
- deep copy empty attributes
  ([#714](https://github.com/open-telemetry/opentelemetry-python/pull/714))

## 0.7b1

Released 2020-05-12

- Exporter API: span parents are now always spancontext
  ([#548](https://github.com/open-telemetry/opentelemetry-python/pull/548))
- tracer.get_tracer now optionally accepts a TracerProvider
  ([#602](https://github.com/open-telemetry/opentelemetry-python/pull/602))
- Console span exporter now prints prettier, more legible messages
  ([#505](https://github.com/open-telemetry/opentelemetry-python/pull/505))
- bugfix: B3 propagation now retrieves parentSpanId correctly
  ([#621](https://github.com/open-telemetry/opentelemetry-python/pull/621))
- bugfix: a DefaultSpan now longer causes an exception when used with tracer
  ([#577](https://github.com/open-telemetry/opentelemetry-python/pull/577))
- move last_updated_timestamp into aggregators instead of bound metric
  instrument
  ([#522](https://github.com/open-telemetry/opentelemetry-python/pull/522))
- bugfix: suppressing instrumentation in metrics to eliminate an infinite loop
  of telemetry
  ([#529](https://github.com/open-telemetry/opentelemetry-python/pull/529))
- bugfix: freezing span attribute sequences, reducing potential user errors
  ([#529](https://github.com/open-telemetry/opentelemetry-python/pull/529))

## 0.6b0

Released 2020-03-30

- Add support for lazy events and links
  ([#474](https://github.com/open-telemetry/opentelemetry-python/pull/474))
- Metrics API no longer uses LabelSet
  ([#527](https://github.com/open-telemetry/opentelemetry-python/pull/527))
- Adding is_remote flag to SpanContext, indicating when a span is remote
  ([#516](https://github.com/open-telemetry/opentelemetry-python/pull/516))
- Adding a solution to release metric handles and observers
  ([#435](https://github.com/open-telemetry/opentelemetry-python/pull/435))

## 0.5b0

Released 2020-03-16

- Adding Correlation Context SDK and propagator
  ([#471](https://github.com/open-telemetry/opentelemetry-python/pull/471))
- Adding OT Collector metrics exporter
  ([#454](https://github.com/open-telemetry/opentelemetry-python/pull/454))
- Improve validation of attributes
  ([#460](https://github.com/open-telemetry/opentelemetry-python/pull/460))
- Moving resources to sdk
  ([#464](https://github.com/open-telemetry/opentelemetry-python/pull/464))
- Re-raise errors caught in opentelemetry.sdk.trace.Tracer.use_span()
  ([#469](https://github.com/open-telemetry/opentelemetry-python/pull/469))
- Implement observer instrument
  ([#425](https://github.com/open-telemetry/opentelemetry-python/pull/425))

## 0.4a0

Released 2020-02-21

- Added named Tracers
  ([#301](https://github.com/open-telemetry/opentelemetry-python/pull/301))
- Set status for ended spans
  ([#297](https://github.com/open-telemetry/opentelemetry-python/pull/297) and
  [#358](https://github.com/open-telemetry/opentelemetry-python/pull/358))
- Use module loggers
  ([#351](https://github.com/open-telemetry/opentelemetry-python/pull/351))
- Protect start_time and end_time from being set manually by the user
  ([#363](https://github.com/open-telemetry/opentelemetry-python/pull/363))
- Add runtime validation for set_attribute
  ([#348](https://github.com/open-telemetry/opentelemetry-python/pull/348))
- Add support for B3 ParentSpanID
  ([#286](https://github.com/open-telemetry/opentelemetry-python/pull/286))
- Set status in start_as_current_span
  ([#377](https://github.com/open-telemetry/opentelemetry-python/pull/377))
- Implement force_flush for span processors
  ([#389](https://github.com/open-telemetry/opentelemetry-python/pull/389))
- Metrics export pipeline, and stdout exporter
  ([#341](https://github.com/open-telemetry/opentelemetry-python/pull/389))
- Set sampled flag on sampling trace
  ([#407](https://github.com/open-telemetry/opentelemetry-python/pull/407))
- Add io and formatter options to console exporter
  ([#412](https://github.com/open-telemetry/opentelemetry-python/pull/412))
- Clean up ProbabilitySample for 64 bit trace IDs
  ([#238](https://github.com/open-telemetry/opentelemetry-python/pull/238))
- Adding Context API Implementation
  ([#395](https://github.com/open-telemetry/opentelemetry-python/pull/395))
- Remove monotonic and absolute metric instruments
  ([#410](https://github.com/open-telemetry/opentelemetry-python/pull/410))
- Implement MinMaxSumCount aggregator
  ([#422](https://github.com/open-telemetry/opentelemetry-python/pull/422))

## 0.3a0

Released 2019-12-11

- Multiple tracing SDK changes
- Multiple metrics SDK changes
- Add metrics exporters
  ([#192](https://github.com/open-telemetry/opentelemetry-python/pull/192))
- Multiple bugfixes and improvements

## 0.2a0

Released 2019-10-29

- W3C TraceContext fixes and compliance tests
  ([#228](https://github.com/open-telemetry/opentelemetry-python/pull/228))
- Multiple metrics SDK changes
- Multiple tracing SDK changes
- Sampler SDK
  ([#225](https://github.com/open-telemetry/opentelemetry-python/pull/225))
- Multiple bugfixes and improvements

## 0.1a0

Released 2019-09-30

- Initial release<|MERGE_RESOLUTION|>--- conflicted
+++ resolved
@@ -2,14 +2,9 @@
 
 ## Unreleased
 
-<<<<<<< HEAD
 - Changed default Sampler to `ParentOrElse(AlwaysOn)`
-
-## Version 0.11b0
-=======
 - Update environment variable names, prefix changed from `OPENTELEMETRY` to `OTEL`
   ([#904](https://github.com/open-telemetry/opentelemetry-python/pull/904))
->>>>>>> 1112792b
 
 ## Version 0.11b0
 
