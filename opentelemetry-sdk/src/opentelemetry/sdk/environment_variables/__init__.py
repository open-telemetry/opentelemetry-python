--- conflicted
+++ resolved
@@ -246,11 +246,8 @@
 OTEL_PYTHON_LOG_EMITTER_PROVIDER = "OTEL_PYTHON_LOG_EMITTER_PROVIDER"
 """
 .. envvar:: OTEL_PYTHON_LOG_EMITTER_PROVIDER
-<<<<<<< HEAD
-=======
 
 The :envvar:`OTEL_PYTHON_LOG_EMITTER_PROVIDER` environment variable allows users to
 provide the entry point for loading the log emitter provider. If not specified, SDK
 LogEmitterProvider is used.
->>>>>>> a6dff583
 """