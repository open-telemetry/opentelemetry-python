--- conflicted
+++ resolved
@@ -13,46 +13,23 @@
 # limitations under the License.
 
 from opentelemetry.sdk._logs._internal import (
-    LogDroppedAttributesWarning,
     Logger,
     LoggerProvider,
     LoggingHandler,
-    LogLimits,
-<<<<<<< HEAD
-    LogRecord,
-    LogRecordData,
-    LogRecordDeprecatedInitWarning,
     LogRecordDroppedAttributesWarning,
     LogRecordLimits,
-=======
->>>>>>> 5ddb8e74
     LogRecordProcessor,
     ReadableLogRecord,
     ReadWriteLogRecord,
 )
 
 __all__ = [
-<<<<<<< HEAD
-=======
-    "LogDroppedAttributesWarning",
->>>>>>> 5ddb8e74
+    "LogRecordDroppedAttributesWarning",
     "Logger",
     "LoggerProvider",
     "LoggingHandler",
-    "LogData",
-    "LogRecordData",
-    "LogLimits",
-<<<<<<< HEAD
     "LogRecordLimits",
-    "LogRecord",
-    "LogRecordProcessor",
-    "LogDeprecatedInitWarning",
-    "LogRecordDeprecatedInitWarning",
-    "LogDroppedAttributesWarning",
-    "LogRecordDroppedAttributesWarning",
-=======
     "LogRecordProcessor",
     "ReadableLogRecord",
     "ReadWriteLogRecord",
->>>>>>> 5ddb8e74
 ]