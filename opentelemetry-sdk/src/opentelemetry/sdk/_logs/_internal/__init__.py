# Copyright The OpenTelemetry Authors
#
# Licensed under the Apache License, Version 2.0 (the "License");
# you may not use this file except in compliance with the License.
# You may obtain a copy of the License at
#
#     http://www.apache.org/licenses/LICENSE-2.0
#
# Unless required by applicable law or agreed to in writing, software
# distributed under the License is distributed on an "AS IS" BASIS,
# WITHOUT WARRANTIES OR CONDITIONS OF ANY KIND, either express or implied.
# See the License for the specific language governing permissions and
# limitations under the License.

import abc
import atexit
import concurrent.futures
import json
import logging
import threading
import traceback
import warnings
from os import environ
from time import time_ns
from typing import Any, Callable, Optional, Tuple, Union  # noqa

from opentelemetry._logs import Logger as APILogger
from opentelemetry._logs import LoggerProvider as APILoggerProvider
from opentelemetry._logs import LogRecord as APILogRecord
from opentelemetry._logs import (
    NoOpLogger,
    SeverityNumber,
    get_logger,
    get_logger_provider,
    std_to_otel,
)
from opentelemetry.attributes import BoundedAttributes
from opentelemetry.sdk.environment_variables import (
    OTEL_ATTRIBUTE_COUNT_LIMIT,
    OTEL_ATTRIBUTE_VALUE_LENGTH_LIMIT,
    OTEL_SDK_DISABLED,
)
from opentelemetry.sdk.resources import Resource
from opentelemetry.sdk.util import ns_to_iso_str
from opentelemetry.sdk.util.instrumentation import InstrumentationScope
from opentelemetry.semconv.trace import SpanAttributes
from opentelemetry.trace import (
    format_span_id,
    format_trace_id,
    get_current_span,
)
from opentelemetry.trace.span import TraceFlags
from opentelemetry.util.types import Attributes

_logger = logging.getLogger(__name__)

_DEFAULT_OTEL_ATTRIBUTE_COUNT_LIMIT = 128
_ENV_VALUE_UNSET = ""
_EXCLUDED_ATTRIBUTES = {
    # pseudo-private log-record attributes, they just get dropped
    "args",
    "msg",
    "message",
    "stack_info",
    "exc_info",
    "exc_text",
    # attributes that are retained, but with a different name
    # following semantic conventions
    "pathname",
    "funcName",
    "lineno",
    "thread",
    "threadName",
}
<<<<<<< HEAD


class LogDroppedAttributesWarning(UserWarning):
    """Custom warning to indicate dropped log attributes due to limits.

    This class is used to filter and handle these specific warnings separately
    from other warnings, ensuring that they are only shown once without
    interfering with default user warnings.
    """


warnings.simplefilter("once", LogDroppedAttributesWarning)
=======
>>>>>>> 5b7b1956


class LogLimits:
    """This class is based on a SpanLimits class in the Tracing module.

    This class represents the limits that should be enforced on recorded data such as events, links, attributes etc.

    This class does not enforce any limits itself. It only provides a way to read limits from env,
    default values and from user provided arguments.

    All limit arguments must be either a non-negative integer, ``None`` or ``LogLimits.UNSET``.

    - All limit arguments are optional.
    - If a limit argument is not set, the class will try to read its value from the corresponding
      environment variable.
    - If the environment variable is not set, the default value, if any, will be used.

    Limit precedence:

    - If a model specific limit is set, it will be used.
    - Else if the corresponding global limit is set, it will be used.
    - Else if the model specific limit has a default value, the default value will be used.
    - Else if the global limit has a default value, the default value will be used.

    Args:
        max_attributes: Maximum number of attributes that can be added to a span, event, and link.
            Environment variable: ``OTEL_ATTRIBUTE_COUNT_LIMIT``
            Default: {_DEFAULT_OTEL_ATTRIBUTE_COUNT_LIMIT}
        max_attribute_length: Maximum length an attribute value can have. Values longer than
            the specified length will be truncated.
    """

    UNSET = -1

    def __init__(
        self,
        max_attributes: Optional[int] = None,
        max_attribute_length: Optional[int] = None,
    ):

        # attribute count
        global_max_attributes = self._from_env_if_absent(
            max_attributes, OTEL_ATTRIBUTE_COUNT_LIMIT
        )
        self.max_attributes = (
            global_max_attributes
            if global_max_attributes is not None
            else _DEFAULT_OTEL_ATTRIBUTE_COUNT_LIMIT
        )

        # attribute length
        self.max_attribute_length = self._from_env_if_absent(
            max_attribute_length,
            OTEL_ATTRIBUTE_VALUE_LENGTH_LIMIT,
        )

    def __repr__(self):
        return f"{type(self).__name__}(max_attributes={self.max_attributes}, max_attribute_length={self.max_attribute_length})"

    @classmethod
    def _from_env_if_absent(
        cls, value: Optional[int], env_var: str, default: Optional[int] = None
    ) -> Optional[int]:
        if value == cls.UNSET:
            return None

        err_msg = "{0} must be a non-negative integer but got {}"

        # if no value is provided for the limit, try to load it from env
        if value is None:
            # return default value if env var is not set
            if env_var not in environ:
                return default

            str_value = environ.get(env_var, "").strip().lower()
            if str_value == _ENV_VALUE_UNSET:
                return None

            try:
                value = int(str_value)
            except ValueError:
                raise ValueError(err_msg.format(env_var, str_value))

        if value < 0:
            raise ValueError(err_msg.format(env_var, value))
        return value


_UnsetLogLimits = LogLimits(
    max_attributes=LogLimits.UNSET,
    max_attribute_length=LogLimits.UNSET,
)


class LogRecord(APILogRecord):
    """A LogRecord instance represents an event being logged.

    LogRecord instances are created and emitted via `Logger`
    every time something is logged. They contain all the information
    pertinent to the event being logged.
    """

    def __init__(
        self,
        timestamp: Optional[int] = None,
        observed_timestamp: Optional[int] = None,
        trace_id: Optional[int] = None,
        span_id: Optional[int] = None,
        trace_flags: Optional[TraceFlags] = None,
        severity_text: Optional[str] = None,
        severity_number: Optional[SeverityNumber] = None,
        body: Optional[Any] = None,
        resource: Optional[Resource] = None,
        attributes: Optional[Attributes] = None,
        limits: Optional[LogLimits] = _UnsetLogLimits,
    ):
        super().__init__(
            **{
                "timestamp": timestamp,
                "observed_timestamp": observed_timestamp,
                "trace_id": trace_id,
                "span_id": span_id,
                "trace_flags": trace_flags,
                "severity_text": severity_text,
                "severity_number": severity_number,
                "body": body,
                "attributes": BoundedAttributes(
                    maxlen=limits.max_attributes,
                    attributes=attributes if bool(attributes) else None,
                    immutable=False,
                    max_value_len=limits.max_attribute_length,
                ),
            }
        )
        self.resource = (
            resource if isinstance(resource, Resource) else Resource.create({})
        )
        if self.dropped_attributes > 0:
            warnings.warn(
                "Log record attributes were dropped due to limits",
                LogDroppedAttributesWarning,
                stacklevel=2,
            )

    def __eq__(self, other: object) -> bool:
        if not isinstance(other, LogRecord):
            return NotImplemented
        return self.__dict__ == other.__dict__

    def to_json(self, indent=4) -> str:
        return json.dumps(
            {
                "body": self.body,
                "severity_number": repr(self.severity_number),
                "severity_text": self.severity_text,
                "attributes": (
                    dict(self.attributes) if bool(self.attributes) else None
                ),
                "dropped_attributes": self.dropped_attributes,
                "timestamp": ns_to_iso_str(self.timestamp),
                "observed_timestamp": ns_to_iso_str(self.observed_timestamp),
                "trace_id": (
                    f"0x{format_trace_id(self.trace_id)}"
                    if self.trace_id is not None
                    else ""
                ),
                "span_id": (
                    f"0x{format_span_id(self.span_id)}"
                    if self.span_id is not None
                    else ""
                ),
                "trace_flags": self.trace_flags,
                "resource": json.loads(self.resource.to_json()),
            },
            indent=indent,
        )

    @property
    def dropped_attributes(self) -> int:
        if self.attributes:
            return self.attributes.dropped
        return 0


class LogData:
    """Readable LogRecord data plus associated InstrumentationLibrary."""

    def __init__(
        self,
        log_record: LogRecord,
        instrumentation_scope: InstrumentationScope,
    ):
        self.log_record = log_record
        self.instrumentation_scope = instrumentation_scope


class LogRecordProcessor(abc.ABC):
    """Interface to hook the log record emitting action.

    Log processors can be registered directly using
    :func:`LoggerProvider.add_log_record_processor` and they are invoked
    in the same order as they were registered.
    """

    @abc.abstractmethod
    def emit(self, log_data: LogData):
        """Emits the `LogData`"""

    @abc.abstractmethod
    def shutdown(self):
        """Called when a :class:`opentelemetry.sdk._logs.Logger` is shutdown"""

    @abc.abstractmethod
    def force_flush(self, timeout_millis: int = 30000):
        """Export all the received logs to the configured Exporter that have not yet
        been exported.

        Args:
            timeout_millis: The maximum amount of time to wait for logs to be
                exported.

        Returns:
            False if the timeout is exceeded, True otherwise.
        """


# Temporary fix until https://github.com/PyCQA/pylint/issues/4098 is resolved
# pylint:disable=no-member
class SynchronousMultiLogRecordProcessor(LogRecordProcessor):
    """Implementation of class:`LogRecordProcessor` that forwards all received
    events to a list of log processors sequentially.

    The underlying log processors are called in sequential order as they were
    added.
    """

    def __init__(self):
        # use a tuple to avoid race conditions when adding a new log and
        # iterating through it on "emit".
        self._log_record_processors = ()  # type: Tuple[LogRecordProcessor, ...]
        self._lock = threading.Lock()

    def add_log_record_processor(
        self, log_record_processor: LogRecordProcessor
    ) -> None:
        """Adds a Logprocessor to the list of log processors handled by this instance"""
        with self._lock:
            self._log_record_processors += (log_record_processor,)

    def emit(self, log_data: LogData) -> None:
        for lp in self._log_record_processors:
            lp.emit(log_data)

    def shutdown(self) -> None:
        """Shutdown the log processors one by one"""
        for lp in self._log_record_processors:
            lp.shutdown()

    def force_flush(self, timeout_millis: int = 30000) -> bool:
        """Force flush the log processors one by one

        Args:
            timeout_millis: The maximum amount of time to wait for logs to be
                exported. If the first n log processors exceeded the timeout
                then remaining log processors will not be flushed.

        Returns:
            True if all the log processors flushes the logs within timeout,
            False otherwise.
        """
        deadline_ns = time_ns() + timeout_millis * 1000000
        for lp in self._log_record_processors:
            current_ts = time_ns()
            if current_ts >= deadline_ns:
                return False

            if not lp.force_flush((deadline_ns - current_ts) // 1000000):
                return False

        return True


class ConcurrentMultiLogRecordProcessor(LogRecordProcessor):
    """Implementation of :class:`LogRecordProcessor` that forwards all received
    events to a list of log processors in parallel.

    Calls to the underlying log processors are forwarded in parallel by
    submitting them to a thread pool executor and waiting until each log
    processor finished its work.

    Args:
        max_workers: The number of threads managed by the thread pool executor
            and thus defining how many log processors can work in parallel.
    """

    def __init__(self, max_workers: int = 2):
        # use a tuple to avoid race conditions when adding a new log and
        # iterating through it on "emit".
        self._log_record_processors = ()  # type: Tuple[LogRecordProcessor, ...]
        self._lock = threading.Lock()
        self._executor = concurrent.futures.ThreadPoolExecutor(
            max_workers=max_workers
        )

    def add_log_record_processor(
        self, log_record_processor: LogRecordProcessor
    ):
        with self._lock:
            self._log_record_processors += (log_record_processor,)

    def _submit_and_wait(
        self,
        func: Callable[[LogRecordProcessor], Callable[..., None]],
        *args: Any,
        **kwargs: Any,
    ):
        futures = []
        for lp in self._log_record_processors:
            future = self._executor.submit(func(lp), *args, **kwargs)
            futures.append(future)
        for future in futures:
            future.result()

    def emit(self, log_data: LogData):
        self._submit_and_wait(lambda lp: lp.emit, log_data)

    def shutdown(self):
        self._submit_and_wait(lambda lp: lp.shutdown)

    def force_flush(self, timeout_millis: int = 30000) -> bool:
        """Force flush the log processors in parallel.

        Args:
            timeout_millis: The maximum amount of time to wait for logs to be
                exported.

        Returns:
            True if all the log processors flushes the logs within timeout,
            False otherwise.
        """
        futures = []
        for lp in self._log_record_processors:
            future = self._executor.submit(lp.force_flush, timeout_millis)
            futures.append(future)

        done_futures, not_done_futures = concurrent.futures.wait(
            futures, timeout_millis / 1e3
        )

        if not_done_futures:
            return False

        for future in done_futures:
            if not future.result():
                return False

        return True


class LoggingHandler(logging.Handler):
    """A handler class which writes logging records, in OTLP format, to
    a network destination or file. Supports signals from the `logging` module.
    https://docs.python.org/3/library/logging.html
    """

    def __init__(
        self,
        level=logging.NOTSET,
        logger_provider=None,
    ) -> None:
        super().__init__(level=level)
        self._logger_provider = logger_provider or get_logger_provider()
        self._logger = get_logger(
            __name__, logger_provider=self._logger_provider
        )

    def _get_attributes(self, record: logging.LogRecord) -> Attributes:
        attributes = {
            k: v
            for k, v in vars(record).items()
            if k not in _EXCLUDED_ATTRIBUTES and v is not None
        }

        # Add standard code attributes for logs.
        attributes[SpanAttributes.CODE_FILEPATH] = record.pathname
        attributes[SpanAttributes.CODE_FUNCTION] = record.funcName
        attributes[SpanAttributes.CODE_LINENO] = record.lineno
        # Add thread identifiers for logs.
        attributes[SpanAttributes.THREAD_ID] = record.thread
        attributes[SpanAttributes.THREAD_NAME] = record.threadName

        if record.exc_info:
            exctype, value, tb = record.exc_info
            if exctype is not None:
                attributes[SpanAttributes.EXCEPTION_TYPE] = exctype.__name__
            if value is not None and value.args:
                attributes[SpanAttributes.EXCEPTION_MESSAGE] = value.args[0]
            if tb is not None:
                # https://github.com/open-telemetry/opentelemetry-specification/blob/9fa7c656b26647b27e485a6af7e38dc716eba98a/specification/trace/semantic_conventions/exceptions.md#stacktrace-representation
                attributes[SpanAttributes.EXCEPTION_STACKTRACE] = "".join(
                    traceback.format_exception(*record.exc_info)
                )
        return attributes

    def _translate(self, record: logging.LogRecord) -> LogRecord:
        timestamp = int(record.created * 1e9)
        observered_timestamp = time_ns()
        span_context = get_current_span().get_span_context()
        attributes = self._get_attributes(record)
        severity_number = std_to_otel(record.levelno)
        body = self.format(record)

        # related to https://github.com/open-telemetry/opentelemetry-python/issues/3548
        # Severity Text = WARN as defined in https://github.com/open-telemetry/opentelemetry-specification/blob/main/specification/logs/data-model.md#displaying-severity.
        level_name = (
            "WARN" if record.levelname == "WARNING" else record.levelname
        )

        return LogRecord(
            timestamp=timestamp,
            observed_timestamp=observered_timestamp,
            trace_id=span_context.trace_id,
            span_id=span_context.span_id,
            trace_flags=span_context.trace_flags,
            severity_text=level_name,
            severity_number=severity_number,
            body=body,
            resource=self._logger.resource,
            attributes=attributes,
        )

    def emit(self, record: logging.LogRecord) -> None:
        """
        Emit a record. Skip emitting if logger is NoOp.

        The record is translated to OTel format, and then sent across the pipeline.
        """
        if not isinstance(self._logger, NoOpLogger):
            self._logger.emit(self._translate(record))

    def flush(self) -> None:
        """
        Flushes the logging output. Skip flushing if logger is NoOp.
        """
        if not isinstance(self._logger, NoOpLogger):
            self._logger_provider.force_flush()


class Logger(APILogger):
    def __init__(
        self,
        resource: Resource,
        multi_log_record_processor: Union[
            SynchronousMultiLogRecordProcessor,
            ConcurrentMultiLogRecordProcessor,
        ],
        instrumentation_scope: InstrumentationScope,
    ):
        super().__init__(
            instrumentation_scope.name,
            instrumentation_scope.version,
            instrumentation_scope.schema_url,
        )
        self._resource = resource
        self._multi_log_record_processor = multi_log_record_processor
        self._instrumentation_scope = instrumentation_scope

    @property
    def resource(self):
        return self._resource

    def emit(self, record: LogRecord):
        """Emits the :class:`LogData` by associating :class:`LogRecord`
        and instrumentation info.
        """
        log_data = LogData(record, self._instrumentation_scope)
        self._multi_log_record_processor.emit(log_data)


class LoggerProvider(APILoggerProvider):
    def __init__(
        self,
        resource: Resource = None,
        shutdown_on_exit: bool = True,
        multi_log_record_processor: Union[
            SynchronousMultiLogRecordProcessor,
            ConcurrentMultiLogRecordProcessor,
        ] = None,
    ):
        if resource is None:
            self._resource = Resource.create({})
        else:
            self._resource = resource
        self._multi_log_record_processor = (
            multi_log_record_processor or SynchronousMultiLogRecordProcessor()
        )
        disabled = environ.get(OTEL_SDK_DISABLED, "")
        self._disabled = disabled.lower().strip() == "true"
        self._at_exit_handler = None
        if shutdown_on_exit:
            self._at_exit_handler = atexit.register(self.shutdown)

    @property
    def resource(self):
        return self._resource

    def get_logger(
        self,
        name: str,
        version: Optional[str] = None,
        schema_url: Optional[str] = None,
    ) -> Logger:
        if self._disabled:
            _logger.warning("SDK is disabled.")
            return NoOpLogger(name, version=version, schema_url=schema_url)
        return Logger(
            self._resource,
            self._multi_log_record_processor,
            InstrumentationScope(
                name,
                version,
                schema_url,
            ),
        )

    def add_log_record_processor(
        self, log_record_processor: LogRecordProcessor
    ):
        """Registers a new :class:`LogRecordProcessor` for this `LoggerProvider` instance.

        The log processors are invoked in the same order they are registered.
        """
        self._multi_log_record_processor.add_log_record_processor(
            log_record_processor
        )

    def shutdown(self):
        """Shuts down the log processors."""
        self._multi_log_record_processor.shutdown()
        if self._at_exit_handler is not None:
            atexit.unregister(self._at_exit_handler)
            self._at_exit_handler = None

    def force_flush(self, timeout_millis: int = 30000) -> bool:
        """Force flush the log processors.

        Args:
            timeout_millis: The maximum amount of time to wait for logs to be
                exported.

        Returns:
            True if all the log processors flushes the logs within timeout,
            False otherwise.
        """
        return self._multi_log_record_processor.force_flush(timeout_millis)<|MERGE_RESOLUTION|>--- conflicted
+++ resolved
@@ -72,7 +72,6 @@
     "thread",
     "threadName",
 }
-<<<<<<< HEAD
 
 
 class LogDroppedAttributesWarning(UserWarning):
@@ -85,8 +84,6 @@
 
 
 warnings.simplefilter("once", LogDroppedAttributesWarning)
-=======
->>>>>>> 5b7b1956
 
 
 class LogLimits:
@@ -463,7 +460,8 @@
             __name__, logger_provider=self._logger_provider
         )
 
-    def _get_attributes(self, record: logging.LogRecord) -> Attributes:
+    @staticmethod
+    def _get_attributes(record: logging.LogRecord) -> Attributes:
         attributes = {
             k: v
             for k, v in vars(record).items()
