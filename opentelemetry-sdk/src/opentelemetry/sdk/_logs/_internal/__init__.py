--- conflicted
+++ resolved
@@ -158,7 +158,6 @@
         return value
 
 
-<<<<<<< HEAD
 _UnsetLogLimits = LogLimits(
     max_attributes=LogLimits.UNSET,
     max_attribute_length=LogLimits.UNSET,
@@ -172,10 +171,6 @@
     log_record: LogRecord
     resource: Resource
     instrumentation_scope: InstrumentationScope | None = None
-=======
-class LogRecord(APILogRecord):
-    """A LogRecord instance represents an event being logged.
->>>>>>> e75b0ab7
 
     @property
     def dropped_attributes(self) -> int:
@@ -198,20 +193,14 @@
         self,
         log_record: LogRecord,
         resource: Resource | None = None,
-<<<<<<< HEAD
+
         limits: LogLimits | None = _UnsetLogLimits,
-=======
-        attributes: _ExtendedAttributes | None = None,
-        limits: LogLimits | None = None,
-        event_name: str | None = None,
->>>>>>> e75b0ab7
     ): ...
 
     def __init__(
         self,
         log_record: LogRecord,
         resource: Resource | None = None,
-<<<<<<< HEAD
         limits: LogLimits | None = _UnsetLogLimits,
         instrumentation_scope: InstrumentationScope | None = None,
     ):
@@ -224,68 +213,6 @@
             immutable=False,
             max_value_len=limits.max_attribute_length,
             extended_attributes=True,
-=======
-        attributes: _ExtendedAttributes | None = None,
-        limits: LogLimits | None = None,
-    ): ...
-
-    def __init__(  # pylint:disable=too-many-locals
-        self,
-        timestamp: int | None = None,
-        observed_timestamp: int | None = None,
-        context: Context | None = None,
-        trace_id: int | None = None,
-        span_id: int | None = None,
-        trace_flags: TraceFlags | None = None,
-        severity_text: str | None = None,
-        severity_number: SeverityNumber | None = None,
-        body: AnyValue | None = None,
-        resource: Resource | None = None,
-        attributes: _ExtendedAttributes | None = None,
-        limits: LogLimits | None = None,
-        event_name: str | None = None,
-    ):
-        if trace_id or span_id or trace_flags:
-            warnings.warn(
-                "LogRecord init with `trace_id`, `span_id`, and/or `trace_flags` is deprecated since 1.35.0. Use `context` instead.",
-                LogDeprecatedInitWarning,
-                stacklevel=2,
-            )
-
-        if not context:
-            context = get_current()
-
-        span = get_current_span(context)
-        span_context = span.get_span_context()
-
-        # Use default LogLimits if none provided
-        if limits is None:
-            limits = LogLimits()
-
-        super().__init__(
-            **{
-                "timestamp": timestamp,
-                "observed_timestamp": observed_timestamp,
-                "context": context,
-                "trace_id": trace_id or span_context.trace_id,
-                "span_id": span_id or span_context.span_id,
-                "trace_flags": trace_flags or span_context.trace_flags,
-                "severity_text": severity_text,
-                "severity_number": severity_number,
-                "body": body,
-                "attributes": BoundedAttributes(
-                    maxlen=limits.max_attributes,
-                    attributes=attributes if bool(attributes) else None,
-                    immutable=False,
-                    max_value_len=limits.max_attribute_length,
-                    extended_attributes=True,
-                ),
-                "event_name": event_name,
-            }
-        )
-        self.resource = (
-            resource if isinstance(resource, Resource) else Resource.create({})
->>>>>>> e75b0ab7
         )
 
         self.resource = resource if resource else Resource.create({})
