--- conflicted
+++ resolved
@@ -247,17 +247,12 @@
                     else None
                 ),
                 "dropped_attributes": self.dropped_attributes,
-<<<<<<< HEAD
                 "timestamp": ns_to_iso_str(self.log_record.timestamp),
+                if self.log_record.timestamp is not None
+                else None,
                 "observed_timestamp": ns_to_iso_str(
                     self.log_record.observed_timestamp
                 ),
-=======
-                "timestamp": ns_to_iso_str(self.timestamp)
-                if self.timestamp is not None
-                else None,
-                "observed_timestamp": ns_to_iso_str(self.observed_timestamp),
->>>>>>> 22d1fd1c
                 "trace_id": (
                     f"0x{format_trace_id(self.log_record.trace_id)}"
                     if self.log_record.trace_id is not None
@@ -630,30 +625,22 @@
     def resource(self):
         return self._resource
 
-<<<<<<< HEAD
     def emit(self, record: LogRecord):
         """Emits the :class:`ReadWriteLogRecord` by setting instrumentation scope
         and forwarding to the processor.
         """
+        if not isinstance(record, ReadWriteLogRecord):
+            # pylint:disable=protected-access
+            record = LogRecord._from_api_log_record(
+            record=record, resource=self._resource
+        )
+            
         log_record = ReadWriteLogRecord(
             log_record=record,
             resource=self._resource,
             instrumentation_scope=self._instrumentation_scope,
         )
         self._multi_log_record_processor.on_emit(log_record)
-=======
-    def emit(self, record: APILogRecord):
-        """Emits the :class:`LogData` by associating :class:`LogRecord`
-        and instrumentation info.
-        """
-        if not isinstance(record, LogRecord):
-            # pylint:disable=protected-access
-            record = LogRecord._from_api_log_record(
-                record=record, resource=self._resource
-            )
-        log_data = LogData(record, self._instrumentation_scope)
-        self._multi_log_record_processor.on_emit(log_data)
->>>>>>> 22d1fd1c
 
 
 class LoggerProvider(APILoggerProvider):
