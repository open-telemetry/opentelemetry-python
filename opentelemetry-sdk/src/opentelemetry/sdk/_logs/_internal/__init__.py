--- conflicted
+++ resolved
@@ -79,37 +79,7 @@
 warnings.simplefilter("once", LogRecordDroppedAttributesWarning)
 
 
-<<<<<<< HEAD
-@deprecated(
-    "Use LogRecordDroppedAttributesWarning. Since logs are not stable yet this WILL be removed in future releases."
-)
-class LogDroppedAttributesWarning(LogRecordDroppedAttributesWarning):
-    pass
-
-
-class LogRecordDeprecatedInitWarning(UserWarning):
-    """Custom warning to indicate deprecated LogRecord init was used.
-
-    This class is used to filter and handle these specific warnings separately
-    from other warnings, ensuring that they are only shown once without
-    interfering with default user warnings.
-    """
-
-
-warnings.simplefilter("once", LogRecordDeprecatedInitWarning)
-
-
-@deprecated(
-    "Use LogRecordDeprecatedInitWarning. Since logs are not stable yet this WILL be removed in future releases."
-)
-class LogDeprecatedInitWarning(LogRecordDeprecatedInitWarning):
-    pass
-
-
 class LogRecordLimits:
-=======
-class LogLimits:
->>>>>>> 5ddb8e74
     """This class is based on a SpanLimits class in the Tracing module.
 
     This class represents the limits that should be enforced on recorded data such as events, links, attributes etc.
@@ -117,11 +87,7 @@
     This class does not enforce any limits itself. It only provides a way to read limits from env,
     default values and from user provided arguments.
 
-<<<<<<< HEAD
-    All limit arguments must be either a non-negative integer, ``None`` or ``LogRecordLimits.UNSET``.
-=======
     All limit arguments must be either a non-negative integer or ``None``.
->>>>>>> 5ddb8e74
 
     - All limit arguments are optional.
     - If a limit argument is not set, the class will try to read its value from the corresponding
@@ -193,127 +159,6 @@
         return value
 
 
-<<<<<<< HEAD
-_UnsetLogLimits = LogRecordLimits(
-    max_attributes=LogRecordLimits.UNSET,
-    max_attribute_length=LogRecordLimits.UNSET,
-)
-
-
-@deprecated(
-    "Use LogRecordLimits. Since logs are not stable yet this WILL be removed in future releases."
-)
-class LogLimits(LogRecordLimits):
-    pass
-
-
-class LogRecord(APILogRecord):
-    """A LogRecord instance represents an event being logged.
-
-    LogRecord instances are created and emitted via `Logger`
-    every time something is logged. They contain all the information
-    pertinent to the event being logged.
-    """
-
-    @overload
-    def __init__(
-        self,
-        timestamp: int | None = None,
-        observed_timestamp: int | None = None,
-        context: Context | None = None,
-        severity_text: str | None = None,
-        severity_number: SeverityNumber | None = None,
-        body: AnyValue | None = None,
-        resource: Resource | None = None,
-        attributes: _ExtendedAttributes | None = None,
-        limits: LogRecordLimits | None = _UnsetLogLimits,
-        event_name: str | None = None,
-    ): ...
-
-    @overload
-    @deprecated(
-        "LogRecord init with `trace_id`, `span_id`, and/or `trace_flags` is deprecated since 1.35.0. Use `context` instead."  # noqa: E501
-    )
-    def __init__(
-        self,
-        timestamp: int | None = None,
-        observed_timestamp: int | None = None,
-        trace_id: int | None = None,
-        span_id: int | None = None,
-        trace_flags: TraceFlags | None = None,
-        severity_text: str | None = None,
-        severity_number: SeverityNumber | None = None,
-        body: AnyValue | None = None,
-        resource: Resource | None = None,
-        attributes: _ExtendedAttributes | None = None,
-        limits: LogRecordLimits | None = _UnsetLogLimits,
-    ): ...
-
-    def __init__(  # pylint:disable=too-many-locals
-        self,
-        timestamp: int | None = None,
-        observed_timestamp: int | None = None,
-        context: Context | None = None,
-        trace_id: int | None = None,
-        span_id: int | None = None,
-        trace_flags: TraceFlags | None = None,
-        severity_text: str | None = None,
-        severity_number: SeverityNumber | None = None,
-        body: AnyValue | None = None,
-        resource: Resource | None = None,
-        attributes: _ExtendedAttributes | None = None,
-        limits: LogRecordLimits | None = _UnsetLogLimits,
-        event_name: str | None = None,
-    ):
-        if trace_id or span_id or trace_flags:
-            warnings.warn(
-                "LogRecord init with `trace_id`, `span_id`, and/or `trace_flags` is deprecated since 1.35.0. Use `context` instead.",
-                LogRecordDeprecatedInitWarning,
-                stacklevel=2,
-            )
-
-        if not context:
-            context = get_current()
-
-        span = get_current_span(context)
-        span_context = span.get_span_context()
-
-        super().__init__(
-            **{
-                "timestamp": timestamp,
-                "observed_timestamp": observed_timestamp,
-                "context": context,
-                "trace_id": trace_id or span_context.trace_id,
-                "span_id": span_id or span_context.span_id,
-                "trace_flags": trace_flags or span_context.trace_flags,
-                "severity_text": severity_text,
-                "severity_number": severity_number,
-                "body": body,
-                "attributes": BoundedAttributes(
-                    maxlen=limits.max_attributes,
-                    attributes=attributes if bool(attributes) else None,
-                    immutable=False,
-                    max_value_len=limits.max_attribute_length,
-                    extended_attributes=True,
-                ),
-                "event_name": event_name,
-            }
-        )
-        self.resource = (
-            resource if isinstance(resource, Resource) else Resource.create({})
-        )
-        if self.dropped_attributes > 0:
-            warnings.warn(
-                "Log record attributes were dropped due to limits",
-                LogRecordDroppedAttributesWarning,
-                stacklevel=2,
-            )
-
-    def __eq__(self, other: object) -> bool:
-        if not isinstance(other, LogRecord):
-            return NotImplemented
-        return self.__dict__ == other.__dict__
-=======
 @dataclass(frozen=True)
 class ReadableLogRecord:
     """Readable LogRecord should be kept exactly in-sync with ReadWriteLogRecord, only difference is the frozen=True param."""
@@ -321,14 +166,13 @@
     log_record: LogRecord
     resource: Resource
     instrumentation_scope: InstrumentationScope | None = None
-    limits: LogLimits | None = None
+    limits: LogRecordLimits | None = None
 
     @property
     def dropped_attributes(self) -> int:
         if isinstance(self.log_record.attributes, BoundedAttributes):
             return self.log_record.attributes.dropped
         return 0
->>>>>>> 5ddb8e74
 
     def to_json(self, indent: int | None = 4) -> str:
         return json.dumps(
@@ -382,7 +226,7 @@
     log_record: LogRecord
     resource: Resource | None = Resource.create({})
     instrumentation_scope: InstrumentationScope | None = None
-    limits: LogLimits = field(default_factory=LogLimits)
+    limits: LogRecordLimits = field(default_factory=LogRecordLimits)
 
     def __post_init__(self):
         self.log_record.attributes = BoundedAttributes(
@@ -397,7 +241,7 @@
         if self.dropped_attributes > 0:
             warnings.warn(
                 "Log record attributes were dropped due to limits",
-                LogDroppedAttributesWarning,
+                LogRecordDroppedAttributesWarning,
                 stacklevel=2,
             )
 
@@ -406,16 +250,11 @@
             return NotImplemented
         return self.__dict__ == other.__dict__
 
-<<<<<<< HEAD
-class LogRecordData:
-    """Readable LogRecord data plus associated InstrumentationLibrary."""
-=======
     @property
     def dropped_attributes(self) -> int:
         if isinstance(self.log_record.attributes, BoundedAttributes):
             return self.log_record.attributes.dropped
         return 0
->>>>>>> 5ddb8e74
 
     @classmethod
     def _from_api_log_record(
@@ -432,13 +271,6 @@
         )
 
 
-@deprecated(
-    "Use LogRecordData. Since logs are not stable yet this WILL be removed in future releases."
-)
-class LogData(LogRecordData):
-    pass
-
-
 class LogRecordProcessor(abc.ABC):
     """Interface to hook the log record emitting action.
 
@@ -448,13 +280,8 @@
     """
 
     @abc.abstractmethod
-<<<<<<< HEAD
-    def on_emit(self, log_data: LogRecordData):
-        """Emits the `LogRecordData`"""
-=======
     def on_emit(self, log_record: ReadWriteLogRecord):
         """Emits the `ReadWriteLogRecord`"""
->>>>>>> 5ddb8e74
 
     @abc.abstractmethod
     def shutdown(self):
@@ -497,11 +324,7 @@
         with self._lock:
             self._log_record_processors += (log_record_processor,)
 
-<<<<<<< HEAD
-    def on_emit(self, log_data: LogRecordData) -> None:
-=======
     def on_emit(self, log_record: ReadWriteLogRecord) -> None:
->>>>>>> 5ddb8e74
         for lp in self._log_record_processors:
             lp.on_emit(log_record)
 
@@ -575,13 +398,8 @@
         for future in futures:
             future.result()
 
-<<<<<<< HEAD
-    def on_emit(self, log_data: LogRecordData):
-        self._submit_and_wait(lambda lp: lp.on_emit, log_data)
-=======
     def on_emit(self, log_record: ReadWriteLogRecord):
         self._submit_and_wait(lambda lp: lp.on_emit, log_record)
->>>>>>> 5ddb8e74
 
     def shutdown(self):
         self._submit_and_wait(lambda lp: lp.shutdown)
@@ -781,14 +599,6 @@
     def resource(self):
         return self._resource
 
-<<<<<<< HEAD
-    def emit(self, record: LogRecord):
-        """Emits the :class:`LogRecordData` by associating :class:`LogRecord`
-        and instrumentation info.
-        """
-        log_data = LogRecordData(record, self._instrumentation_scope)
-        self._multi_log_record_processor.on_emit(log_data)
-=======
     # pylint: disable=arguments-differ
     def emit(
         self,
@@ -837,7 +647,6 @@
             )
 
         self._multi_log_record_processor.on_emit(writable_record)
->>>>>>> 5ddb8e74
 
 
 class LoggerProvider(APILoggerProvider):
