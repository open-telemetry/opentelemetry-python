# Copyright The OpenTelemetry Authors
#
# Licensed under the Apache License, Version 2.0 (the "License");
# you may not use this file except in compliance with the License.
# You may obtain a copy of the License at
#
#     http://www.apache.org/licenses/LICENSE-2.0
#
# Unless required by applicable law or agreed to in writing, software
# distributed under the License is distributed on an "AS IS" BASIS,
# WITHOUT WARRANTIES OR CONDITIONS OF ANY KIND, either express or implied.
# See the License for the specific language governing permissions and
# limitations under the License.

import threading
import typing

<<<<<<< HEAD
from typing_extensions import deprecated
=======
from opentelemetry.sdk._logs._internal import ReadableLogRecord
from opentelemetry.sdk._logs.export import LogExporter, LogExportResult
>>>>>>> 5ddb8e74

from opentelemetry.sdk._logs import LogRecordData
from opentelemetry.sdk._logs.export import (
    LogRecordExporter,
    LogRecordExportResult,
)


class InMemoryLogRecordExporter(LogRecordExporter):
    """Implementation of :class:`.LogRecordExporter` that stores logs in memory.

    This class can be used for testing purposes. It stores the exported logs
    in a list in memory that can be retrieved using the
    :func:`.get_finished_logs` method.
    """

    def __init__(self):
        self._logs = []
        self._lock = threading.Lock()
        self._stopped = False

    def clear(self) -> None:
        with self._lock:
            self._logs.clear()

<<<<<<< HEAD
    def get_finished_logs(self) -> typing.Tuple[LogRecordData, ...]:
=======
    def get_finished_logs(self) -> typing.Tuple[ReadableLogRecord, ...]:
>>>>>>> 5ddb8e74
        with self._lock:
            return tuple(self._logs)

    def export(
<<<<<<< HEAD
        self, batch: typing.Sequence[LogRecordData]
    ) -> LogRecordExportResult:
=======
        self, batch: typing.Sequence[ReadableLogRecord]
    ) -> LogExportResult:
>>>>>>> 5ddb8e74
        if self._stopped:
            return LogRecordExportResult.FAILURE
        with self._lock:
            self._logs.extend(batch)
        return LogRecordExportResult.SUCCESS

    def shutdown(self) -> None:
        self._stopped = True


@deprecated(
    "Use InMemoryLogRecordExporter. Since logs are not stable yet this WILL be removed in future releases."
)
class InMemoryLogExporter(InMemoryLogRecordExporter):
    pass<|MERGE_RESOLUTION|>--- conflicted
+++ resolved
@@ -15,14 +15,7 @@
 import threading
 import typing
 
-<<<<<<< HEAD
-from typing_extensions import deprecated
-=======
 from opentelemetry.sdk._logs._internal import ReadableLogRecord
-from opentelemetry.sdk._logs.export import LogExporter, LogExportResult
->>>>>>> 5ddb8e74
-
-from opentelemetry.sdk._logs import LogRecordData
 from opentelemetry.sdk._logs.export import (
     LogRecordExporter,
     LogRecordExportResult,
@@ -46,22 +39,13 @@
         with self._lock:
             self._logs.clear()
 
-<<<<<<< HEAD
-    def get_finished_logs(self) -> typing.Tuple[LogRecordData, ...]:
-=======
     def get_finished_logs(self) -> typing.Tuple[ReadableLogRecord, ...]:
->>>>>>> 5ddb8e74
         with self._lock:
             return tuple(self._logs)
 
     def export(
-<<<<<<< HEAD
-        self, batch: typing.Sequence[LogRecordData]
+        self, batch: typing.Sequence[ReadableLogRecord]
     ) -> LogRecordExportResult:
-=======
-        self, batch: typing.Sequence[ReadableLogRecord]
-    ) -> LogExportResult:
->>>>>>> 5ddb8e74
         if self._stopped:
             return LogRecordExportResult.FAILURE
         with self._lock:
@@ -69,11 +53,4 @@
         return LogRecordExportResult.SUCCESS
 
     def shutdown(self) -> None:
-        self._stopped = True
-
-
-@deprecated(
-    "Use InMemoryLogRecordExporter. Since logs are not stable yet this WILL be removed in future releases."
-)
-class InMemoryLogExporter(InMemoryLogRecordExporter):
-    pass+        self._stopped = True