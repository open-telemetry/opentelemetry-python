# Copyright The OpenTelemetry Authors
#
# Licensed under the Apache License, Version 2.0 (the "License");
# you may not use this file except in compliance with the License.
# You may obtain a copy of the License at
#
#     http://www.apache.org/licenses/LICENSE-2.0
#
# Unless required by applicable law or agreed to in writing, software
# distributed under the License is distributed on an "AS IS" BASIS,
# WITHOUT WARRANTIES OR CONDITIONS OF ANY KIND, either express or implied.
# See the License for the specific language governing permissions and
# limitations under the License.
from __future__ import annotations

import abc
import enum
import logging
import sys
import traceback
from os import environ, linesep
from typing import IO, Callable, Optional, Sequence

from typing_extensions import deprecated

from opentelemetry.context import (
    _SUPPRESS_INSTRUMENTATION_KEY,
    attach,
    detach,
    set_value,
)
from opentelemetry.sdk._logs import (
    LogRecordProcessor,
    ReadableLogRecord,
    ReadWriteLogRecord,
)
from opentelemetry.sdk._shared_internal import BatchProcessor, DuplicateFilter
from opentelemetry.sdk.environment_variables import (
    OTEL_BLRP_EXPORT_TIMEOUT,
    OTEL_BLRP_MAX_EXPORT_BATCH_SIZE,
    OTEL_BLRP_MAX_QUEUE_SIZE,
    OTEL_BLRP_SCHEDULE_DELAY,
)
from opentelemetry.sdk.resources import Resource

_DEFAULT_SCHEDULE_DELAY_MILLIS = 5000
_DEFAULT_MAX_EXPORT_BATCH_SIZE = 512
_DEFAULT_EXPORT_TIMEOUT_MILLIS = 30000
_DEFAULT_MAX_QUEUE_SIZE = 2048
_ENV_VAR_INT_VALUE_ERROR_MESSAGE = (
    "Unable to parse value for %s as integer. Defaulting to %s."
)
_logger = logging.getLogger(__name__)
_logger.addFilter(DuplicateFilter())

_propagate_false_logger = logging.getLogger(__name__ + ".propagate.false")
_propagate_false_logger.propagate = False


class LogRecordExportResult(enum.Enum):
    SUCCESS = 0
    FAILURE = 1


@deprecated(
    "Use LogRecordExportResult. Since logs are not stable yet this WILL be removed in future releases."
)
class LogExportResult(enum.Enum):
    SUCCESS = 0
    FAILURE = 1


class LogRecordExporter(abc.ABC):
    """Interface for exporting logs.
    Interface to be implemented by services that want to export logs received
    in their own format.
    To export data this MUST be registered to the :class`opentelemetry.sdk._logs.Logger` using a
    log processor.
    """

    @abc.abstractmethod
    def export(
        self, batch: Sequence[ReadableLogRecord]
    ) -> LogRecordExportResult:
        """Exports a batch of logs.
        Args:
            batch: The list of `ReadableLogRecord` objects to be exported
        Returns:
            The result of the export
        """

    @abc.abstractmethod
    def shutdown(self):
        """Shuts down the exporter.

        Called when the SDK is shut down.
        """


@deprecated(
    "Use LogRecordExporter. Since logs are not stable yet this WILL be removed in future releases."
)
class LogExporter(LogRecordExporter):
    pass


class ConsoleLogRecordExporter(LogRecordExporter):
    """Implementation of :class:`LogRecordExporter` that prints log records to the
    console.

    This class can be used for diagnostic purposes. It prints the exported
    log records to the console STDOUT.
    """

    def __init__(
        self,
        out: IO = sys.stdout,
        formatter: Callable[
            [ReadableLogRecord], str
        ] = lambda record: record.to_json() + linesep,
    ):
        self.out = out
        self.formatter = formatter

    def export(self, batch: Sequence[ReadableLogRecord]):
        for log_record in batch:
            self.out.write(self.formatter(log_record))
        self.out.flush()
        return LogRecordExportResult.SUCCESS

    def shutdown(self):
        pass


@deprecated(
    "Use ConsoleLogRecordExporter. Since logs are not stable yet this WILL be removed in future releases."
)
class ConsoleLogExporter(ConsoleLogRecordExporter):
    pass


class SimpleLogRecordProcessor(LogRecordProcessor):
    """This is an implementation of LogRecordProcessor which passes
    received logs directly to the configured LogRecordExporter, as soon as they are emitted.
    """

    def __init__(self, exporter: LogRecordExporter):
        self._exporter = exporter
        self._shutdown = False

<<<<<<< HEAD
    def on_emit(self, log_data: LogData):
        # Prevent entering a recursive loop.
        if (
            sum(
                item.name == "on_emit"
                and (
                    item.filename.endswith("export/__init__.py")
                    or item.filename.endswith(
                        r"export\__init__.py"
                    )  # backward slash on windows..
                )
                for item in traceback.extract_stack()
            )
            # Recursive depth of 3 is sort of arbitrary. It's possible that an Exporter.export call
            # emits a log which returns us to this function, but when we call Exporter.export again the log
            # is no longer emitted and we exit this recursive loop naturally, a depth of 3 allows some
            # Exporter.export recursive log calls but exits after a few.
            > 3
        ):
            _propagate_false_logger.warning(
                "SimpleLogRecordProcessor.on_emit has entered a recursive loop. Dropping log and exiting the loop."
            )
            return
        token = attach(set_value(_SUPPRESS_INSTRUMENTATION_KEY, True))
        try:
            if self._shutdown:
                _logger.warning("Processor is already shutdown, ignoring call")
                return

            try:
                self._exporter.export((log_data,))
            except Exception:  # pylint: disable=broad-exception-caught
                _logger.exception("Exception while exporting logs.")
        finally:
            detach(token)
=======
    def on_emit(self, log_record: ReadWriteLogRecord):
        if self._shutdown:
            _logger.warning("Processor is already shutdown, ignoring call")
            return
        token = attach(set_value(_SUPPRESS_INSTRUMENTATION_KEY, True))
        try:
            # Convert ReadWriteLogRecord to ReadableLogRecord before exporting
            # Note: resource should not be None at this point as it's set during Logger.emit()
            resource = (
                log_record.resource
                if log_record.resource is not None
                else Resource.create({})
            )
            readable_log_record = ReadableLogRecord(
                log_record=log_record.log_record,
                resource=resource,
                instrumentation_scope=log_record.instrumentation_scope,
                limits=log_record.limits,
            )
            self._exporter.export((readable_log_record,))
        except Exception:  # pylint: disable=broad-exception-caught
            _logger.exception("Exception while exporting logs.")
        detach(token)
>>>>>>> 546e47b0

    def shutdown(self):
        self._shutdown = True
        self._exporter.shutdown()

    def force_flush(self, timeout_millis: int = 30000) -> bool:  # pylint: disable=no-self-use
        return True


class BatchLogRecordProcessor(LogRecordProcessor):
    """This is an implementation of LogRecordProcessor which creates batches of
    received logs and sends them to the configured LogRecordExporter.

    `BatchLogRecordProcessor` is configurable with the following environment
    variables which correspond to constructor parameters:

    - :envvar:`OTEL_BLRP_SCHEDULE_DELAY`
    - :envvar:`OTEL_BLRP_MAX_QUEUE_SIZE`
    - :envvar:`OTEL_BLRP_MAX_EXPORT_BATCH_SIZE`
    - :envvar:`OTEL_BLRP_EXPORT_TIMEOUT`

    All the logic for emitting logs, shutting down etc. resides in the BatchProcessor class.
    """

    def __init__(
        self,
        exporter: LogRecordExporter,
        schedule_delay_millis: float | None = None,
        max_export_batch_size: int | None = None,
        export_timeout_millis: float | None = None,
        max_queue_size: int | None = None,
    ):
        if max_queue_size is None:
            max_queue_size = BatchLogRecordProcessor._default_max_queue_size()

        if schedule_delay_millis is None:
            schedule_delay_millis = (
                BatchLogRecordProcessor._default_schedule_delay_millis()
            )

        if max_export_batch_size is None:
            max_export_batch_size = (
                BatchLogRecordProcessor._default_max_export_batch_size()
            )
        # Not used. No way currently to pass timeout to export.
        if export_timeout_millis is None:
            export_timeout_millis = (
                BatchLogRecordProcessor._default_export_timeout_millis()
            )

        BatchLogRecordProcessor._validate_arguments(
            max_queue_size, schedule_delay_millis, max_export_batch_size
        )
        # Initializes BatchProcessor
        self._batch_processor = BatchProcessor(
            exporter,
            schedule_delay_millis,
            max_export_batch_size,
            export_timeout_millis,
            max_queue_size,
            "Log",
        )

    def on_emit(self, log_record: ReadWriteLogRecord) -> None:
        # Convert ReadWriteLogRecord to ReadableLogRecord before passing to BatchProcessor
        # Note: resource should not be None at this point as it's set during Logger.emit()
        resource = (
            log_record.resource
            if log_record.resource is not None
            else Resource.create({})
        )
        readable_log_record = ReadableLogRecord(
            log_record=log_record.log_record,
            resource=resource,
            instrumentation_scope=log_record.instrumentation_scope,
            limits=log_record.limits,
        )
        return self._batch_processor.emit(readable_log_record)

    def shutdown(self):
        return self._batch_processor.shutdown()

    def force_flush(self, timeout_millis: Optional[int] = None) -> bool:
        return self._batch_processor.force_flush(timeout_millis)

    @staticmethod
    def _default_max_queue_size():
        try:
            return int(
                environ.get(OTEL_BLRP_MAX_QUEUE_SIZE, _DEFAULT_MAX_QUEUE_SIZE)
            )
        except ValueError:
            _logger.exception(
                _ENV_VAR_INT_VALUE_ERROR_MESSAGE,
                OTEL_BLRP_MAX_QUEUE_SIZE,
                _DEFAULT_MAX_QUEUE_SIZE,
            )
            return _DEFAULT_MAX_QUEUE_SIZE

    @staticmethod
    def _default_schedule_delay_millis():
        try:
            return int(
                environ.get(
                    OTEL_BLRP_SCHEDULE_DELAY, _DEFAULT_SCHEDULE_DELAY_MILLIS
                )
            )
        except ValueError:
            _logger.exception(
                _ENV_VAR_INT_VALUE_ERROR_MESSAGE,
                OTEL_BLRP_SCHEDULE_DELAY,
                _DEFAULT_SCHEDULE_DELAY_MILLIS,
            )
            return _DEFAULT_SCHEDULE_DELAY_MILLIS

    @staticmethod
    def _default_max_export_batch_size():
        try:
            return int(
                environ.get(
                    OTEL_BLRP_MAX_EXPORT_BATCH_SIZE,
                    _DEFAULT_MAX_EXPORT_BATCH_SIZE,
                )
            )
        except ValueError:
            _logger.exception(
                _ENV_VAR_INT_VALUE_ERROR_MESSAGE,
                OTEL_BLRP_MAX_EXPORT_BATCH_SIZE,
                _DEFAULT_MAX_EXPORT_BATCH_SIZE,
            )
            return _DEFAULT_MAX_EXPORT_BATCH_SIZE

    @staticmethod
    def _default_export_timeout_millis():
        try:
            return int(
                environ.get(
                    OTEL_BLRP_EXPORT_TIMEOUT, _DEFAULT_EXPORT_TIMEOUT_MILLIS
                )
            )
        except ValueError:
            _logger.exception(
                _ENV_VAR_INT_VALUE_ERROR_MESSAGE,
                OTEL_BLRP_EXPORT_TIMEOUT,
                _DEFAULT_EXPORT_TIMEOUT_MILLIS,
            )
            return _DEFAULT_EXPORT_TIMEOUT_MILLIS

    @staticmethod
    def _validate_arguments(
        max_queue_size, schedule_delay_millis, max_export_batch_size
    ):
        if max_queue_size <= 0:
            raise ValueError("max_queue_size must be a positive integer.")

        if schedule_delay_millis <= 0:
            raise ValueError("schedule_delay_millis must be positive.")

        if max_export_batch_size <= 0:
            raise ValueError(
                "max_export_batch_size must be a positive integer."
            )

        if max_export_batch_size > max_queue_size:
            raise ValueError(
                "max_export_batch_size must be less than or equal to max_queue_size."
            )<|MERGE_RESOLUTION|>--- conflicted
+++ resolved
@@ -56,11 +56,9 @@
 _propagate_false_logger = logging.getLogger(__name__ + ".propagate.false")
 _propagate_false_logger.propagate = False
 
-
 class LogRecordExportResult(enum.Enum):
     SUCCESS = 0
     FAILURE = 1
-
 
 @deprecated(
     "Use LogRecordExportResult. Since logs are not stable yet this WILL be removed in future releases."
@@ -148,8 +146,8 @@
         self._exporter = exporter
         self._shutdown = False
 
-<<<<<<< HEAD
-    def on_emit(self, log_data: LogData):
+
+    def on_emit(self, log_record: ReadWriteLogRecord):
         # Prevent entering a recursive loop.
         if (
             sum(
@@ -177,20 +175,6 @@
             if self._shutdown:
                 _logger.warning("Processor is already shutdown, ignoring call")
                 return
-
-            try:
-                self._exporter.export((log_data,))
-            except Exception:  # pylint: disable=broad-exception-caught
-                _logger.exception("Exception while exporting logs.")
-        finally:
-            detach(token)
-=======
-    def on_emit(self, log_record: ReadWriteLogRecord):
-        if self._shutdown:
-            _logger.warning("Processor is already shutdown, ignoring call")
-            return
-        token = attach(set_value(_SUPPRESS_INSTRUMENTATION_KEY, True))
-        try:
             # Convert ReadWriteLogRecord to ReadableLogRecord before exporting
             # Note: resource should not be None at this point as it's set during Logger.emit()
             resource = (
@@ -207,8 +191,8 @@
             self._exporter.export((readable_log_record,))
         except Exception:  # pylint: disable=broad-exception-caught
             _logger.exception("Exception while exporting logs.")
-        detach(token)
->>>>>>> 546e47b0
+        finally:
+            detach(token)
 
     def shutdown(self):
         self._shutdown = True
