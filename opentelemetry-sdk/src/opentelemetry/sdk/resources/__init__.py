--- conflicted
+++ resolved
@@ -172,16 +172,10 @@
             The newly-created Resource.
         """
         if not attributes:
-<<<<<<< HEAD
             attributes = {}
-        return _DEFAULT_RESOURCE.merge(OTELResourceDetector().detect()).merge(
+        resource = _DEFAULT_RESOURCE.merge(OTELResourceDetector().detect()).merge(
             Resource(attributes)
         )
-=======
-            resource = _DEFAULT_RESOURCE
-        else:
-            resource = _DEFAULT_RESOURCE.merge(Resource(attributes))
-        resource = resource.merge(OTELResourceDetector().detect())
         if not resource.attributes.get(SERVICE_NAME, None):
             default_service_name = "unknown_service"
             process_executable_name = resource.attributes.get(
@@ -193,7 +187,6 @@
                 Resource({SERVICE_NAME: default_service_name})
             )
         return resource
->>>>>>> 0e046582
 
     @staticmethod
     def create_empty() -> "Resource":
