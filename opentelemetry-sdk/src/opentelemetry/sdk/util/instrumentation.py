--- conflicted
+++ resolved
@@ -25,11 +25,7 @@
 
     __slots__ = ("_name", "_version", "_schema_url")
 
-<<<<<<< HEAD
-    @deprecated(version="1.10.0", reason="You should use InstrumentationScope")
-=======
     @deprecated(version="1.12.0", reason="You should use InstrumentationScope")
->>>>>>> 1a938934
     def __init__(
         self,
         name: str,
