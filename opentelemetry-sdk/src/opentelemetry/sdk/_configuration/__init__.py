--- conflicted
+++ resolved
@@ -25,7 +25,6 @@
 
 from pkg_resources import iter_entry_points
 
-from opentelemetry import trace
 from opentelemetry.environment_variables import (
     OTEL_LOGS_EXPORTER,
     OTEL_METRICS_EXPORTER,
@@ -39,21 +38,20 @@
     set_log_emitter_provider,
 )
 from opentelemetry.sdk._logs.export import BatchLogProcessor, LogExporter
-<<<<<<< HEAD
+from opentelemetry.sdk.environment_variables import (
+    _OTEL_PYTHON_LOGGING_AUTO_INSTRUMENTATION_ENABLED,
+)
 from opentelemetry.sdk.metrics import MeterProvider
 from opentelemetry.sdk.metrics.export import (
     MetricExporter,
     PeriodicExportingMetricReader,
-=======
-from opentelemetry.sdk.environment_variables import (
-    _OTEL_PYTHON_LOGGING_AUTO_INSTRUMENTATION_ENABLED,
->>>>>>> 928d3335
 )
 from opentelemetry.sdk.resources import Resource
 from opentelemetry.sdk.trace import TracerProvider
 from opentelemetry.sdk.trace.export import BatchSpanProcessor, SpanExporter
 from opentelemetry.sdk.trace.id_generator import IdGenerator
 from opentelemetry.semconv.resource import ResourceAttributes
+from opentelemetry.trace import set_tracer_provider
 
 _EXPORTER_OTLP = "otlp"
 _EXPORTER_OTLP_PROTO_GRPC = "otlp_proto_grpc"
@@ -96,7 +94,7 @@
         id_generator=id_generator(),
         resource=Resource.create(auto_resource),
     )
-    trace.set_tracer_provider(provider)
+    set_tracer_provider(provider)
 
     for _, exporter_class in exporters.items():
         exporter_args = {}
@@ -183,7 +181,11 @@
     trace_exporter_names: Sequence[str],
     metric_exporter_names: Sequence[str],
     log_exporter_names: Sequence[str],
-) -> Tuple[Dict[str, Type[SpanExporter]], Dict[str, Type[LogExporter]]]:
+) -> Tuple[
+    Dict[str, Type[SpanExporter]],
+    Dict[str, Type[MetricExporter]],
+    Dict[str, Type[LogExporter]],
+]:
     trace_exporters = {}
     metric_exporters = {}
     log_exporters = {}
@@ -236,16 +238,12 @@
     id_generator_name = _get_id_generator()
     id_generator = _import_id_generator(id_generator_name)
     _init_tracing(trace_exporters, id_generator, auto_instrumentation_version)
-<<<<<<< HEAD
     _init_metrics(metric_exporters, auto_instrumentation_version)
-    _init_logging(log_exporters, auto_instrumentation_version)
-=======
     logging_enabled = os.getenv(
         _OTEL_PYTHON_LOGGING_AUTO_INSTRUMENTATION_ENABLED, "false"
     )
     if logging_enabled.strip().lower() == "true":
         _init_logging(log_exporters, auto_instrumentation_version)
->>>>>>> 928d3335
 
 
 class _BaseConfigurator(ABC):
