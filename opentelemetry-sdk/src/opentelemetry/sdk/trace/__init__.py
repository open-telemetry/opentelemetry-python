--- conflicted
+++ resolved
@@ -41,10 +41,7 @@
 from opentelemetry.attributes import BoundedAttributes
 from opentelemetry.sdk import util
 from opentelemetry.sdk.environment_variables import (
-<<<<<<< HEAD
     OTEL_ATTRIBUTE_VALUE_LENGTH_LIMIT,
-=======
->>>>>>> 2a726e41
     OTEL_EVENT_ATTRIBUTE_COUNT_LIMIT,
     OTEL_LINK_ATTRIBUTE_COUNT_LIMIT,
     OTEL_SPAN_ATTRIBUTE_COUNT_LIMIT,
@@ -555,11 +552,8 @@
             Default: {_DEFAULT_OTEL_LINK_ATTRIBUTE_COUNT_LIMIT}
         max_attribute_length: Maximum length an attribute value can have. Values longer than
             the specified length will be truncated.
-<<<<<<< HEAD
         max_span_attribute_length: Maximum length a span attribute value can have. Values longer than
             the specified length will be truncated.
-=======
->>>>>>> 2a726e41
     """
 
     UNSET = -1
@@ -572,10 +566,7 @@
         max_event_attributes: Optional[int] = None,
         max_link_attributes: Optional[int] = None,
         max_attribute_length: Optional[int] = None,
-<<<<<<< HEAD
         max_span_attribute_length: Optional[int] = None,
-=======
->>>>>>> 2a726e41
     ):
         self.max_attributes = self._from_env_if_absent(
             max_attributes,
@@ -619,11 +610,7 @@
         )
 
     def __repr__(self):
-<<<<<<< HEAD
         return "{}(max_attributes={}, max_events={}, max_links={}, max_event_attributes={}, max_link_attributes={}, max_attribute_length={}, max_span_attribute_length={})".format(
-=======
-        return "{}(max_attributes={}, max_events={}, max_links={}, max_event_attributes={}, max_link_attributes={}, max_attribute_length={})".format(
->>>>>>> 2a726e41
             type(self).__name__,
             self.max_attributes,
             self.max_events,
@@ -631,10 +618,7 @@
             self.max_event_attributes,
             self.max_link_attributes,
             self.max_attribute_length,
-<<<<<<< HEAD
             self.max_span_attribute_length,
-=======
->>>>>>> 2a726e41
         )
 
     @classmethod
@@ -670,10 +654,7 @@
     max_event_attributes=SpanLimits.UNSET,
     max_link_attributes=SpanLimits.UNSET,
     max_attribute_length=SpanLimits.UNSET,
-<<<<<<< HEAD
     max_span_attribute_length=SpanLimits.UNSET,
-=======
->>>>>>> 2a726e41
 )
 
 # not remove for backward compat. please use SpanLimits instead.
@@ -749,11 +730,7 @@
             self._limits.max_attributes,
             attributes,
             immutable=False,
-<<<<<<< HEAD
             max_value_len=self._limits.max_span_attribute_length,
-=======
-            max_value_len=self._limits.max_attribute_length,
->>>>>>> 2a726e41
         )
         self._events = self._new_events()
         if events:
