# Copyright The OpenTelemetry Authors
#
# Licensed under the Apache License, Version 2.0 (the "License");
# you may not use this file except in compliance with the License.
# You may obtain a copy of the License at
#
#     http://www.apache.org/licenses/LICENSE-2.0
#
# Unless required by applicable law or agreed to in writing, software
# distributed under the License is distributed on an "AS IS" BASIS,
# WITHOUT WARRANTIES OR CONDITIONS OF ANY KIND, either express or implied.
# See the License for the specific language governing permissions and
# limitations under the License.


import abc
import atexit
import logging
import random
import threading
from contextlib import contextmanager
from types import TracebackType
from typing import Iterator, MutableSequence, Optional, Sequence, Tuple, Type

from opentelemetry import context as context_api
from opentelemetry import trace as trace_api
from opentelemetry.sdk import util
from opentelemetry.sdk.resources import Resource
from opentelemetry.sdk.util import BoundedDict, BoundedList
from opentelemetry.sdk.util.instrumentation import InstrumentationInfo
from opentelemetry.trace import SpanContext, sampling
from opentelemetry.trace.propagation import SPAN_KEY
from opentelemetry.trace.status import Status, StatusCanonicalCode
from opentelemetry.util import time_ns, types

logger = logging.getLogger(__name__)

MAX_NUM_ATTRIBUTES = 32
MAX_NUM_EVENTS = 128
MAX_NUM_LINKS = 32


class SpanProcessor:
    """Interface which allows hooks for SDK's `Span` start and end method
    invocations.

    Span processors can be registered directly using
    :func:`TracerProvider.add_span_processor` and they are invoked
    in the same order as they were registered.
    """

    def on_start(self, span: "Span") -> None:
        """Called when a :class:`opentelemetry.trace.Span` is started.

        This method is called synchronously on the thread that starts the
        span, therefore it should not block or throw an exception.

        Args:
            span: The :class:`opentelemetry.trace.Span` that just started.
        """

    def on_end(self, span: "Span") -> None:
        """Called when a :class:`opentelemetry.trace.Span` is ended.

        This method is called synchronously on the thread that ends the
        span, therefore it should not block or throw an exception.

        Args:
            span: The :class:`opentelemetry.trace.Span` that just ended.
        """

    def shutdown(self) -> None:
        """Called when a :class:`opentelemetry.sdk.trace.Tracer` is shutdown.
        """

    def force_flush(self, timeout_millis: int = 30000) -> bool:
        """Export all ended spans to the configured Exporter that have not yet
        been exported.

        Args:
            timeout_millis: The maximum amount of time to wait for spans to be
                exported.

        Returns:
            False if the timeout is exceeded, True otherwise.
        """


class MultiSpanProcessor(SpanProcessor):
    """Implementation of :class:`SpanProcessor` that forwards all received
    events to a list of `SpanProcessor`.
    """

    def __init__(self):
        # use a tuple to avoid race conditions when adding a new span and
        # iterating through it on "on_start" and "on_end".
        self._span_processors = ()  # type: Tuple[SpanProcessor, ...]
        self._lock = threading.Lock()

    def add_span_processor(self, span_processor: SpanProcessor) -> None:
        """Adds a SpanProcessor to the list handled by this instance."""
        with self._lock:
            self._span_processors = self._span_processors + (span_processor,)

    def on_start(self, span: "Span") -> None:
        for sp in self._span_processors:
            sp.on_start(span)

    def on_end(self, span: "Span") -> None:
        for sp in self._span_processors:
            sp.on_end(span)

    def shutdown(self) -> None:
        for sp in self._span_processors:
            sp.shutdown()


class EventBase(abc.ABC):
    def __init__(self, name: str, timestamp: Optional[int] = None) -> None:
        self._name = name
        if timestamp is None:
            self._timestamp = time_ns()
        else:
            self._timestamp = timestamp

    @property
    def name(self) -> str:
        return self._name

    @property
    def timestamp(self) -> int:
        return self._timestamp

    @property
    @abc.abstractmethod
    def attributes(self) -> types.Attributes:
        pass


class Event(EventBase):
    """A text annotation with a set of attributes.

    Args:
        name: Name of the event.
        attributes: Attributes of the event.
        timestamp: Timestamp of the event. If `None` it will filled
            automatically.
    """

    def __init__(
        self,
        name: str,
        attributes: types.Attributes = None,
        timestamp: Optional[int] = None,
    ) -> None:
        super().__init__(name, timestamp)
        self._attributes = attributes

    @property
    def attributes(self) -> types.Attributes:
        return self._attributes


class LazyEvent(EventBase):
    """A text annotation with a set of attributes.

    Args:
        name: Name of the event.
        event_formatter: Callable object that returns the attributes of the
            event.
        timestamp: Timestamp of the event. If `None` it will filled
            automatically.
    """

    def __init__(
        self,
        name: str,
        event_formatter: types.AttributesFormatter,
        timestamp: Optional[int] = None,
    ) -> None:
        super().__init__(name, timestamp)
        self._event_formatter = event_formatter

    @property
    def attributes(self) -> types.Attributes:
        return self._event_formatter()


class Span(trace_api.Span):
    """See `opentelemetry.trace.Span`.

    Users should create `Span` objects via the `Tracer` instead of this
    constructor.

    Args:
        name: The name of the operation this span represents
        context: The immutable span context
        parent: This span's parent, may be a `SpanContext` if the parent is
            remote, null if this is a root span
        sampler: The sampler used to create this span
        trace_config: TODO
        resource: Entity producing telemetry
        attributes: The span's attributes to be exported
        events: Timestamped events to be exported
        links: Links to other spans to be exported
        span_processor: `SpanProcessor` to invoke when starting and ending
            this `Span`.
    """

    # Initialize these lazily assuming most spans won't have them.
    _empty_attributes = BoundedDict(MAX_NUM_ATTRIBUTES)
    _empty_events = BoundedList(MAX_NUM_EVENTS)
    _empty_links = BoundedList(MAX_NUM_LINKS)

    def __init__(
        self,
        name: str,
        context: trace_api.SpanContext,
        parent: trace_api.ParentSpan = None,
        sampler: Optional[sampling.Sampler] = None,
        trace_config: None = None,  # TODO
        resource: None = None,
        attributes: types.Attributes = None,  # TODO
        events: Sequence[Event] = None,  # TODO
        links: Sequence[trace_api.Link] = (),
        kind: trace_api.SpanKind = trace_api.SpanKind.INTERNAL,
        span_processor: SpanProcessor = SpanProcessor(),
        instrumentation_info: InstrumentationInfo = None,
        set_status_on_exception: bool = True,
    ) -> None:

        self.name = name
        self.context = context
        self.parent = parent
        self.sampler = sampler
        self.trace_config = trace_config
        self.resource = resource
        self.kind = kind
        self._set_status_on_exception = set_status_on_exception

        self.span_processor = span_processor
        self.status = None
        self._lock = threading.Lock()

        if attributes is None:
            self.attributes = Span._empty_attributes
        else:
            self.attributes = BoundedDict.from_map(
                MAX_NUM_ATTRIBUTES, attributes
            )

        if events is None:
            self.events = Span._empty_events
        else:
            self.events = BoundedList.from_seq(MAX_NUM_EVENTS, events)

        if links is None:
            self.links = Span._empty_links
        else:
            self.links = BoundedList.from_seq(MAX_NUM_LINKS, links)

        self._end_time = None  # type: Optional[int]
        self._start_time = None  # type: Optional[int]
        self.instrumentation_info = instrumentation_info

    @property
    def start_time(self):
        return self._start_time

    @property
    def end_time(self):
        return self._end_time

    def __repr__(self):
        return '{}(name="{}", context={})'.format(
            type(self).__name__, self.name, self.context
        )

    def __str__(self):
        return (
            '{}(name="{}", context={}, kind={}, '
            "parent={}, start_time={}, end_time={})"
        ).format(
            type(self).__name__,
            self.name,
            self.context,
            self.kind,
            repr(self.parent),
            util.ns_to_iso_str(self.start_time) if self.start_time else "None",
            util.ns_to_iso_str(self.end_time) if self.end_time else "None",
        )

    def get_context(self):
        return self.context

    def set_attribute(self, key: str, value: types.AttributeValue) -> None:
        with self._lock:
            if not self.is_recording_events():
                return
            has_ended = self.end_time is not None
            if not has_ended:
                if self.attributes is Span._empty_attributes:
                    self.attributes = BoundedDict(MAX_NUM_ATTRIBUTES)
        if has_ended:
            logger.warning("Setting attribute on ended span.")
            return

        if not key:
            logger.warning("invalid key (empty or null)")
            return

        if isinstance(value, Sequence):
            error_message = self._check_attribute_value_sequence(value)
            if error_message is not None:
                logger.warning("%s in attribute value sequence", error_message)
                return
<<<<<<< HEAD
            # Freeze mutable sequences defensively
            if isinstance(value, MutableSequence):
                value = tuple(value)
        elif not isinstance(value, (bool, str, Number, Sequence)):
=======
        elif not isinstance(value, (bool, str, int, float)):
>>>>>>> a137bc22
            logger.warning("invalid type for attribute value")
            return

        self.attributes[key] = value

    @staticmethod
    def _check_attribute_value_sequence(sequence: Sequence) -> Optional[str]:
        """
        Checks if sequence items are valid and are of the same type
        """
        if len(sequence) == 0:
            return None

        first_element_type = type(sequence[0])

        if first_element_type not in (bool, str, int, float):
            return "invalid type"

        for element in sequence:
            if not isinstance(element, first_element_type):
                return "different type"
        return None

    def _add_event(self, event: EventBase) -> None:
        with self._lock:
            if not self.is_recording_events():
                return
            has_ended = self.end_time is not None
            if not has_ended:
                if self.events is Span._empty_events:
                    self.events = BoundedList(MAX_NUM_EVENTS)
        if has_ended:
            logger.warning("Calling add_event() on an ended span.")
            return
        self.events.append(event)

    def add_event(
        self,
        name: str,
        attributes: types.Attributes = None,
        timestamp: Optional[int] = None,
    ) -> None:
        if attributes is None:
            attributes = Span._empty_attributes
        self._add_event(
            Event(
                name=name,
                attributes=attributes,
                timestamp=time_ns() if timestamp is None else timestamp,
            )
        )

    def add_lazy_event(
        self,
        name: str,
        event_formatter: types.AttributesFormatter,
        timestamp: Optional[int] = None,
    ) -> None:
        self._add_event(
            LazyEvent(
                name=name,
                event_formatter=event_formatter,
                timestamp=time_ns() if timestamp is None else timestamp,
            )
        )

    def start(self, start_time: Optional[int] = None) -> None:
        with self._lock:
            if not self.is_recording_events():
                return
            has_started = self.start_time is not None
            if not has_started:
                self._start_time = (
                    start_time if start_time is not None else time_ns()
                )
        if has_started:
            logger.warning("Calling start() on a started span.")
            return
        self.span_processor.on_start(self)

    def end(self, end_time: Optional[int] = None) -> None:
        with self._lock:
            if not self.is_recording_events():
                return
            if self.start_time is None:
                raise RuntimeError("Calling end() on a not started span.")
            has_ended = self.end_time is not None
            if not has_ended:
                if self.status is None:
                    self.status = Status(canonical_code=StatusCanonicalCode.OK)

                self._end_time = (
                    end_time if end_time is not None else time_ns()
                )

        if has_ended:
            logger.warning("Calling end() on an ended span.")
            return

        self.span_processor.on_end(self)

    def update_name(self, name: str) -> None:
        with self._lock:
            has_ended = self.end_time is not None
        if has_ended:
            logger.warning("Calling update_name() on an ended span.")
            return
        self.name = name

    def is_recording_events(self) -> bool:
        return True

    def set_status(self, status: trace_api.Status) -> None:
        with self._lock:
            has_ended = self.end_time is not None
        if has_ended:
            logger.warning("Calling set_status() on an ended span.")
            return
        self.status = status

    def __exit__(
        self,
        exc_type: Optional[Type[BaseException]],
        exc_val: Optional[BaseException],
        exc_tb: Optional[TracebackType],
    ) -> None:
        """Ends context manager and calls `end` on the `Span`."""

        if (
            self.status is None
            and self._set_status_on_exception
            and exc_val is not None
        ):

            self.set_status(
                Status(
                    canonical_code=StatusCanonicalCode.UNKNOWN,
                    description="{}: {}".format(exc_type.__name__, exc_val),
                )
            )

        super().__exit__(exc_type, exc_val, exc_tb)


def generate_span_id() -> int:
    """Get a new random span ID.

    Returns:
        A random 64-bit int for use as a span ID
    """
    return random.getrandbits(64)


def generate_trace_id() -> int:
    """Get a new random trace ID.

    Returns:
        A random 128-bit int for use as a trace ID
    """
    return random.getrandbits(128)


class Tracer(trace_api.Tracer):
    """See `opentelemetry.trace.Tracer`.

    Args:
        name: The name of the tracer.
        shutdown_on_exit: Register an atexit hook to shut down the tracer when
            the application exits.
    """

    def __init__(
        self,
        source: "TracerProvider",
        instrumentation_info: InstrumentationInfo,
    ) -> None:
        self.source = source
        self.instrumentation_info = instrumentation_info

    def get_current_span(self):
        return self.source.get_current_span()

    def start_as_current_span(
        self,
        name: str,
        parent: trace_api.ParentSpan = trace_api.Tracer.CURRENT_SPAN,
        kind: trace_api.SpanKind = trace_api.SpanKind.INTERNAL,
        attributes: Optional[types.Attributes] = None,
        links: Sequence[trace_api.Link] = (),
    ) -> Iterator[trace_api.Span]:
        span = self.start_span(name, parent, kind, attributes, links)
        return self.use_span(span, end_on_exit=True)

    def start_span(  # pylint: disable=too-many-locals
        self,
        name: str,
        parent: trace_api.ParentSpan = trace_api.Tracer.CURRENT_SPAN,
        kind: trace_api.SpanKind = trace_api.SpanKind.INTERNAL,
        attributes: Optional[types.Attributes] = None,
        links: Sequence[trace_api.Link] = (),
        start_time: Optional[int] = None,
        set_status_on_exception: bool = True,
    ) -> trace_api.Span:
        if parent is Tracer.CURRENT_SPAN:
            parent = self.get_current_span()

        parent_context = parent
        if isinstance(parent_context, trace_api.Span):
            parent_context = parent.get_context()

        if parent_context is not None and not isinstance(
            parent_context, trace_api.SpanContext
        ):
            raise TypeError

        if parent_context is None or not parent_context.is_valid():
            parent = parent_context = None
            trace_id = generate_trace_id()
            trace_flags = None
            trace_state = None
        else:
            trace_id = parent_context.trace_id
            trace_flags = parent_context.trace_flags
            trace_state = parent_context.trace_state

        context = trace_api.SpanContext(
            trace_id,
            generate_span_id(),
            is_remote=False,
            trace_flags=trace_flags,
            trace_state=trace_state,
        )

        # The sampler decides whether to create a real or no-op span at the
        # time of span creation. No-op spans do not record events, and are not
        # exported.
        # The sampler may also add attributes to the newly-created span, e.g.
        # to include information about the sampling decision.
        sampling_decision = self.source.sampler.should_sample(
            parent_context,
            context.trace_id,
            context.span_id,
            name,
            attributes,
            links,
        )

        if sampling_decision.sampled:
            options = context.trace_flags | trace_api.TraceFlags.SAMPLED
            context.trace_flags = trace_api.TraceFlags(options)
            if attributes is None:
                span_attributes = sampling_decision.attributes
            else:
                # apply sampling decision attributes after initial attributes
                span_attributes = attributes.copy()
                span_attributes.update(sampling_decision.attributes)
            span = Span(
                name=name,
                context=context,
                parent=parent,
                sampler=self.source.sampler,
                resource=self.source.resource,
                attributes=span_attributes,
                span_processor=self.source._active_span_processor,  # pylint:disable=protected-access
                kind=kind,
                links=links,
                instrumentation_info=self.instrumentation_info,
                set_status_on_exception=set_status_on_exception,
            )
            span.start(start_time=start_time)
        else:
            span = trace_api.DefaultSpan(context=context)
        return span

    @contextmanager
    def use_span(
        self, span: trace_api.Span, end_on_exit: bool = False
    ) -> Iterator[trace_api.Span]:
        try:
            token = context_api.attach(context_api.set_value(SPAN_KEY, span))
            try:
                yield span
            finally:
                context_api.detach(token)

        except Exception as error:  # pylint: disable=broad-except
            if (
                span.status is None
                and span._set_status_on_exception  # pylint:disable=protected-access  # noqa
            ):
                span.set_status(
                    Status(
                        canonical_code=StatusCanonicalCode.UNKNOWN,
                        description="{}: {}".format(
                            type(error).__name__, error
                        ),
                    )
                )

            raise

        finally:
            if end_on_exit:
                span.end()


class TracerProvider(trace_api.TracerProvider):
    def __init__(
        self,
        sampler: sampling.Sampler = trace_api.sampling.ALWAYS_ON,
        resource: Resource = Resource.create_empty(),
        shutdown_on_exit: bool = True,
    ):
        self._active_span_processor = MultiSpanProcessor()
        self.resource = resource
        self.sampler = sampler
        self._atexit_handler = None
        if shutdown_on_exit:
            self._atexit_handler = atexit.register(self.shutdown)

    def get_tracer(
        self,
        instrumenting_module_name: str,
        instrumenting_library_version: str = "",
    ) -> "trace_api.Tracer":
        if not instrumenting_module_name:  # Reject empty strings too.
            instrumenting_module_name = "ERROR:MISSING MODULE NAME"
            logger.error("get_tracer called with missing module name.")
        return Tracer(
            self,
            InstrumentationInfo(
                instrumenting_module_name, instrumenting_library_version
            ),
        )

    @staticmethod
    def get_current_span() -> Span:
        return context_api.get_value(SPAN_KEY)  # type: ignore

    def add_span_processor(self, span_processor: SpanProcessor) -> None:
        """Registers a new :class:`SpanProcessor` for this `TracerProvider`.

        The span processors are invoked in the same order they are registered.
        """

        # no lock here because MultiSpanProcessor.add_span_processor is
        # thread safe
        self._active_span_processor.add_span_processor(span_processor)

    def shutdown(self):
        """Shut down the span processors added to the tracer."""
        self._active_span_processor.shutdown()
        if self._atexit_handler is not None:
            atexit.unregister(self._atexit_handler)
            self._atexit_handler = None<|MERGE_RESOLUTION|>--- conflicted
+++ resolved
@@ -314,14 +314,10 @@
             if error_message is not None:
                 logger.warning("%s in attribute value sequence", error_message)
                 return
-<<<<<<< HEAD
             # Freeze mutable sequences defensively
             if isinstance(value, MutableSequence):
                 value = tuple(value)
-        elif not isinstance(value, (bool, str, Number, Sequence)):
-=======
         elif not isinstance(value, (bool, str, int, float)):
->>>>>>> a137bc22
             logger.warning("invalid type for attribute value")
             return
 
