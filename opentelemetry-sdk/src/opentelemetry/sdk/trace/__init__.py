--- conflicted
+++ resolved
@@ -15,11 +15,8 @@
 
 import abc
 import atexit
-<<<<<<< HEAD
 import concurrent.futures
-=======
 import json
->>>>>>> 29929503
 import logging
 import os
 import random
