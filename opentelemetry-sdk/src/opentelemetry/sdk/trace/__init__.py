--- conflicted
+++ resolved
@@ -543,14 +543,9 @@
     ) -> Iterator[trace_api.Span]:
         """See `opentelemetry.trace.Tracer.use_span`."""
         try:
-<<<<<<< HEAD
             token = context_api.attach(
-                context_api.set_value(self.source.key, span)
+                context_api.set_value(SPAN_KEY, span)
             )
-=======
-            context_snapshot = context_api.get_current()
-            context_api.set_current(context_api.set_value(SPAN_KEY, span))
->>>>>>> ed25287f
             try:
                 yield span
             finally:
