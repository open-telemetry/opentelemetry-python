--- conflicted
+++ resolved
@@ -327,11 +327,7 @@
         name: str,
         parent: trace_api.ParentSpan = trace_api.Tracer.CURRENT_SPAN,
         kind: trace_api.SpanKind = trace_api.SpanKind.INTERNAL,
-<<<<<<< HEAD
     ) -> "Span":
-=======
-    ) -> typing.Iterator[trace_api.Span]:
->>>>>>> b0da53d2
         """See `opentelemetry.trace.Tracer.start_span`."""
 
         span = self.create_span(name, parent, kind)
@@ -344,7 +340,7 @@
         name: str,
         parent: trace_api.ParentSpan = trace_api.Tracer.CURRENT_SPAN,
         kind: trace_api.SpanKind = trace_api.SpanKind.INTERNAL,
-    ) -> typing.Iterator["Span"]:
+    ) -> typing.Iterator[trace_api.Span]:
         """See `opentelemetry.trace.Tracer.start_as_current_span`."""
 
         span = self.start_span(name, parent, kind)
