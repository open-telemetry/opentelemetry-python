# Copyright 2019, OpenTelemetry Authors
#
# Licensed under the Apache License, Version 2.0 (the "License");
# you may not use this file except in compliance with the License.
# You may obtain a copy of the License at
#
#     http://www.apache.org/licenses/LICENSE-2.0
#
# Unless required by applicable law or agreed to in writing, software
# distributed under the License is distributed on an "AS IS" BASIS,
# WITHOUT WARRANTIES OR CONDITIONS OF ANY KIND, either express or implied.
# See the License for the specific language governing permissions and
# limitations under the License.


import logging
import random
import threading
import typing
from collections import OrderedDict, deque
from contextlib import contextmanager

from opentelemetry import trace as trace_api
from opentelemetry import types
from opentelemetry.context import Context
from opentelemetry.sdk import util

logger = logging.getLogger(__name__)

try:
    # pylint: disable=ungrouped-imports
    from collections.abc import MutableMapping
    from collections.abc import Sequence
except ImportError:
    # pylint: disable=no-name-in-module,ungrouped-imports
    from collections import MutableMapping
    from collections import Sequence

MAX_NUM_ATTRIBUTES = 32
MAX_NUM_EVENTS = 128
MAX_NUM_LINKS = 32


class BoundedList(Sequence):
    """An append only list with a fixed max size."""

    def __init__(self, maxlen):
        self.dropped = 0
        self._dq = deque(maxlen=maxlen)
        self._lock = threading.Lock()

    def __repr__(self):
        return "{}({}, maxlen={})".format(
            type(self).__name__, list(self._dq), self._dq.maxlen
        )

    def __getitem__(self, index):
        return self._dq[index]

    def __len__(self):
        return len(self._dq)

    def __iter__(self):
        with self._lock:
            return iter(self._dq.copy())

    def append(self, item):
        with self._lock:
            if len(self._dq) == self._dq.maxlen:
                self.dropped += 1
            self._dq.append(item)

    def extend(self, seq):
        with self._lock:
            to_drop = len(seq) + len(self._dq) - self._dq.maxlen
            if to_drop > 0:
                self.dropped += to_drop
            self._dq.extend(seq)

    @classmethod
    def from_seq(cls, maxlen, seq):
        seq = tuple(seq)
        if len(seq) > maxlen:
            raise ValueError
        bounded_list = cls(maxlen)
        # pylint: disable=protected-access
        bounded_list._dq = deque(seq, maxlen=maxlen)
        return bounded_list


class BoundedDict(MutableMapping):
    """A dict with a fixed max capacity."""

    def __init__(self, maxlen):
        if not isinstance(maxlen, int):
            raise ValueError
        if maxlen < 0:
            raise ValueError
        self.maxlen = maxlen
        self.dropped = 0
        self._dict = OrderedDict()
        self._lock = threading.Lock()

    def __repr__(self):
        return "{}({}, maxlen={})".format(
            type(self).__name__, dict(self._dict), self.maxlen
        )

    def __getitem__(self, key):
        return self._dict[key]

    def __setitem__(self, key, value):
        with self._lock:
            if self.maxlen == 0:
                self.dropped += 1
                return

            if key in self._dict:
                del self._dict[key]
            elif len(self._dict) == self.maxlen:
                del self._dict[next(iter(self._dict.keys()))]
                self.dropped += 1
            self._dict[key] = value

    def __delitem__(self, key):
        del self._dict[key]

    def __iter__(self):
        with self._lock:
            return iter(self._dict.copy())

    def __len__(self):
        return len(self._dict)

    @classmethod
    def from_map(cls, maxlen, mapping):
        mapping = OrderedDict(mapping)
        if len(mapping) > maxlen:
            raise ValueError
        bounded_dict = cls(maxlen)
        # pylint: disable=protected-access
        bounded_dict._dict = mapping
        return bounded_dict


class SpanProcessor:
    """Interface which allows hooks for SDK's `Span`s start and end method
    invocations.

    Span processors can be registered directly using
    :func:`~Tracer:add_span_processor` and they are invoked in the same order
    as they were registered.
    """

    def on_start(self, span: "Span") -> None:
        """Called when a :class:`Span` is started.

        This method is called synchronously on the thread that starts the
        span, therefore it should not block or throw an exception.

        Args:
            span: The :class:`Span` that just started.
        """

    def on_end(self, span: "Span") -> None:
        """Called when a :class:`Span` is ended.

        This method is called synchronously on the thread that ends the
        span, therefore it should not block or throw an exception.

        Args:
            span: The :class:`Span` that just ended.
        """

    def shutdown(self) -> None:
        """Called when a :class:`Tracer` is shutdown."""


class MultiSpanProcessor(SpanProcessor):
    """Implementation of :class:`SpanProcessor` that forwards all received
    events to a list of `SpanProcessor`.
    """

    def __init__(self):
        # use a tuple to avoid race conditions when adding a new span and
        # iterating through it on "on_start" and "on_end".
        self._span_processors = ()
        self._lock = threading.Lock()

    def add_span_processor(self, span_processor: SpanProcessor):
        """Adds a SpanProcessor to the list handled by this instance."""
        with self._lock:
            self._span_processors = self._span_processors + (span_processor,)

    def on_start(self, span: "Span") -> None:
        for sp in self._span_processors:
            sp.on_start(span)

    def on_end(self, span: "Span") -> None:
        for sp in self._span_processors:
            sp.on_end(span)

    def shutdown(self) -> None:
        for sp in self._span_processors:
            sp.shutdown()


class Span(trace_api.Span):
    """See `opentelemetry.trace.Span`.

    Users should create `Span`s via the `Tracer` instead of this constructor.

    Args:
        name: The name of the operation this span represents
        context: The immutable span context
        parent: This span's parent, may be a `SpanContext` if the parent is
            remote, null if this is a root span
        sampler: TODO
        trace_config: TODO
        resource: TODO
        attributes: The span's attributes to be exported
        events: Timestamped events to be exported
        links: Links to other spans to be exported
        span_processor: `SpanProcessor` to invoke when starting and ending
            this `Span`.
    """

    # Initialize these lazily assuming most spans won't have them.
    empty_attributes = BoundedDict(MAX_NUM_ATTRIBUTES)
    empty_events = BoundedList(MAX_NUM_EVENTS)
    empty_links = BoundedList(MAX_NUM_LINKS)

    def __init__(
        self,
        name: str,
        context: "trace_api.SpanContext",
        parent: trace_api.ParentSpan = None,
        sampler=None,  # TODO
        trace_config=None,  # TODO
        resource=None,  # TODO
        attributes: types.Attributes = None,  # TODO
        events: typing.Sequence[trace_api.Event] = None,  # TODO
        links: typing.Sequence[trace_api.Link] = None,  # TODO
        span_processor: SpanProcessor = SpanProcessor(),
    ) -> None:

        self.name = name
        self.context = context
        self.parent = parent
        self.sampler = sampler
        self.trace_config = trace_config
        self.resource = resource
        self.attributes = attributes
        self.events = events
        self.links = links
        self.span_processor = span_processor
        self._lock = threading.Lock()

        if attributes is None:
            self.attributes = Span.empty_attributes
        else:
            self.attributes = BoundedDict.from_map(
                MAX_NUM_ATTRIBUTES, attributes
            )

        if events is None:
            self.events = Span.empty_events
        else:
            self.events = BoundedList.from_seq(MAX_NUM_EVENTS, events)

        if links is None:
            self.links = Span.empty_links
        else:
            self.links = BoundedList.from_seq(MAX_NUM_LINKS, links)

        self.end_time = None
        self.start_time = None

    def __repr__(self):
        return '{}(name="{}")'.format(type(self).__name__, self.name)

    def get_context(self):
        return self.context

<<<<<<< HEAD
    def set_attribute(
        self: "Span", key: str, value: types.AttributeValue
    ) -> None:
        with self._lock:
            if self.end_time is not None:
                logger.warning("Calling set_attribute() on an ended span.")
                return
            if self.attributes is Span.empty_attributes:
                self.attributes = BoundedDict(MAX_NUM_ATTRIBUTES)
=======
    def set_attribute(self, key: str, value: types.AttributeValue) -> None:
        if self.attributes is Span.empty_attributes:
            self.attributes = BoundedDict(MAX_NUM_ATTRIBUTES)
>>>>>>> d5e5471f
        self.attributes[key] = value

    def add_event(
        self, name: str, attributes: types.Attributes = None
    ) -> None:
<<<<<<< HEAD
        with self._lock:
            if self.end_time is not None:
                logger.warning("Calling add_event() on an ended span.")
                return
            if self.events is Span.empty_events:
                self.events = BoundedList(MAX_NUM_EVENTS)
=======
>>>>>>> d5e5471f
        if attributes is None:
            attributes = Span.empty_attributes
        self.add_lazy_event(trace_api.Event(name, util.time_ns(), attributes))

    def add_lazy_event(self, event: trace_api.Event) -> None:
        if self.events is Span.empty_events:
            self.events = BoundedList(MAX_NUM_EVENTS)
        self.events.append(event)

    def add_link(
        self,
        link_target_context: "trace_api.SpanContext",
        attributes: types.Attributes = None,
    ) -> None:
<<<<<<< HEAD
        with self._lock:
            if self.end_time is not None:
                logger.warning("Calling add_link() on an ended span.")
                return
            if self.links is Span.empty_links:
                self.links = BoundedList(MAX_NUM_LINKS)
=======
>>>>>>> d5e5471f
        if attributes is None:
            attributes = Span.empty_attributes
        self.add_lazy_link(trace_api.Link(link_target_context, attributes))

    def add_lazy_link(self, link: "trace_api.Link") -> None:
        if self.links is Span.empty_links:
            self.links = BoundedList(MAX_NUM_LINKS)
        self.links.append(link)

    def start(self):
        with self._lock:
            if self.start_time is not None:
                logger.warning("Calling start() on a started span.")
                return
            self.start_time = util.time_ns()
        self.span_processor.on_start(self)

    def end(self):
        with self._lock:
            if self.start_time is None:
                raise RuntimeError("Calling end() on a not started span.")
            if self.end_time is not None:
                logger.warning("Calling end() on an ended span.")
                return
            self.end_time = util.time_ns()
        self.span_processor.on_end(self)

    def update_name(self, name: str) -> None:
        with self._lock:
            if self.end_time is not None:
                logger.warning("Calling update_name() on an ended span.")
                return
        self.name = name


def generate_span_id():
    """Get a new random span ID.

    Returns:
        A random 64-bit int for use as a span ID
    """
    return random.getrandbits(64)


def generate_trace_id():
    """Get a new random trace ID.

    Returns:
        A random 128-bit int for use as a trace ID
    """
    return random.getrandbits(128)


class Tracer(trace_api.Tracer):
    """See `opentelemetry.trace.Tracer`.

    Args:
        name: The name of the tracer.
    """

    def __init__(self, name: str = "") -> None:
        slot_name = "current_span"
        if name:
            slot_name = "{}.current_span".format(name)
        self._current_span_slot = Context.register_slot(slot_name)
        self._active_span_processor = MultiSpanProcessor()

    def get_current_span(self):
        """See `opentelemetry.trace.Tracer.get_current_span`."""
        return self._current_span_slot.get()

    @contextmanager
    def start_span(
        self,
        name: str,
        parent: trace_api.ParentSpan = trace_api.Tracer.CURRENT_SPAN,
    ) -> typing.Iterator["Span"]:
        """See `opentelemetry.trace.Tracer.start_span`."""
        with self.use_span(self.create_span(name, parent)) as span:
            yield span

    def create_span(
        self,
        name: str,
        parent: trace_api.ParentSpan = trace_api.Tracer.CURRENT_SPAN,
    ) -> "Span":
        """See `opentelemetry.trace.Tracer.create_span`."""
        span_id = generate_span_id()
        if parent is Tracer.CURRENT_SPAN:
            parent = self.get_current_span()
        if parent is None:
            context = trace_api.SpanContext(generate_trace_id(), span_id)
        else:
            if isinstance(parent, trace_api.Span):
                parent_context = parent.get_context()
            elif isinstance(parent, trace_api.SpanContext):
                parent_context = parent
            else:
                raise TypeError
            context = trace_api.SpanContext(
                parent_context.trace_id,
                span_id,
                parent_context.trace_options,
                parent_context.trace_state,
            )
        return Span(
            name=name,
            context=context,
            parent=parent,
            span_processor=self._active_span_processor,
        )

    @contextmanager
    def use_span(self, span: "Span") -> typing.Iterator["Span"]:
        """See `opentelemetry.trace.Tracer.use_span`."""
        span.start()
        span_snapshot = self._current_span_slot.get()
        self._current_span_slot.set(span)
        try:
            yield span
        finally:
            self._current_span_slot.set(span_snapshot)
            span.end()

    def add_span_processor(self, span_processor: SpanProcessor) -> None:
        """Registers a new :class:`SpanProcessor` for this `Tracer`.

        The span processors are invoked in the same order they are registered.
        """

        # no lock here because MultiSpanProcessor.add_span_processor is
        # thread safe
        self._active_span_processor.add_span_processor(span_processor)


tracer = Tracer()<|MERGE_RESOLUTION|>--- conflicted
+++ resolved
@@ -282,42 +282,29 @@
     def get_context(self):
         return self.context
 
-<<<<<<< HEAD
-    def set_attribute(
-        self: "Span", key: str, value: types.AttributeValue
-    ) -> None:
+    def set_attribute(self, key: str, value: types.AttributeValue) -> None:
         with self._lock:
             if self.end_time is not None:
                 logger.warning("Calling set_attribute() on an ended span.")
                 return
             if self.attributes is Span.empty_attributes:
                 self.attributes = BoundedDict(MAX_NUM_ATTRIBUTES)
-=======
-    def set_attribute(self, key: str, value: types.AttributeValue) -> None:
-        if self.attributes is Span.empty_attributes:
-            self.attributes = BoundedDict(MAX_NUM_ATTRIBUTES)
->>>>>>> d5e5471f
         self.attributes[key] = value
 
     def add_event(
         self, name: str, attributes: types.Attributes = None
     ) -> None:
-<<<<<<< HEAD
-        with self._lock:
-            if self.end_time is not None:
-                logger.warning("Calling add_event() on an ended span.")
-                return
-            if self.events is Span.empty_events:
-                self.events = BoundedList(MAX_NUM_EVENTS)
-=======
->>>>>>> d5e5471f
         if attributes is None:
             attributes = Span.empty_attributes
         self.add_lazy_event(trace_api.Event(name, util.time_ns(), attributes))
 
     def add_lazy_event(self, event: trace_api.Event) -> None:
-        if self.events is Span.empty_events:
-            self.events = BoundedList(MAX_NUM_EVENTS)
+        with self._lock:
+            if self.end_time is not None:
+                logger.warning("Calling add_event() on an ended span.")
+                return
+            if self.events is Span.empty_events:
+                self.events = BoundedList(MAX_NUM_EVENTS)
         self.events.append(event)
 
     def add_link(
@@ -325,22 +312,17 @@
         link_target_context: "trace_api.SpanContext",
         attributes: types.Attributes = None,
     ) -> None:
-<<<<<<< HEAD
-        with self._lock:
-            if self.end_time is not None:
-                logger.warning("Calling add_link() on an ended span.")
-                return
-            if self.links is Span.empty_links:
-                self.links = BoundedList(MAX_NUM_LINKS)
-=======
->>>>>>> d5e5471f
         if attributes is None:
             attributes = Span.empty_attributes
         self.add_lazy_link(trace_api.Link(link_target_context, attributes))
 
     def add_lazy_link(self, link: "trace_api.Link") -> None:
-        if self.links is Span.empty_links:
-            self.links = BoundedList(MAX_NUM_LINKS)
+        with self._lock:
+            if self.end_time is not None:
+                logger.warning("Calling add_link() on an ended span.")
+                return
+            if self.links is Span.empty_links:
+                self.links = BoundedList(MAX_NUM_LINKS)
         self.links.append(link)
 
     def start(self):
