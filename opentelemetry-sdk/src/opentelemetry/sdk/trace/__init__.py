--- conflicted
+++ resolved
@@ -568,7 +568,6 @@
             with self._lock:
                 self.attributes[key] = value
 
-<<<<<<< HEAD
     def get_attribute(self, key: str) -> types.AttributeValue:
         if key is None:
             logger.warning("invalid key (empty or null)")
@@ -582,20 +581,8 @@
         with self._lock:
             return self.attributes[key]
 
-    @staticmethod
-    def _filter_attribute_values(attributes: types.Attributes):
-        if attributes:
-            for attr_key, attr_value in list(attributes.items()):
-                if _is_valid_attribute_value(attr_value):
-                    if isinstance(attr_value, MutableSequence):
-                        attributes[attr_key] = tuple(attr_value)
-                    else:
-                        attributes[attr_key] = attr_value
-                else:
-                    attributes.pop(attr_key)
-
-=======
->>>>>>> dfc7aa52
+
+
     def _add_event(self, event: EventBase) -> None:
         with self._lock:
             if not self.is_recording_events():
