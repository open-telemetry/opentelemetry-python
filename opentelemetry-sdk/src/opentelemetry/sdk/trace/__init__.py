--- conflicted
+++ resolved
@@ -445,11 +445,7 @@
 
     @property
     @deprecated(
-<<<<<<< HEAD
-        version="1.10.0", reason="You should use instrumentation_scope"
-=======
         version="1.12.0", reason="You should use instrumentation_scope"
->>>>>>> 1a938934
     )
     def instrumentation_info(self) -> InstrumentationInfo:
         return self._instrumentation_info
