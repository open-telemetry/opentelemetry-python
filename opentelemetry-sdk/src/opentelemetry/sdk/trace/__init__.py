# Copyright The OpenTelemetry Authors
#
# Licensed under the Apache License, Version 2.0 (the "License");
# you may not use this file except in compliance with the License.
# You may obtain a copy of the License at
#
#     http://www.apache.org/licenses/LICENSE-2.0
#
# Unless required by applicable law or agreed to in writing, software
# distributed under the License is distributed on an "AS IS" BASIS,
# WITHOUT WARRANTIES OR CONDITIONS OF ANY KIND, either express or implied.
# See the License for the specific language governing permissions and
# limitations under the License.


import abc
import atexit
import concurrent.futures
import json
import logging
import random
import threading
import traceback
from collections import OrderedDict
from contextlib import contextmanager
from types import TracebackType
from typing import (
    Any,
    Callable,
    Iterator,
    MutableSequence,
    Optional,
    Sequence,
    Tuple,
    Type,
    Union,
)

from opentelemetry import context as context_api
from opentelemetry import trace as trace_api
from opentelemetry.sdk import util
from opentelemetry.sdk.resources import Resource
from opentelemetry.sdk.trace import sampling
from opentelemetry.sdk.util import BoundedDict, BoundedList
from opentelemetry.sdk.util.instrumentation import InstrumentationInfo
from opentelemetry.trace import SpanContext
from opentelemetry.trace.propagation import SPAN_KEY
from opentelemetry.trace.status import (
    EXCEPTION_STATUS_FIELD,
    Status,
    StatusCanonicalCode,
)
from opentelemetry.util import time_ns, types

logger = logging.getLogger(__name__)

MAX_NUM_ATTRIBUTES = 32
MAX_NUM_EVENTS = 128
MAX_NUM_LINKS = 32
VALID_ATTR_VALUE_TYPES = (bool, str, int, float)


class SpanProcessor:
    """Interface which allows hooks for SDK's `Span` start and end method
    invocations.

    Span processors can be registered directly using
    :func:`TracerProvider.add_span_processor` and they are invoked
    in the same order as they were registered.
    """

    def on_start(self, span: "Span") -> None:
        """Called when a :class:`opentelemetry.trace.Span` is started.

        This method is called synchronously on the thread that starts the
        span, therefore it should not block or throw an exception.

        Args:
            span: The :class:`opentelemetry.trace.Span` that just started.
        """

    def on_end(self, span: "Span") -> None:
        """Called when a :class:`opentelemetry.trace.Span` is ended.

        This method is called synchronously on the thread that ends the
        span, therefore it should not block or throw an exception.

        Args:
            span: The :class:`opentelemetry.trace.Span` that just ended.
        """

    def shutdown(self) -> None:
        """Called when a :class:`opentelemetry.sdk.trace.Tracer` is shutdown.
        """

    def force_flush(self, timeout_millis: int = 30000) -> bool:
        """Export all ended spans to the configured Exporter that have not yet
        been exported.

        Args:
            timeout_millis: The maximum amount of time to wait for spans to be
                exported.

        Returns:
            False if the timeout is exceeded, True otherwise.
        """


class SynchronousMultiSpanProcessor(SpanProcessor):
    """Implementation of class:`SpanProcessor` that forwards all received
    events to a list of span processors sequentially.

    The underlying span processors are called in sequential order as they were
    added.
    """

    def __init__(self):
        # use a tuple to avoid race conditions when adding a new span and
        # iterating through it on "on_start" and "on_end".
        self._span_processors = ()  # type: Tuple[SpanProcessor, ...]
        self._lock = threading.Lock()

    def add_span_processor(self, span_processor: SpanProcessor) -> None:
        """Adds a SpanProcessor to the list handled by this instance."""
        with self._lock:
            self._span_processors = self._span_processors + (span_processor,)

    def on_start(self, span: "Span") -> None:
        for sp in self._span_processors:
            sp.on_start(span)

    def on_end(self, span: "Span") -> None:
        for sp in self._span_processors:
            sp.on_end(span)

    def shutdown(self) -> None:
        """Sequentially shuts down all underlying span processors.
        """
        for sp in self._span_processors:
            sp.shutdown()

    def force_flush(self, timeout_millis: int = 30000) -> bool:
        """Sequentially calls force_flush on all underlying
        :class:`SpanProcessor`

        Args:
            timeout_millis: The maximum amount of time over all span processors
                to wait for spans to be exported. In case the first n span
                processors exceeded the timeout followup span processors will be
                skipped.

        Returns:
            True if all span processors flushed their spans within the
            given timeout, False otherwise.
        """
        deadline_ns = time_ns() + timeout_millis * 1000000
        for sp in self._span_processors:
            current_time_ns = time_ns()
            if current_time_ns >= deadline_ns:
                return False

            if not sp.force_flush((deadline_ns - current_time_ns) // 1000000):
                return False

        return True


class ConcurrentMultiSpanProcessor(SpanProcessor):
    """Implementation of :class:`SpanProcessor` that forwards all received
    events to a list of span processors in parallel.

    Calls to the underlying span processors are forwarded in parallel by
    submitting them to a thread pool executor and waiting until each span
    processor finished its work.

    Args:
        num_threads: The number of threads managed by the thread pool executor
            and thus defining how many span processors can work in parallel.
    """

    def __init__(self, num_threads: int = 2):
        # use a tuple to avoid race conditions when adding a new span and
        # iterating through it on "on_start" and "on_end".
        self._span_processors = ()  # type: Tuple[SpanProcessor, ...]
        self._lock = threading.Lock()
        self._executor = concurrent.futures.ThreadPoolExecutor(
            max_workers=num_threads
        )

    def add_span_processor(self, span_processor: SpanProcessor) -> None:
        """Adds a SpanProcessor to the list handled by this instance."""
        with self._lock:
            self._span_processors = self._span_processors + (span_processor,)

    def _submit_and_await(
        self, func: Callable[[SpanProcessor], Callable[..., None]], *args: Any
    ):
        futures = []
        for sp in self._span_processors:
            future = self._executor.submit(func(sp), *args)
            futures.append(future)
        for future in futures:
            future.result()

    def on_start(self, span: "Span") -> None:
        self._submit_and_await(lambda sp: sp.on_start, span)

    def on_end(self, span: "Span") -> None:
        self._submit_and_await(lambda sp: sp.on_end, span)

    def shutdown(self) -> None:
        """Shuts down all underlying span processors in parallel."""
        self._submit_and_await(lambda sp: sp.shutdown)

    def force_flush(self, timeout_millis: int = 30000) -> bool:
        """Calls force_flush on all underlying span processors in parallel.

        Args:
            timeout_millis: The maximum amount of time to wait for spans to be
                exported.

        Returns:
            True if all span processors flushed their spans within the given
            timeout, False otherwise.
        """
        futures = []
        for sp in self._span_processors:  # type: SpanProcessor
            future = self._executor.submit(sp.force_flush, timeout_millis)
            futures.append(future)

        timeout_sec = timeout_millis / 1e3
        done_futures, not_done_futures = concurrent.futures.wait(
            futures, timeout_sec
        )
        if not_done_futures:
            return False

        for future in done_futures:
            if not future.result():
                return False

        return True


class EventBase(abc.ABC):
    def __init__(self, name: str, timestamp: Optional[int] = None) -> None:
        self._name = name
        if timestamp is None:
            self._timestamp = time_ns()
        else:
            self._timestamp = timestamp

    @property
    def name(self) -> str:
        return self._name

    @property
    def timestamp(self) -> int:
        return self._timestamp

    @property
    @abc.abstractmethod
    def attributes(self) -> types.Attributes:
        pass


class Event(EventBase):
    """A text annotation with a set of attributes.

    Args:
        name: Name of the event.
        attributes: Attributes of the event.
        timestamp: Timestamp of the event. If `None` it will filled
            automatically.
    """

    def __init__(
        self,
        name: str,
        attributes: types.Attributes = None,
        timestamp: Optional[int] = None,
    ) -> None:
        super().__init__(name, timestamp)
        self._attributes = attributes

    @property
    def attributes(self) -> types.Attributes:
        return self._attributes


def _is_valid_attribute_value(value: types.AttributeValue) -> bool:
    """Checks if attribute value is valid.

    An attribute value is valid if it is one of the valid types. If the value
    is a sequence, it is only valid if all items in the sequence are of valid
    type, not a sequence, and are of the same type.
    """

    if isinstance(value, Sequence):
        if len(value) == 0:
            return True

        first_element_type = type(value[0])

        if first_element_type not in VALID_ATTR_VALUE_TYPES:
            logger.warning(
                "Invalid type %s in attribute value sequence. Expected one of "
                "%s or a sequence of those types",
                first_element_type.__name__,
                [valid_type.__name__ for valid_type in VALID_ATTR_VALUE_TYPES],
            )
            return False

        for element in list(value)[1:]:
            if not isinstance(element, first_element_type):
                logger.warning(
                    "Mixed types %s and %s in attribute value sequence",
                    first_element_type.__name__,
                    type(element).__name__,
                )
                return False
    elif not isinstance(value, VALID_ATTR_VALUE_TYPES):
        logger.warning(
            "Invalid type %s for attribute value. Expected one of %s or a "
            "sequence of those types",
            type(value).__name__,
            [valid_type.__name__ for valid_type in VALID_ATTR_VALUE_TYPES],
        )
        return False
    return True


def _filter_attribute_values(attributes: types.Attributes):
    if attributes:
        for attr_key, attr_value in list(attributes.items()):
            if _is_valid_attribute_value(attr_value):
                if isinstance(attr_value, MutableSequence):
                    attributes[attr_key] = tuple(attr_value)
            else:
                attributes.pop(attr_key)


class Span(trace_api.Span):
    """See `opentelemetry.trace.Span`.

    Users should create `Span` objects via the `Tracer` instead of this
    constructor.

    Args:
        name: The name of the operation this span represents
        context: The immutable span context
        parent: This span's parent's `opentelemetry.trace.SpanContext`, or
            None if this is a root span
        sampler: The sampler used to create this span
        trace_config: TODO
        resource: Entity producing telemetry
        attributes: The span's attributes to be exported
        events: Timestamped events to be exported
        links: Links to other spans to be exported
        span_processor: `SpanProcessor` to invoke when starting and ending
            this `Span`.
    """

    def __new__(cls, *args, **kwargs):
        if cls is Span:
            raise TypeError("Span must be instantiated via a tracer.")
        return super().__new__(cls)

    def __init__(
        self,
        name: str,
        context: trace_api.SpanContext,
        parent: Optional[trace_api.SpanContext] = None,
        sampler: Optional[sampling.Sampler] = None,
        trace_config: None = None,  # TODO
        resource: Resource = Resource.create({}),
        attributes: types.Attributes = None,  # TODO
        events: Sequence[Event] = None,  # TODO
        links: Sequence[trace_api.Link] = (),
        kind: trace_api.SpanKind = trace_api.SpanKind.INTERNAL,
        span_processor: SpanProcessor = SpanProcessor(),
        instrumentation_info: InstrumentationInfo = None,
        set_status_on_exception: bool = True,
    ) -> None:

        self.name = name
        self.context = context
        self.parent = parent
        self.sampler = sampler
        self.trace_config = trace_config
        self.resource = resource
        self.kind = kind
        self._set_status_on_exception = set_status_on_exception

        self.span_processor = span_processor
        self.status = None
        self._lock = threading.Lock()

        _filter_attribute_values(attributes)
        if not attributes:
            self.attributes = self._new_attributes()
        else:
            self.attributes = BoundedDict.from_map(
                MAX_NUM_ATTRIBUTES, attributes
            )

        self.events = self._new_events()
        if events:
            for event in events:
                _filter_attribute_values(event.attributes)
                self.events.append(event)

        if links is None:
            self.links = self._new_links()
        else:
            self.links = BoundedList.from_seq(MAX_NUM_LINKS, links)

        self._end_time = None  # type: Optional[int]
        self._start_time = None  # type: Optional[int]
        self.instrumentation_info = instrumentation_info

    @property
    def start_time(self):
        return self._start_time

    @property
    def end_time(self):
        return self._end_time

    def __repr__(self):
        return '{}(name="{}", context={})'.format(
            type(self).__name__, self.name, self.context
        )

    @staticmethod
    def _new_attributes():
        return BoundedDict(MAX_NUM_ATTRIBUTES)

    @staticmethod
    def _new_events():
        return BoundedList(MAX_NUM_EVENTS)

    @staticmethod
    def _new_links():
        return BoundedList(MAX_NUM_LINKS)

    @staticmethod
    def _format_context(context):
        x_ctx = OrderedDict()
        x_ctx["trace_id"] = trace_api.format_trace_id(context.trace_id)
        x_ctx["span_id"] = trace_api.format_span_id(context.span_id)
        x_ctx["trace_state"] = repr(context.trace_state)
        return x_ctx

    @staticmethod
    def _format_attributes(attributes):
        if isinstance(attributes, BoundedDict):
            return attributes._dict  # pylint: disable=protected-access
        return attributes

    @staticmethod
    def _format_events(events):
        f_events = []
        for event in events:
            f_event = OrderedDict()
            f_event["name"] = event.name
            f_event["timestamp"] = util.ns_to_iso_str(event.timestamp)
            f_event["attributes"] = Span._format_attributes(event.attributes)
            f_events.append(f_event)
        return f_events

    @staticmethod
    def _format_links(links):
        f_links = []
        for link in links:
            f_link = OrderedDict()
            f_link["context"] = Span._format_context(link.context)
            f_link["attributes"] = Span._format_attributes(link.attributes)
            f_links.append(f_link)
        return f_links

    def to_json(self, indent=4):
        parent_id = None
        if self.parent is not None:
            if isinstance(self.parent, Span):
                ctx = self.parent.context
                parent_id = trace_api.format_span_id(ctx.span_id)
            elif isinstance(self.parent, SpanContext):
                parent_id = trace_api.format_span_id(self.parent.span_id)

        start_time = None
        if self.start_time:
            start_time = util.ns_to_iso_str(self.start_time)

        end_time = None
        if self.end_time:
            end_time = util.ns_to_iso_str(self.end_time)

        if self.status is not None:
            status = OrderedDict()
            status["canonical_code"] = str(self.status.canonical_code.name)
            if self.status.description:
                status["description"] = self.status.description

        f_span = OrderedDict()

        f_span["name"] = self.name
        f_span["context"] = self._format_context(self.context)
        f_span["kind"] = str(self.kind)
        f_span["parent_id"] = parent_id
        f_span["start_time"] = start_time
        f_span["end_time"] = end_time
        if self.status is not None:
            f_span["status"] = status
        f_span["attributes"] = self._format_attributes(self.attributes)
        f_span["events"] = self._format_events(self.events)
        f_span["links"] = self._format_links(self.links)
        f_span["resource"] = self.resource.attributes

        return json.dumps(f_span, indent=indent)

    def get_context(self):
        return self.context

    def set_attribute(self, key: str, value: types.AttributeValue) -> None:
        with self._lock:
            if not self.is_recording():
                return
            has_ended = self.end_time is not None
        if has_ended:
            logger.warning("Setting attribute on ended span.")
            return

        if not key:
            logger.warning("invalid key (empty or null)")
            return

        if _is_valid_attribute_value(value):
            # Freeze mutable sequences defensively
            if isinstance(value, MutableSequence):
                value = tuple(value)
            if isinstance(value, bytes):
                try:
                    value = value.decode()
                except ValueError:
                    logger.warning("Byte attribute could not be decoded.")
                    return
            with self._lock:
                self.attributes[key] = value

    def _add_event(self, event: EventBase) -> None:
        with self._lock:
            if not self.is_recording():
                return
            has_ended = self.end_time is not None

        if has_ended:
            logger.warning("Calling add_event() on an ended span.")
            return
        self.events.append(event)

    def add_event(
        self,
        name: str,
        attributes: types.Attributes = None,
        timestamp: Optional[int] = None,
    ) -> None:
        _filter_attribute_values(attributes)
        if not attributes:
            attributes = self._new_attributes()
        self._add_event(
            Event(
                name=name,
                attributes=attributes,
                timestamp=time_ns() if timestamp is None else timestamp,
            )
        )

    def start(self, start_time: Optional[int] = None) -> None:
        with self._lock:
            if not self.is_recording():
                return
            has_started = self.start_time is not None
            if not has_started:
                self._start_time = (
                    start_time if start_time is not None else time_ns()
                )
        if has_started:
            logger.warning("Calling start() on a started span.")
            return
        self.span_processor.on_start(self)

    def end(self, end_time: Optional[int] = None) -> None:
        with self._lock:
            if not self.is_recording():
                return
            if self.start_time is None:
                raise RuntimeError("Calling end() on a not started span.")
            has_ended = self.end_time is not None
            if not has_ended:
                if self.status is None:
                    self.status = Status(canonical_code=StatusCanonicalCode.OK)

                self._end_time = (
                    end_time if end_time is not None else time_ns()
                )

        if has_ended:
            logger.warning("Calling end() on an ended span.")
            return

        self.span_processor.on_end(self)

    def update_name(self, name: str) -> None:
        with self._lock:
            has_ended = self.end_time is not None
        if has_ended:
            logger.warning("Calling update_name() on an ended span.")
            return
        self.name = name

    def is_recording(self) -> bool:
        return True

    def set_status(self, status: trace_api.Status) -> None:
        with self._lock:
            has_ended = self.end_time is not None
        if has_ended:
            logger.warning("Calling set_status() on an ended span.")
            return
        self.status = status

    def __exit__(
        self,
        exc_type: Optional[Type[BaseException]],
        exc_val: Optional[BaseException],
        exc_tb: Optional[TracebackType],
    ) -> None:
        """Ends context manager and calls `end` on the `Span`."""

        if (
            self.status is None
            and self._set_status_on_exception
            and exc_val is not None
        ):
            self.set_status(
                Status(
                    canonical_code=StatusCanonicalCode.UNKNOWN,
                    description="{}: {}".format(exc_type.__name__, exc_val),
                )
            )

        super().__exit__(exc_type, exc_val, exc_tb)

    def record_exception(self, exception: Exception) -> None:
        """Records an exception as a span event."""
        try:
            stacktrace = traceback.format_exc()
        except Exception:  # pylint: disable=broad-except
            # workaround for python 3.4, format_exc can raise
            # an AttributeError if the __context__ on
            # an exception is None
            stacktrace = "Exception occurred on stacktrace formatting"

        self.add_event(
            name="exception",
            attributes={
                "exception.type": exception.__class__.__name__,
                "exception.message": str(exception),
                "exception.stacktrace": stacktrace,
            },
        )


class _Span(Span):
    """Protected implementation of `opentelemetry.trace.Span`.

    This constructor should only be used internally.
    """


class Tracer(trace_api.Tracer):
    """See `opentelemetry.trace.Tracer`.

    Args:
        name: The name of the tracer.
        shutdown_on_exit: Register an atexit hook to shut down the tracer when
            the application exits.
    """

    def __init__(
        self,
        source: "TracerProvider",
        instrumentation_info: InstrumentationInfo,
    ) -> None:
        self.source = source
        self.instrumentation_info = instrumentation_info

    def start_as_current_span(
        self,
        name: str,
        context: Optional[context_api.Context] = None,
        kind: trace_api.SpanKind = trace_api.SpanKind.INTERNAL,
        attributes: types.Attributes = None,
        links: Sequence[trace_api.Link] = (),
        record_exception: bool = True,
    ) -> Iterator[trace_api.Span]:
<<<<<<< HEAD
        span = self.start_span(name, context, kind, attributes, links)
        return self.use_span(span, end_on_exit=True)
=======
        span = self.start_span(name, parent, kind, attributes, links,)
        return self.use_span(
            span, end_on_exit=True, record_exception=record_exception
        )
>>>>>>> 803f5820

    def start_span(  # pylint: disable=too-many-locals
        self,
        name: str,
        context: Optional[context_api.Context] = None,
        kind: trace_api.SpanKind = trace_api.SpanKind.INTERNAL,
        attributes: types.Attributes = None,
        links: Sequence[trace_api.Link] = (),
        start_time: Optional[int] = None,
        set_status_on_exception: bool = True,
    ) -> trace_api.Span:

        parent_context = trace_api.get_current_span(context).get_context()

        if parent_context is not None and not isinstance(
            parent_context, trace_api.SpanContext
        ):
            raise TypeError("parent_context must be a SpanContext or None.")

        if parent_context is None or not parent_context.is_valid:
            parent_context = None
            trace_id = self.source.ids_generator.generate_trace_id()
            trace_flags = None
            trace_state = None
        else:
            trace_id = parent_context.trace_id
            trace_flags = parent_context.trace_flags
            trace_state = parent_context.trace_state

        # The sampler decides whether to create a real or no-op span at the
        # time of span creation. No-op spans do not record events, and are not
        # exported.
        # The sampler may also add attributes to the newly-created span, e.g.
        # to include information about the sampling result.
        sampling_result = self.source.sampler.should_sample(
            parent_context, trace_id, name, attributes, links,
        )

        trace_flags = (
            trace_api.TraceFlags(trace_api.TraceFlags.SAMPLED)
            if sampling_result.decision.is_sampled()
            else trace_api.TraceFlags(trace_api.TraceFlags.DEFAULT)
        )
        context = trace_api.SpanContext(
            trace_id,
            self.source.ids_generator.generate_span_id(),
            is_remote=False,
            trace_flags=trace_flags,
            trace_state=trace_state,
        )

        # Only record if is_recording() is true
        if sampling_result.decision.is_recording():
            # pylint:disable=protected-access
            span = _Span(
                name=name,
                context=context,
                parent=parent_context,
                sampler=self.source.sampler,
                resource=self.source.resource,
                attributes=sampling_result.attributes.copy(),
                span_processor=self.source._active_span_processor,
                kind=kind,
                links=links,
                instrumentation_info=self.instrumentation_info,
                set_status_on_exception=set_status_on_exception,
            )
            span.start(start_time=start_time)
        else:
            span = trace_api.DefaultSpan(context=context)
        return span

    @contextmanager
    def use_span(
        self,
        span: trace_api.Span,
        end_on_exit: bool = False,
        record_exception: bool = True,
    ) -> Iterator[trace_api.Span]:
        try:
            token = context_api.attach(context_api.set_value(SPAN_KEY, span))
            try:
                yield span
            finally:
                context_api.detach(token)

        except Exception as error:  # pylint: disable=broad-except
            # pylint:disable=protected-access
            if isinstance(span, Span):
                if record_exception:
                    span.record_exception(error)

                if span.status is None and span._set_status_on_exception:
                    span.set_status(
                        Status(
                            canonical_code=getattr(
                                error,
                                EXCEPTION_STATUS_FIELD,
                                StatusCanonicalCode.UNKNOWN,
                            ),
                            description="{}: {}".format(
                                type(error).__name__, error
                            ),
                        )
                    )
            raise

        finally:
            if end_on_exit:
                span.end()


class TracerProvider(trace_api.TracerProvider):
    def __init__(
        self,
        sampler: sampling.Sampler = sampling.DEFAULT_ON,
        resource: Resource = Resource.create({}),
        shutdown_on_exit: bool = True,
        active_span_processor: Union[
            SynchronousMultiSpanProcessor, ConcurrentMultiSpanProcessor
        ] = None,
        ids_generator: trace_api.IdsGenerator = None,
    ):
        self._active_span_processor = (
            active_span_processor or SynchronousMultiSpanProcessor()
        )
        if ids_generator is None:
            self.ids_generator = trace_api.RandomIdsGenerator()
        else:
            self.ids_generator = ids_generator
        self.resource = resource
        self.sampler = sampler
        self._atexit_handler = None
        if shutdown_on_exit:
            self._atexit_handler = atexit.register(self.shutdown)

    def get_tracer(
        self,
        instrumenting_module_name: str,
        instrumenting_library_version: str = "",
    ) -> "trace_api.Tracer":
        if not instrumenting_module_name:  # Reject empty strings too.
            instrumenting_module_name = "ERROR:MISSING MODULE NAME"
            logger.error("get_tracer called with missing module name.")
        return Tracer(
            self,
            InstrumentationInfo(
                instrumenting_module_name, instrumenting_library_version
            ),
        )

    def add_span_processor(self, span_processor: SpanProcessor) -> None:
        """Registers a new :class:`SpanProcessor` for this `TracerProvider`.

        The span processors are invoked in the same order they are registered.
        """

        # no lock here because add_span_processor is thread safe for both
        # SynchronousMultiSpanProcessor and ConcurrentMultiSpanProcessor.
        self._active_span_processor.add_span_processor(span_processor)

    def shutdown(self):
        """Shut down the span processors added to the tracer."""
        self._active_span_processor.shutdown()
        if self._atexit_handler is not None:
            atexit.unregister(self._atexit_handler)
            self._atexit_handler = None

    def force_flush(self, timeout_millis: int = 30000) -> bool:
        """Requests the active span processor to process all spans that have not
        yet been processed.

        By default force flush is called sequentially on all added span
        processors. This means that span processors further back in the list
        have less time to flush their spans.
        To have span processors flush their spans in parallel it is possible to
        initialize the tracer provider with an instance of
        `ConcurrentMultiSpanProcessor` at the cost of using multiple threads.

        Args:
            timeout_millis: The maximum amount of time to wait for spans to be
                processed.

        Returns:
            False if the timeout is exceeded, True otherwise.
        """
        return self._active_span_processor.force_flush(timeout_millis)<|MERGE_RESOLUTION|>--- conflicted
+++ resolved
@@ -705,15 +705,10 @@
         links: Sequence[trace_api.Link] = (),
         record_exception: bool = True,
     ) -> Iterator[trace_api.Span]:
-<<<<<<< HEAD
         span = self.start_span(name, context, kind, attributes, links)
-        return self.use_span(span, end_on_exit=True)
-=======
-        span = self.start_span(name, parent, kind, attributes, links,)
         return self.use_span(
             span, end_on_exit=True, record_exception=record_exception
         )
->>>>>>> 803f5820
 
     def start_span(  # pylint: disable=too-many-locals
         self,
