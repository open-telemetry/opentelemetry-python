# Copyright 2019, OpenTelemetry Authors
#
# Licensed under the Apache License, Version 2.0 (the "License");
# you may not use this file except in compliance with the License.
# You may obtain a copy of the License at
#
#     http://www.apache.org/licenses/LICENSE-2.0
#
# Unless required by applicable law or agreed to in writing, software
# distributed under the License is distributed on an "AS IS" BASIS,
# WITHOUT WARRANTIES OR CONDITIONS OF ANY KIND, either express or implied.
# See the License for the specific language governing permissions and
# limitations under the License.


import atexit
import logging
import random
import threading
from contextlib import contextmanager
from numbers import Number
from types import TracebackType
from typing import Iterator, Optional, Sequence, Tuple, Type

from opentelemetry import trace as trace_api
from opentelemetry.context import Context, get_value
from opentelemetry.sdk import util
from opentelemetry.sdk.util import BoundedDict, BoundedList
from opentelemetry.trace import SpanContext, sampling
from opentelemetry.trace.propagation import span_from_context, with_span
from opentelemetry.trace.status import Status, StatusCanonicalCode
from opentelemetry.util import time_ns, types

logger = logging.getLogger(__name__)

MAX_NUM_ATTRIBUTES = 32
MAX_NUM_EVENTS = 128
MAX_NUM_LINKS = 32


class SpanProcessor:
    """Interface which allows hooks for SDK's `Span` start and end method
    invocations.

    Span processors can be registered directly using
    :func:`TracerSource.add_span_processor` and they are invoked
    in the same order as they were registered.
    """

    def on_start(self, span: "Span") -> None:
        """Called when a :class:`opentelemetry.trace.Span` is started.

        This method is called synchronously on the thread that starts the
        span, therefore it should not block or throw an exception.

        Args:
            span: The :class:`opentelemetry.trace.Span` that just started.
        """

    def on_end(self, span: "Span") -> None:
        """Called when a :class:`opentelemetry.trace.Span` is ended.

        This method is called synchronously on the thread that ends the
        span, therefore it should not block or throw an exception.

        Args:
            span: The :class:`opentelemetry.trace.Span` that just ended.
        """

    def shutdown(self) -> None:
        """Called when a :class:`opentelemetry.sdk.trace.Tracer` is shutdown.
        """


class MultiSpanProcessor(SpanProcessor):
    """Implementation of :class:`SpanProcessor` that forwards all received
    events to a list of `SpanProcessor`.
    """

    def __init__(self):
        # use a tuple to avoid race conditions when adding a new span and
        # iterating through it on "on_start" and "on_end".
        self._span_processors = ()  # type: Tuple[SpanProcessor, ...]
        self._lock = threading.Lock()

    def add_span_processor(self, span_processor: SpanProcessor) -> None:
        """Adds a SpanProcessor to the list handled by this instance."""
        with self._lock:
            self._span_processors = self._span_processors + (span_processor,)

    def on_start(self, span: "Span") -> None:
        for sp in self._span_processors:
            sp.on_start(span)

    def on_end(self, span: "Span") -> None:
        for sp in self._span_processors:
            sp.on_end(span)

    def shutdown(self) -> None:
        for sp in self._span_processors:
            sp.shutdown()


class Span(trace_api.Span):
    """See `opentelemetry.trace.Span`.

    Users should create `Span` objects via the `Tracer` instead of this
    constructor.

    Args:
        name: The name of the operation this span represents
        context: The immutable span context
        parent: This span's parent, may be a `SpanContext` if the parent is
            remote, null if this is a root span
        sampler: The sampler used to create this span
        trace_config: TODO
        resource: TODO
        attributes: The span's attributes to be exported
        events: Timestamped events to be exported
        links: Links to other spans to be exported
        span_processor: `SpanProcessor` to invoke when starting and ending
            this `Span`.
    """

    # Initialize these lazily assuming most spans won't have them.
    empty_attributes = BoundedDict(MAX_NUM_ATTRIBUTES)
    empty_events = BoundedList(MAX_NUM_EVENTS)
    empty_links = BoundedList(MAX_NUM_LINKS)

    def __init__(
        self,
        name: str,
        context: trace_api.SpanContext,
        parent: trace_api.ParentSpan = None,
        sampler: Optional[sampling.Sampler] = None,
        trace_config: None = None,  # TODO
        resource: None = None,  # TODO
        attributes: types.Attributes = None,  # TODO
        events: Sequence[trace_api.Event] = None,  # TODO
        links: Sequence[trace_api.Link] = (),
        kind: trace_api.SpanKind = trace_api.SpanKind.INTERNAL,
        span_processor: SpanProcessor = SpanProcessor(),
        instrumentation_info: "InstrumentationInfo" = None,
        set_status_on_exception: bool = True,
    ) -> None:

        self.name = name
        self.context = context
        self.parent = parent
        self.sampler = sampler
        self.trace_config = trace_config
        self.resource = resource
        self.kind = kind
        self._set_status_on_exception = set_status_on_exception

        self.span_processor = span_processor
        self.status = None
        self._lock = threading.Lock()

        if attributes is None:
            self.attributes = Span.empty_attributes
        else:
            self.attributes = BoundedDict.from_map(
                MAX_NUM_ATTRIBUTES, attributes
            )

        if events is None:
            self.events = Span.empty_events
        else:
            self.events = BoundedList.from_seq(MAX_NUM_EVENTS, events)

        if links is None:
            self.links = Span.empty_links
        else:
            self.links = BoundedList.from_seq(MAX_NUM_LINKS, links)

        self._end_time = None  # type: Optional[int]
        self._start_time = None  # type: Optional[int]
        self.instrumentation_info = instrumentation_info

    @property
    def start_time(self):
        return self._start_time

    @property
    def end_time(self):
        return self._end_time

    def __repr__(self):
        return '{}(name="{}", context={})'.format(
            type(self).__name__, self.name, self.context
        )

    def __str__(self):
        return (
            '{}(name="{}", context={}, kind={}, '
            "parent={}, start_time={}, end_time={})"
        ).format(
            type(self).__name__,
            self.name,
            self.context,
            self.kind,
            repr(self.parent),
            util.ns_to_iso_str(self.start_time) if self.start_time else "None",
            util.ns_to_iso_str(self.end_time) if self.end_time else "None",
        )

    def get_context(self):
        return self.context

    def set_attribute(self, key: str, value: types.AttributeValue) -> None:
        with self._lock:
            if not self.is_recording_events():
                return
            has_ended = self.end_time is not None
            if not has_ended:
                if self.attributes is Span.empty_attributes:
                    self.attributes = BoundedDict(MAX_NUM_ATTRIBUTES)
        if has_ended:
            logger.warning("Setting attribute on ended span.")
            return

        if isinstance(value, Sequence):
            error_message = self._check_attribute_value_sequence(value)
            if error_message is not None:
                logger.warning("%s in attribute value sequence", error_message)
                return
        elif not isinstance(value, (bool, str, Number, Sequence)):
            logger.warning("invalid type for attribute value")
            return

        self.attributes[key] = value

    @staticmethod
    def _check_attribute_value_sequence(sequence: Sequence) -> Optional[str]:
        """
        Checks if sequence items are valid and are of the same type
        """
        if len(sequence) == 0:
            return None

        first_element_type = type(sequence[0])

        if issubclass(first_element_type, Number):
            first_element_type = Number

        if first_element_type not in (bool, str, Number):
            return "invalid type"

        for element in sequence:
            if not isinstance(element, first_element_type):
                return "different type"
        return None

    def add_event(
        self,
        name: str,
        attributes: types.Attributes = None,
        timestamp: Optional[int] = None,
    ) -> None:
        self.add_lazy_event(
            trace_api.Event(
                name,
                Span.empty_attributes if attributes is None else attributes,
                time_ns() if timestamp is None else timestamp,
            )
        )

    def add_lazy_event(self, event: trace_api.Event) -> None:
        with self._lock:
            if not self.is_recording_events():
                return
            has_ended = self.end_time is not None
            if not has_ended:
                if self.events is Span.empty_events:
                    self.events = BoundedList(MAX_NUM_EVENTS)
        if has_ended:
            logger.warning("Calling add_event() on an ended span.")
            return
        self.events.append(event)

    def start(self, start_time: Optional[int] = None) -> None:
        with self._lock:
            if not self.is_recording_events():
                return
            has_started = self.start_time is not None
            if not has_started:
                self._start_time = (
                    start_time if start_time is not None else time_ns()
                )
        if has_started:
            logger.warning("Calling start() on a started span.")
            return
        self.span_processor.on_start(self)

    def end(self, end_time: Optional[int] = None) -> None:
        with self._lock:
            if not self.is_recording_events():
                return
            if self.start_time is None:
                raise RuntimeError("Calling end() on a not started span.")
            has_ended = self.end_time is not None
            if not has_ended:
                if self.status is None:
                    self.status = Status(canonical_code=StatusCanonicalCode.OK)

                self._end_time = (
                    end_time if end_time is not None else time_ns()
                )

        if has_ended:
            logger.warning("Calling end() on an ended span.")
            return

        self.span_processor.on_end(self)

    def update_name(self, name: str) -> None:
        with self._lock:
            has_ended = self.end_time is not None
        if has_ended:
            logger.warning("Calling update_name() on an ended span.")
            return
        self.name = name

    def is_recording_events(self) -> bool:
        return True

    def set_status(self, status: trace_api.Status) -> None:
        with self._lock:
            has_ended = self.end_time is not None
        if has_ended:
            logger.warning("Calling set_status() on an ended span.")
            return
        self.status = status

    def __exit__(
        self,
        exc_type: Optional[Type[BaseException]],
        exc_val: Optional[BaseException],
        exc_tb: Optional[TracebackType],
    ) -> None:
        """Ends context manager and calls `end` on the `Span`."""

        if (
            self.status is None
            and self._set_status_on_exception
            and exc_val is not None
        ):

            self.set_status(
                Status(
                    canonical_code=StatusCanonicalCode.UNKNOWN,
                    description="{}: {}".format(exc_type.__name__, exc_val),
                )
            )

        super().__exit__(exc_type, exc_val, exc_tb)


def generate_span_id() -> int:
    """Get a new random span ID.
    Returns:
        A random 64-bit int for use as a span ID
    """
    return random.getrandbits(64)


def generate_trace_id() -> int:
    """Get a new random trace ID.
    Returns:
        A random 128-bit int for use as a trace ID
    """
    return random.getrandbits(128)


class InstrumentationInfo:
    """Immutable information about an instrumentation library module.

    See `TracerSource.get_tracer` for the meaning of the properties.
    """

    __slots__ = ("_name", "_version")

    def __init__(self, name: str, version: str):
        self._name = name
        self._version = version

    def __repr__(self):
        return "{}({}, {})".format(
            type(self).__name__, self._name, self._version
        )

    def __hash__(self):
        return hash((self._name, self._version))

    def __eq__(self, value):
        return type(value) is type(self) and (self._name, self._version) == (
            value._name,
            value._version,
        )

    def __lt__(self, value):
        if type(value) is not type(self):
            return NotImplemented
        return (self._name, self._version) < (value._name, value._version)

    @property
    def version(self) -> str:
        return self._version

    @property
    def name(self) -> str:
        return self._name


class Tracer(trace_api.Tracer):
    """See `opentelemetry.trace.Tracer`.

    Args:
        name: The name of the tracer.
        shutdown_on_exit: Register an atexit hook to shut down the tracer when
            the application exits.
    """

    def __init__(
        self,
        source: "TracerSource",
        instrumentation_info: InstrumentationInfo,
    ) -> None:
        self.source = source
        self.instrumentation_info = instrumentation_info

    def get_current_span(self):
        """See `opentelemetry.trace.Tracer.get_current_span`."""
        return self.source.get_current_span()

    def start_as_current_span(
        self,
        name: str,
        parent: trace_api.ParentSpan = trace_api.Tracer.CURRENT_SPAN,
        kind: trace_api.SpanKind = trace_api.SpanKind.INTERNAL,
        attributes: Optional[types.Attributes] = None,
        links: Sequence[trace_api.Link] = (),
    ) -> Iterator[trace_api.Span]:
        """See `opentelemetry.trace.Tracer.start_as_current_span`."""

        span = self.start_span(name, parent, kind, attributes, links)
        return self.use_span(span, end_on_exit=True)

    def start_span(  # pylint: disable=too-many-locals
        self,
        name: str,
        parent: trace_api.ParentSpan = trace_api.Tracer.CURRENT_SPAN,
        kind: trace_api.SpanKind = trace_api.SpanKind.INTERNAL,
        attributes: Optional[types.Attributes] = None,
        links: Sequence[trace_api.Link] = (),
        start_time: Optional[int] = None,
        set_status_on_exception: bool = True,
    ) -> trace_api.Span:
        """See `opentelemetry.trace.Tracer.start_span`."""

        if parent is Tracer.CURRENT_SPAN:
            parent = self.get_current_span()

        parent_context = parent
        if isinstance(parent_context, trace_api.Span):
            parent_context = parent.get_context()

        if parent_context is not None and not isinstance(
            parent_context, trace_api.SpanContext
        ):
            raise TypeError

        if parent_context is None or not parent_context.is_valid():
            parent = parent_context = None
            trace_id = generate_trace_id()
            trace_options = None
            trace_state = None
        else:
            trace_id = parent_context.trace_id
            trace_options = parent_context.trace_options
            trace_state = parent_context.trace_state

        context = trace_api.SpanContext(
            trace_id, generate_span_id(), trace_options, trace_state
        )

        # The sampler decides whether to create a real or no-op span at the
        # time of span creation. No-op spans do not record events, and are not
        # exported.
        # The sampler may also add attributes to the newly-created span, e.g.
        # to include information about the sampling decision.
        sampling_decision = self.source.sampler.should_sample(
            parent_context,
            context.trace_id,
            context.span_id,
            name,
            attributes,
            links,
        )

        if sampling_decision.sampled:
            if attributes is None:
                span_attributes = sampling_decision.attributes
            else:
                # apply sampling decision attributes after initial attributes
                span_attributes = attributes.copy()
                span_attributes.update(sampling_decision.attributes)
            span = Span(
                name=name,
                context=context,
                parent=parent,
                sampler=self.source.sampler,
                attributes=span_attributes,
                span_processor=self.source._active_span_processor,  # pylint:disable=protected-access
                kind=kind,
                links=links,
                instrumentation_info=self.instrumentation_info,
                set_status_on_exception=set_status_on_exception,
            )
            span.start(start_time=start_time)
        else:
            span = trace_api.DefaultSpan(context=context)
        return span

    @contextmanager
    def use_span(
        self, span: trace_api.Span, end_on_exit: bool = False
    ) -> Iterator[trace_api.Span]:
        """See `opentelemetry.trace.Tracer.use_span`."""
        try:
            span_snapshot = span_from_context()
            with_span(span)
            try:
                yield span
            finally:
<<<<<<< HEAD
                with_span(span_snapshot)
=======
                self.source._current_span_slot.set(  # pylint:disable=protected-access
                    span_snapshot
                )

        except Exception as error:  # pylint: disable=broad-except
            if (
                span.status is None
                and span._set_status_on_exception  # pylint:disable=protected-access  # noqa
            ):
                span.set_status(
                    Status(
                        canonical_code=StatusCanonicalCode.UNKNOWN,
                        description="{}: {}".format(
                            type(error).__name__, error
                        ),
                    )
                )

                raise

>>>>>>> aecc3477
        finally:
            if end_on_exit:
                span.end()


class TracerSource(trace_api.TracerSource):
    def __init__(
        self,
        sampler: sampling.Sampler = trace_api.sampling.ALWAYS_ON,
        shutdown_on_exit: bool = True,
    ):
        # TODO: How should multiple TracerSources behave? Should they get their own contexts?
        # This could be done by adding `str(id(self))` to the slot name.
        self._active_span_processor = MultiSpanProcessor()
        self.sampler = sampler
        self._atexit_handler = None
        if shutdown_on_exit:
            self._atexit_handler = atexit.register(self.shutdown)

    def get_tracer(
        self,
        instrumenting_module_name: str,
        instrumenting_library_version: str = "",
    ) -> "trace_api.Tracer":
        if not instrumenting_module_name:  # Reject empty strings too.
            instrumenting_module_name = "ERROR:MISSING MODULE NAME"
            logger.error("get_tracer called with missing module name.")
        return Tracer(
            self,
            InstrumentationInfo(
                instrumenting_module_name, instrumenting_library_version
            ),
        )

    def get_current_span(self, context: Optional[Context] = None) -> Span:
        # pylint: disable=no-self-use
        return span_from_context(context=context)

    def add_span_processor(self, span_processor: SpanProcessor) -> None:
        """Registers a new :class:`SpanProcessor` for this `TracerSource`.

        The span processors are invoked in the same order they are registered.
        """

        # no lock here because MultiSpanProcessor.add_span_processor is
        # thread safe
        self._active_span_processor.add_span_processor(span_processor)

    def shutdown(self):
        """Shut down the span processors added to the tracer."""
        self._active_span_processor.shutdown()
        if self._atexit_handler is not None:
            atexit.unregister(self._atexit_handler)
            self._atexit_handler = None<|MERGE_RESOLUTION|>--- conflicted
+++ resolved
@@ -534,12 +534,7 @@
             try:
                 yield span
             finally:
-<<<<<<< HEAD
                 with_span(span_snapshot)
-=======
-                self.source._current_span_slot.set(  # pylint:disable=protected-access
-                    span_snapshot
-                )
 
         except Exception as error:  # pylint: disable=broad-except
             if (
@@ -557,7 +552,6 @@
 
                 raise
 
->>>>>>> aecc3477
         finally:
             if end_on_exit:
                 span.end()
