# Copyright 2019, OpenTelemetry Authors
#
# Licensed under the Apache License, Version 2.0 (the "License");
# you may not use this file except in compliance with the License.
# You may obtain a copy of the License at
#
#     http://www.apache.org/licenses/LICENSE-2.0
#
# Unless required by applicable law or agreed to in writing, software
# distributed under the License is distributed on an "AS IS" BASIS,
# WITHOUT WARRANTIES OR CONDITIONS OF ANY KIND, either express or implied.
# See the License for the specific language governing permissions and
# limitations under the License.


import atexit
import logging
import random
import threading
from contextlib import contextmanager
from numbers import Number
from types import TracebackType
from typing import Iterator, Optional, Sequence, Tuple, Type

from opentelemetry import context as context_api
from opentelemetry import trace as trace_api
from opentelemetry.sdk import util
from opentelemetry.sdk.util import BoundedDict, BoundedList
from opentelemetry.sdk.util.instrumentation import InstrumentationInfo
from opentelemetry.trace import SpanContext, sampling
from opentelemetry.trace.propagation import SPAN_KEY
from opentelemetry.trace.status import Status, StatusCanonicalCode
from opentelemetry.util import time_ns, types

logger = logging.getLogger(__name__)

MAX_NUM_ATTRIBUTES = 32
MAX_NUM_EVENTS = 128
MAX_NUM_LINKS = 32


class SpanProcessor:
    """Interface which allows hooks for SDK's `Span` start and end method
    invocations.

    Span processors can be registered directly using
    :func:`TracerProvider.add_span_processor` and they are invoked
    in the same order as they were registered.
    """

    def on_start(self, span: "Span") -> None:
        """Called when a :class:`opentelemetry.trace.Span` is started.

        This method is called synchronously on the thread that starts the
        span, therefore it should not block or throw an exception.

        Args:
            span: The :class:`opentelemetry.trace.Span` that just started.
        """

    def on_end(self, span: "Span") -> None:
        """Called when a :class:`opentelemetry.trace.Span` is ended.

        This method is called synchronously on the thread that ends the
        span, therefore it should not block or throw an exception.

        Args:
            span: The :class:`opentelemetry.trace.Span` that just ended.
        """

    def shutdown(self) -> None:
        """Called when a :class:`opentelemetry.sdk.trace.Tracer` is shutdown.
        """

    def force_flush(self, timeout_millis: int = 30000) -> bool:
        """Export all ended spans to the configured Exporter that have not yet
        been exported.

        Args:
            timeout_millis: The maximum amount of time to wait for spans to be
                exported.

        Returns:
            False if the timeout is exceeded, True otherwise.
        """


class MultiSpanProcessor(SpanProcessor):
    """Implementation of :class:`SpanProcessor` that forwards all received
    events to a list of `SpanProcessor`.
    """

    def __init__(self):
        # use a tuple to avoid race conditions when adding a new span and
        # iterating through it on "on_start" and "on_end".
        self._span_processors = ()  # type: Tuple[SpanProcessor, ...]
        self._lock = threading.Lock()

    def add_span_processor(self, span_processor: SpanProcessor) -> None:
        """Adds a SpanProcessor to the list handled by this instance."""
        with self._lock:
            self._span_processors = self._span_processors + (span_processor,)

    def on_start(self, span: "Span") -> None:
        for sp in self._span_processors:
            sp.on_start(span)

    def on_end(self, span: "Span") -> None:
        for sp in self._span_processors:
            sp.on_end(span)

    def shutdown(self) -> None:
        for sp in self._span_processors:
            sp.shutdown()


class Span(trace_api.Span):
    """See `opentelemetry.trace.Span`.

    Users should create `Span` objects via the `Tracer` instead of this
    constructor.

    Args:
        name: The name of the operation this span represents
        context: The immutable span context
        parent: This span's parent, may be a `SpanContext` if the parent is
            remote, null if this is a root span
        sampler: The sampler used to create this span
        trace_config: TODO
        resource: TODO
        attributes: The span's attributes to be exported
        events: Timestamped events to be exported
        links: Links to other spans to be exported
        span_processor: `SpanProcessor` to invoke when starting and ending
            this `Span`.
    """

    # Initialize these lazily assuming most spans won't have them.
    empty_attributes = BoundedDict(MAX_NUM_ATTRIBUTES)
    empty_events = BoundedList(MAX_NUM_EVENTS)
    empty_links = BoundedList(MAX_NUM_LINKS)

    def __init__(
        self,
        name: str,
        context: trace_api.SpanContext,
        parent: trace_api.ParentSpan = None,
        sampler: Optional[sampling.Sampler] = None,
        trace_config: None = None,  # TODO
        resource: None = None,  # TODO
        attributes: types.Attributes = None,  # TODO
        events: Sequence[trace_api.Event] = None,  # TODO
        links: Sequence[trace_api.Link] = (),
        kind: trace_api.SpanKind = trace_api.SpanKind.INTERNAL,
        span_processor: SpanProcessor = SpanProcessor(),
        instrumentation_info: InstrumentationInfo = None,
        set_status_on_exception: bool = True,
    ) -> None:

        self.name = name
        self.context = context
        self.parent = parent
        self.sampler = sampler
        self.trace_config = trace_config
        self.resource = resource
        self.kind = kind
        self._set_status_on_exception = set_status_on_exception

        self.span_processor = span_processor
        self.status = None
        self._lock = threading.Lock()

        if attributes is None:
            self.attributes = Span.empty_attributes
        else:
            self.attributes = BoundedDict.from_map(
                MAX_NUM_ATTRIBUTES, attributes
            )

        if events is None:
            self.events = Span.empty_events
        else:
            self.events = BoundedList.from_seq(MAX_NUM_EVENTS, events)

        if links is None:
            self.links = Span.empty_links
        else:
            self.links = BoundedList.from_seq(MAX_NUM_LINKS, links)

        self._end_time = None  # type: Optional[int]
        self._start_time = None  # type: Optional[int]
        self.instrumentation_info = instrumentation_info

    @property
    def start_time(self):
        return self._start_time

    @property
    def end_time(self):
        return self._end_time

    def __repr__(self):
        return '{}(name="{}", context={})'.format(
            type(self).__name__, self.name, self.context
        )

    def __str__(self):
        return (
            '{}(name="{}", context={}, kind={}, '
            "parent={}, start_time={}, end_time={})"
        ).format(
            type(self).__name__,
            self.name,
            self.context,
            self.kind,
            repr(self.parent),
            util.ns_to_iso_str(self.start_time) if self.start_time else "None",
            util.ns_to_iso_str(self.end_time) if self.end_time else "None",
        )

    def get_context(self):
        return self.context

    def set_attribute(self, key: str, value: types.AttributeValue) -> None:
        with self._lock:
            if not self.is_recording_events():
                return
            has_ended = self.end_time is not None
            if not has_ended:
                if self.attributes is Span.empty_attributes:
                    self.attributes = BoundedDict(MAX_NUM_ATTRIBUTES)
        if has_ended:
            logger.warning("Setting attribute on ended span.")
            return

        if isinstance(value, Sequence):
            error_message = self._check_attribute_value_sequence(value)
            if error_message is not None:
                logger.warning("%s in attribute value sequence", error_message)
                return
        elif not isinstance(value, (bool, str, Number, Sequence)):
            logger.warning("invalid type for attribute value")
            return

        self.attributes[key] = value

    @staticmethod
    def _check_attribute_value_sequence(sequence: Sequence) -> Optional[str]:
        """
        Checks if sequence items are valid and are of the same type
        """
        if len(sequence) == 0:
            return None

        first_element_type = type(sequence[0])

        if issubclass(first_element_type, Number):
            first_element_type = Number

        if first_element_type not in (bool, str, Number):
            return "invalid type"

        for element in sequence:
            if not isinstance(element, first_element_type):
                return "different type"
        return None

    def add_event(
        self,
        name: str,
        attributes: types.Attributes = None,
        timestamp: Optional[int] = None,
    ) -> None:
        self.add_lazy_event(
            trace_api.Event(
                name,
                Span.empty_attributes if attributes is None else attributes,
                time_ns() if timestamp is None else timestamp,
            )
        )

    def add_lazy_event(self, event: trace_api.Event) -> None:
        with self._lock:
            if not self.is_recording_events():
                return
            has_ended = self.end_time is not None
            if not has_ended:
                if self.events is Span.empty_events:
                    self.events = BoundedList(MAX_NUM_EVENTS)
        if has_ended:
            logger.warning("Calling add_event() on an ended span.")
            return
        self.events.append(event)

    def start(self, start_time: Optional[int] = None) -> None:
        with self._lock:
            if not self.is_recording_events():
                return
            has_started = self.start_time is not None
            if not has_started:
                self._start_time = (
                    start_time if start_time is not None else time_ns()
                )
        if has_started:
            logger.warning("Calling start() on a started span.")
            return
        self.span_processor.on_start(self)

    def end(self, end_time: Optional[int] = None) -> None:
        with self._lock:
            if not self.is_recording_events():
                return
            if self.start_time is None:
                raise RuntimeError("Calling end() on a not started span.")
            has_ended = self.end_time is not None
            if not has_ended:
                if self.status is None:
                    self.status = Status(canonical_code=StatusCanonicalCode.OK)

                self._end_time = (
                    end_time if end_time is not None else time_ns()
                )

        if has_ended:
            logger.warning("Calling end() on an ended span.")
            return

        self.span_processor.on_end(self)

    def update_name(self, name: str) -> None:
        with self._lock:
            has_ended = self.end_time is not None
        if has_ended:
            logger.warning("Calling update_name() on an ended span.")
            return
        self.name = name

    def is_recording_events(self) -> bool:
        return True

    def set_status(self, status: trace_api.Status) -> None:
        with self._lock:
            has_ended = self.end_time is not None
        if has_ended:
            logger.warning("Calling set_status() on an ended span.")
            return
        self.status = status

    def __exit__(
        self,
        exc_type: Optional[Type[BaseException]],
        exc_val: Optional[BaseException],
        exc_tb: Optional[TracebackType],
    ) -> None:
        """Ends context manager and calls `end` on the `Span`."""

        if (
            self.status is None
            and self._set_status_on_exception
            and exc_val is not None
        ):

            self.set_status(
                Status(
                    canonical_code=StatusCanonicalCode.UNKNOWN,
                    description="{}: {}".format(exc_type.__name__, exc_val),
                )
            )

        super().__exit__(exc_type, exc_val, exc_tb)


def generate_span_id() -> int:
    """Get a new random span ID.
    Returns:
        A random 64-bit int for use as a span ID
    """
    return random.getrandbits(64)


def generate_trace_id() -> int:
    """Get a new random trace ID.
    Returns:
        A random 128-bit int for use as a trace ID
    """
    return random.getrandbits(128)


<<<<<<< HEAD
=======
class InstrumentationInfo:
    """Immutable information about an instrumentation library module.

    See `TracerProvider.get_tracer` for the meaning of the properties.
    """

    __slots__ = ("_name", "_version")

    def __init__(self, name: str, version: str):
        self._name = name
        self._version = version

    def __repr__(self):
        return "{}({}, {})".format(
            type(self).__name__, self._name, self._version
        )

    def __hash__(self):
        return hash((self._name, self._version))

    def __eq__(self, value):
        return type(value) is type(self) and (self._name, self._version) == (
            value._name,
            value._version,
        )

    def __lt__(self, value):
        if type(value) is not type(self):
            return NotImplemented
        return (self._name, self._version) < (value._name, value._version)

    @property
    def version(self) -> str:
        return self._version

    @property
    def name(self) -> str:
        return self._name


>>>>>>> a4e7a9a8
class Tracer(trace_api.Tracer):
    """See `opentelemetry.trace.Tracer`.

    Args:
        name: The name of the tracer.
        shutdown_on_exit: Register an atexit hook to shut down the tracer when
            the application exits.
    """

    def __init__(
        self,
        source: "TracerProvider",
        instrumentation_info: InstrumentationInfo,
    ) -> None:
        self.source = source
        self.instrumentation_info = instrumentation_info

    def get_current_span(self):
        """See `opentelemetry.trace.Tracer.get_current_span`."""
        return self.source.get_current_span()

    def start_as_current_span(
        self,
        name: str,
        parent: trace_api.ParentSpan = trace_api.Tracer.CURRENT_SPAN,
        kind: trace_api.SpanKind = trace_api.SpanKind.INTERNAL,
        attributes: Optional[types.Attributes] = None,
        links: Sequence[trace_api.Link] = (),
    ) -> Iterator[trace_api.Span]:
        """See `opentelemetry.trace.Tracer.start_as_current_span`."""

        span = self.start_span(name, parent, kind, attributes, links)
        return self.use_span(span, end_on_exit=True)

    def start_span(  # pylint: disable=too-many-locals
        self,
        name: str,
        parent: trace_api.ParentSpan = trace_api.Tracer.CURRENT_SPAN,
        kind: trace_api.SpanKind = trace_api.SpanKind.INTERNAL,
        attributes: Optional[types.Attributes] = None,
        links: Sequence[trace_api.Link] = (),
        start_time: Optional[int] = None,
        set_status_on_exception: bool = True,
    ) -> trace_api.Span:
        """See `opentelemetry.trace.Tracer.start_span`."""

        if parent is Tracer.CURRENT_SPAN:
            parent = self.get_current_span()

        parent_context = parent
        if isinstance(parent_context, trace_api.Span):
            parent_context = parent.get_context()

        if parent_context is not None and not isinstance(
            parent_context, trace_api.SpanContext
        ):
            raise TypeError

        if parent_context is None or not parent_context.is_valid():
            parent = parent_context = None
            trace_id = generate_trace_id()
            trace_options = None
            trace_state = None
        else:
            trace_id = parent_context.trace_id
            trace_options = parent_context.trace_options
            trace_state = parent_context.trace_state

        context = trace_api.SpanContext(
            trace_id, generate_span_id(), trace_options, trace_state
        )

        # The sampler decides whether to create a real or no-op span at the
        # time of span creation. No-op spans do not record events, and are not
        # exported.
        # The sampler may also add attributes to the newly-created span, e.g.
        # to include information about the sampling decision.
        sampling_decision = self.source.sampler.should_sample(
            parent_context,
            context.trace_id,
            context.span_id,
            name,
            attributes,
            links,
        )

        if sampling_decision.sampled:
            options = context.trace_options | trace_api.TraceOptions.SAMPLED
            context.trace_options = trace_api.TraceOptions(options)
            if attributes is None:
                span_attributes = sampling_decision.attributes
            else:
                # apply sampling decision attributes after initial attributes
                span_attributes = attributes.copy()
                span_attributes.update(sampling_decision.attributes)
            span = Span(
                name=name,
                context=context,
                parent=parent,
                sampler=self.source.sampler,
                attributes=span_attributes,
                span_processor=self.source._active_span_processor,  # pylint:disable=protected-access
                kind=kind,
                links=links,
                instrumentation_info=self.instrumentation_info,
                set_status_on_exception=set_status_on_exception,
            )
            span.start(start_time=start_time)
        else:
            span = trace_api.DefaultSpan(context=context)
        return span

    @contextmanager
    def use_span(
        self, span: trace_api.Span, end_on_exit: bool = False
    ) -> Iterator[trace_api.Span]:
        """See `opentelemetry.trace.Tracer.use_span`."""
        try:
            context_snapshot = context_api.get_current()
            context_api.set_current(context_api.set_value(SPAN_KEY, span))
            try:
                yield span
            finally:
                context_api.set_current(context_snapshot)

        except Exception as error:  # pylint: disable=broad-except
            if (
                span.status is None
                and span._set_status_on_exception  # pylint:disable=protected-access  # noqa
            ):
                span.set_status(
                    Status(
                        canonical_code=StatusCanonicalCode.UNKNOWN,
                        description="{}: {}".format(
                            type(error).__name__, error
                        ),
                    )
                )

                raise

        finally:
            if end_on_exit:
                span.end()


class TracerProvider(trace_api.TracerProvider):
    def __init__(
        self,
        sampler: sampling.Sampler = trace_api.sampling.ALWAYS_ON,
        shutdown_on_exit: bool = True,
    ):
        self._active_span_processor = MultiSpanProcessor()
        self.sampler = sampler
        self._atexit_handler = None
        if shutdown_on_exit:
            self._atexit_handler = atexit.register(self.shutdown)

    def get_tracer(
        self,
        instrumenting_module_name: str,
        instrumenting_library_version: str = "",
    ) -> "trace_api.Tracer":
        if not instrumenting_module_name:  # Reject empty strings too.
            instrumenting_module_name = "ERROR:MISSING MODULE NAME"
            logger.error("get_tracer called with missing module name.")
        return Tracer(
            self,
            InstrumentationInfo(
                instrumenting_module_name, instrumenting_library_version
            ),
        )

    @staticmethod
    def get_current_span() -> Span:
        return context_api.get_value(SPAN_KEY)  # type: ignore

    def add_span_processor(self, span_processor: SpanProcessor) -> None:
        """Registers a new :class:`SpanProcessor` for this `TracerProvider`.

        The span processors are invoked in the same order they are registered.
        """

        # no lock here because MultiSpanProcessor.add_span_processor is
        # thread safe
        self._active_span_processor.add_span_processor(span_processor)

    def shutdown(self):
        """Shut down the span processors added to the tracer."""
        self._active_span_processor.shutdown()
        if self._atexit_handler is not None:
            atexit.unregister(self._atexit_handler)
            self._atexit_handler = None<|MERGE_RESOLUTION|>--- conflicted
+++ resolved
@@ -386,49 +386,6 @@
     return random.getrandbits(128)
 
 
-<<<<<<< HEAD
-=======
-class InstrumentationInfo:
-    """Immutable information about an instrumentation library module.
-
-    See `TracerProvider.get_tracer` for the meaning of the properties.
-    """
-
-    __slots__ = ("_name", "_version")
-
-    def __init__(self, name: str, version: str):
-        self._name = name
-        self._version = version
-
-    def __repr__(self):
-        return "{}({}, {})".format(
-            type(self).__name__, self._name, self._version
-        )
-
-    def __hash__(self):
-        return hash((self._name, self._version))
-
-    def __eq__(self, value):
-        return type(value) is type(self) and (self._name, self._version) == (
-            value._name,
-            value._version,
-        )
-
-    def __lt__(self, value):
-        if type(value) is not type(self):
-            return NotImplemented
-        return (self._name, self._version) < (value._name, value._version)
-
-    @property
-    def version(self) -> str:
-        return self._version
-
-    @property
-    def name(self) -> str:
-        return self._name
-
-
->>>>>>> a4e7a9a8
 class Tracer(trace_api.Tracer):
     """See `opentelemetry.trace.Tracer`.
 
