--- conflicted
+++ resolved
@@ -25,12 +25,8 @@
 from opentelemetry.context import Context
 from opentelemetry.sdk import util
 from opentelemetry.sdk.util import BoundedDict, BoundedList
-<<<<<<< HEAD
 from opentelemetry.trace import SpanContext, sampling
-=======
-from opentelemetry.trace import sampling
 from opentelemetry.trace.status import Status, StatusCanonicalCode
->>>>>>> d081d6d5
 from opentelemetry.util import time_ns, types
 
 logger = logging.getLogger(__name__)
@@ -380,12 +376,8 @@
         attributes: Optional[types.Attributes] = None,
         links: Sequence[trace_api.Link] = (),
         start_time: Optional[int] = None,
-<<<<<<< HEAD
+        set_status_on_exception: bool = True,
     ) -> trace_api.Span:
-=======
-        set_status_on_exception: bool = True,
-    ) -> "Span":
->>>>>>> d081d6d5
         """See `opentelemetry.trace.Tracer.start_span`."""
 
         if parent is Tracer.CURRENT_SPAN:
