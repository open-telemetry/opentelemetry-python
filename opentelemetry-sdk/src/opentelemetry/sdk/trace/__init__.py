--- conflicted
+++ resolved
@@ -709,13 +709,8 @@
             raise TypeError("parent must be a Span, SpanContext or None.")
 
         if parent_context is None or not parent_context.is_valid:
-<<<<<<< HEAD
             parent_context = None
-            trace_id = generate_trace_id()
-=======
-            parent = parent_context = None
             trace_id = self.source.ids_generator.generate_trace_id()
->>>>>>> c8df54be
             trace_flags = None
             trace_state = None
         else:
