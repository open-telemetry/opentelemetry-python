--- conflicted
+++ resolved
@@ -22,17 +22,13 @@
 from typing import Optional
 
 from opentelemetry.context import Context, attach, detach, set_value
-<<<<<<< HEAD
-from opentelemetry.sdk.trace import ReadableSpan, Span, SpanProcessor
-=======
 from opentelemetry.sdk.environment_variables import (
     OTEL_BSP_EXPORT_TIMEOUT,
     OTEL_BSP_MAX_EXPORT_BATCH_SIZE,
     OTEL_BSP_MAX_QUEUE_SIZE,
     OTEL_BSP_SCHEDULE_DELAY,
 )
-from opentelemetry.sdk.trace import Span, SpanProcessor
->>>>>>> 5bc23b0b
+from opentelemetry.sdk.trace import ReadableSpan,Span, SpanProcessor
 from opentelemetry.util import time_ns
 
 logger = logging.getLogger(__name__)
@@ -384,15 +380,8 @@
         self,
         service_name: Optional[str] = None,
         out: typing.IO = sys.stdout,
-<<<<<<< HEAD
-        formatter: typing.Callable[
-            [ReadableSpan], str
-        ] = lambda span: span.to_json()
-        + os.linesep,
-=======
-        formatter: typing.Callable[[Span], str] = lambda span: span.to_json()
+        formatter: typing.Callable[[ReadableSpan], str] = lambda span: span.to_json()
         + linesep,
->>>>>>> 5bc23b0b
     ):
         self.out = out
         self.formatter = formatter
