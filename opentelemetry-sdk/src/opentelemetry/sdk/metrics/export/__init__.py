--- conflicted
+++ resolved
@@ -41,16 +41,10 @@
         """Exports a batch of telemetry data.
         Args:
             metric_records: A sequence of `MetricRecord` s. A `MetricRecord`
-<<<<<<< HEAD
-            contains the metric to be exported, the label set associated
-            with that metric, as well as the aggregator used to export the
-            current checkpointed value.
-=======
                 contains the metric to be exported, the label set associated
                 with that metric, as well as the aggregator used to export the
                 current checkpointed value.
 
->>>>>>> fe99dbc9
         Returns:
             The result of the export
         """
@@ -76,11 +70,7 @@
                     type(self).__name__,
                     record.metric,
                     record.label_set.labels,
-<<<<<<< HEAD
-                    record.aggregator.check_point,
-=======
                     record.aggregator.checkpoint,
->>>>>>> fe99dbc9
                 )
             )
         return MetricsExportResult.SUCCESS