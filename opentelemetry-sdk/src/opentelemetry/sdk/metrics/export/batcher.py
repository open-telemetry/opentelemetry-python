# Copyright The OpenTelemetry Authors
#
# Licensed under the Apache License, Version 2.0 (the "License");
# you may not use this file except in compliance with the License.
# You may obtain a copy of the License at
#
#     http://www.apache.org/licenses/LICENSE-2.0
#
# Unless required by applicable law or agreed to in writing, software
# distributed under the License is distributed on an "AS IS" BASIS,
# WITHOUT WARRANTIES OR CONDITIONS OF ANY KIND, either express or implied.
# See the License for the specific language governing permissions and
# limitations under the License.

import abc
from typing import Sequence, Type

from opentelemetry.metrics import (
    Counter,
    InstrumentT,
<<<<<<< HEAD
    UpDownCounter,
=======
    SumObserver,
    UpDownSumObserver,
>>>>>>> 672a89c7
    ValueObserver,
    ValueRecorder,
)
from opentelemetry.sdk.metrics.export import MetricRecord
from opentelemetry.sdk.metrics.export.aggregate import (
    Aggregator,
    CounterAggregator,
    LastValueAggregator,
    MinMaxSumCountAggregator,
    ValueObserverAggregator,
)


class Batcher(abc.ABC):
    """Base class for all batcher types.

    The batcher is responsible for storing the aggregators and aggregated
    values received from updates from metrics in the meter. The stored values
    will be sent to an exporter for exporting.
    """

    def __init__(self, stateful: bool):
        self._batch_map = {}
        # stateful=True indicates the batcher computes checkpoints from over
        # the process lifetime. False indicates the batcher computes
        # checkpoints which describe the updates of a single collection period
        # (deltas)
        self.stateful = stateful

    def aggregator_for(self, instrument_type: Type[InstrumentT]) -> Aggregator:
        """Returns an aggregator based on metric instrument type.

        Aggregators keep track of and updates values when metrics get updated.
        """
        # pylint:disable=R0201
        if issubclass(instrument_type, (Counter, UpDownCounter)):
            return CounterAggregator()
        if issubclass(instrument_type, (SumObserver, UpDownSumObserver)):
            return LastValueAggregator()
        if issubclass(instrument_type, ValueRecorder):
            return MinMaxSumCountAggregator()
        if issubclass(instrument_type, ValueObserver):
            return ValueObserverAggregator()
        # TODO: Add other aggregators
        return CounterAggregator()

    def checkpoint_set(self) -> Sequence[MetricRecord]:
        """Returns a list of MetricRecords used for exporting.

        The list of MetricRecords is a snapshot created from the current
        data in all of the aggregators in this batcher.
        """
        metric_records = []
        for (instrument, labels), aggregator in self._batch_map.items():
            metric_records.append(MetricRecord(instrument, labels, aggregator))
        return metric_records

    def finished_collection(self):
        """Performs certain post-export logic.

        For batchers that are stateless, resets the batch map.
        """
        if not self.stateful:
            self._batch_map = {}

    @abc.abstractmethod
    def process(self, record) -> None:
        """Stores record information to be ready for exporting.

        Depending on type of batcher, performs pre-export logic, such as
        filtering records based off of keys.
        """


class UngroupedBatcher(Batcher):
    """Accepts all records and passes them for exporting"""

    def process(self, record):
        # Checkpoints the current aggregator value to be collected for export
        record.aggregator.take_checkpoint()
        batch_key = (record.instrument, record.labels)
        batch_value = self._batch_map.get(batch_key)
        aggregator = record.aggregator
        if batch_value:
            # Update the stored checkpointed value if exists. The call to merge
            # here combines only identical records (same key).
            batch_value.merge(aggregator)
            return
        if self.stateful:
            # if stateful batcher, create a copy of the aggregator and update
            # it with the current checkpointed value for long-term storage
            aggregator = self.aggregator_for(record.instrument.__class__)
            aggregator.merge(record.aggregator)
        self._batch_map[batch_key] = aggregator<|MERGE_RESOLUTION|>--- conflicted
+++ resolved
@@ -18,12 +18,9 @@
 from opentelemetry.metrics import (
     Counter,
     InstrumentT,
-<<<<<<< HEAD
     UpDownCounter,
-=======
     SumObserver,
     UpDownSumObserver,
->>>>>>> 672a89c7
     ValueObserver,
     ValueRecorder,
 )
