--- conflicted
+++ resolved
@@ -14,9 +14,6 @@
 
 from typing import Sequence
 
-<<<<<<< HEAD
-from opentelemetry.sdk.metrics.export import MetricRecord
-=======
 from opentelemetry.metrics import (
     Counter,
     InstrumentT,
@@ -34,7 +31,6 @@
     SumAggregator,
     ValueObserverAggregator,
 )
->>>>>>> 7a46b2df
 
 
 class Batcher:
@@ -53,8 +49,6 @@
         # (deltas)
         self.stateful = stateful
 
-<<<<<<< HEAD
-=======
     def aggregator_for(self, instrument_type: Type[InstrumentT]) -> Aggregator:
         """Returns an aggregator based on metric instrument type.
 
@@ -72,7 +66,6 @@
         # TODO: Add other aggregators
         return SumAggregator()
 
->>>>>>> 7a46b2df
     def checkpoint_set(self) -> Sequence[MetricRecord]:
         """Returns a list of MetricRecords used for exporting.
 
@@ -80,13 +73,8 @@
         data in all of the aggregators in this batcher.
         """
         metric_records = []
-<<<<<<< HEAD
-        for (metric, aggregator_type, labels), aggregator in self._batch_map.items():
-            metric_records.append(MetricRecord(aggregator, labels, metric))
-=======
-        for (instrument, labels), aggregator in self._batch_map.items():
+        for (instrument, aggregator_type, labels), aggregator in self._batch_map.items():
             metric_records.append(MetricRecord(instrument, labels, aggregator))
->>>>>>> 7a46b2df
         return metric_records
 
     def finished_collection(self):
@@ -100,18 +88,12 @@
     def process(self, record) -> None:
         """Stores record information to be ready for exporting."""
         # Checkpoints the current aggregator value to be collected for export
-<<<<<<< HEAD
-=======
-        record.aggregator.take_checkpoint()
-        batch_key = (record.instrument, record.labels)
-        batch_value = self._batch_map.get(batch_key)
->>>>>>> 7a46b2df
         aggregator = record.aggregator
         aggregator.take_checkpoint()
 
         # The uniqueness of a batch record is defined by a specific metric
         # using an aggregator type with a specific set of labels.
-        key = (record.metric, aggregator.__class__, record.labels)
+        key = (record.instrument, aggregator.__class__, record.labels)
         batch_value = self._batch_map.get(key)
         if batch_value:
             # Update the stored checkpointed value if exists. The call to merge
@@ -121,10 +103,6 @@
         if self.stateful:
             # if stateful batcher, create a copy of the aggregator and update
             # it with the current checkpointed value for long-term storage
-<<<<<<< HEAD
             aggregator = record.aggregator.__class__(config=record.aggregator.config)
-=======
-            aggregator = self.aggregator_for(record.instrument.__class__)
->>>>>>> 7a46b2df
             aggregator.merge(record.aggregator)
         self._batch_map[key] = aggregator