# Copyright The OpenTelemetry Authors
#
# Licensed under the Apache License, Version 2.0 (the "License");
# you may not use this file except in compliance with the License.
# You may obtain a copy of the License at
#
#     http://www.apache.org/licenses/LICENSE-2.0
#
# Unless required by applicable law or agreed to in writing, software
# distributed under the License is distributed on an "AS IS" BASIS,
# WITHOUT WARRANTIES OR CONDITIONS OF ANY KIND, either express or implied.
# See the License for the specific language governing permissions and
# limitations under the License.


from logging import getLogger
from threading import Lock
from time import time_ns
from typing import Dict, List, Optional, Sequence

from opentelemetry.metrics import Instrument
from opentelemetry.sdk.metrics._internal.aggregation import (
    Aggregation,
    DefaultAggregation,
    _Aggregation,
    _SumAggregation,
)
from opentelemetry.sdk.metrics._internal.export import AggregationTemporality
from opentelemetry.sdk.metrics._internal.measurement import Measurement
from opentelemetry.sdk.metrics._internal.point import DataPointT
from opentelemetry.sdk.metrics._internal.view import View

_logger = getLogger(__name__)
OVERFLOW_ATTRIBUTE = ("otel.metric.overflow", "true")
DEFAULT_AGGREGATION_LIMIT = 2000

class _ViewInstrumentMatch:
    def __init__(
        self,
        view: View,
        instrument: Instrument,
        instrument_class_aggregation: Dict[type, Aggregation],
        aggregation_cardinality_limit: Optional[int],
    ):
        self._view = view
        self._instrument = instrument
        self._attributes_aggregation: Dict[frozenset, _Aggregation] = {}
        self._lock = Lock()
        self._instrument_class_aggregation = instrument_class_aggregation
        self._aggregation_cardinality_limit = view._aggregation_cardinality_limit or DEFAULT_AGGREGATION_LIMIT
        self._name = self._view._name or self._instrument.name
        self._description = (
            self._view._description or self._instrument.description
        )
        if not isinstance(self._view._aggregation, DefaultAggregation):
            self._aggregation = self._view._aggregation._create_aggregation(
                self._instrument,
                None,
                self._view._exemplar_reservoir_factory,
                0,
            )
        else:
            self._aggregation = self._instrument_class_aggregation[
                self._instrument.__class__
            ]._create_aggregation(
                self._instrument,
                None,
                self._view._exemplar_reservoir_factory,
                0,
            )

    def conflicts(self, other: "_ViewInstrumentMatch") -> bool:
        # pylint: disable=protected-access

        result = (
            self._name == other._name
            and self._instrument.unit == other._instrument.unit
            # The aggregation class is being used here instead of data point
            # type since they are functionally equivalent.
            and self._aggregation.__class__ == other._aggregation.__class__
        )
        if isinstance(self._aggregation, _SumAggregation):
            result = (
                result
                and self._aggregation._instrument_is_monotonic
                == other._aggregation._instrument_is_monotonic
                and self._aggregation._instrument_aggregation_temporality
                == other._aggregation._instrument_aggregation_temporality
            )

        return result

    # pylint: disable=protected-access
    def consume_measurement(
        self, measurement: Measurement, should_sample_exemplar: bool = True
    ) -> None:

        if self._view._attribute_keys is not None:

            attributes = {}

            for key, value in (measurement.attributes or {}).items():
                if key in self._view._attribute_keys:
                    attributes[key] = value
        elif measurement.attributes is not None:
            attributes = measurement.attributes
        else:
            attributes = {}

        aggr_key = frozenset(attributes.items())

        if len(self._attributes_aggregation) >= self._aggregation_cardinality_limit - 1:
            _logger.warning(
                "Metric cardinality limit of {} exceeded. Aggregating under overflow attribute."
                .format(self._aggregation_cardinality_limit)
            )
            aggr_key = frozenset([OVERFLOW_ATTRIBUTE])

        if aggr_key not in self._attributes_aggregation:
            with self._lock:
                if aggr_key not in self._attributes_aggregation:
                    if not isinstance(
                        self._view._aggregation, DefaultAggregation
                    ):
                        aggregation = (
                            self._view._aggregation._create_aggregation(
                                self._instrument,
                                attributes,
                                self._view._exemplar_reservoir_factory,
                                time_ns(),
                            )
                        )
                    else:
                        aggregation = self._instrument_class_aggregation[
                            self._instrument.__class__
                        ]._create_aggregation(
                            self._instrument,
                            attributes,
                            self._view._exemplar_reservoir_factory,
                            time_ns(),
                        )
                    self._attributes_aggregation[aggr_key] = aggregation
<<<<<<< HEAD
        self._attributes_aggregation[aggr_key].aggregate(measurement)
=======

        self._attributes_aggregation[aggr_key].aggregate(
            measurement, should_sample_exemplar
        )
>>>>>>> 189fa151

    def collect(
        self,
        collection_aggregation_temporality: AggregationTemporality,
        collection_start_nanos: int,
    ) -> Optional[Sequence[DataPointT]]:

        data_points: List[DataPointT] = []
        with self._lock:
            for aggregation in self._attributes_aggregation.values():
                data_point = aggregation.collect(
                    collection_aggregation_temporality, collection_start_nanos
                )
                if data_point is not None:
                    data_points.append(data_point)

        # Returning here None instead of an empty list because the caller
        # does not consume a sequence and to be consistent with the rest of
        # collect methods that also return None.
        return data_points or None
<|MERGE_RESOLUTION|>--- conflicted
+++ resolved
@@ -140,14 +140,10 @@
                             time_ns(),
                         )
                     self._attributes_aggregation[aggr_key] = aggregation
-<<<<<<< HEAD
-        self._attributes_aggregation[aggr_key].aggregate(measurement)
-=======
 
         self._attributes_aggregation[aggr_key].aggregate(
             measurement, should_sample_exemplar
         )
->>>>>>> 189fa151
 
     def collect(
         self,
