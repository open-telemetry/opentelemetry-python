# Copyright The OpenTelemetry Authors
#
# Licensed under the Apache License, Version 2.0 (the "License");
# you may not use this file except in compliance with the License.
# You may obtain a copy of the License at
#
#     http://www.apache.org/licenses/LICENSE-2.0
#
# Unless required by applicable law or agreed to in writing, software
# distributed under the License is distributed on an "AS IS" BASIS,
# WITHOUT WARRANTIES OR CONDITIONS OF ANY KIND, either express or implied.
# See the License for the specific language governing permissions and
# limitations under the License.


from logging import getLogger
from threading import Lock
from time import time_ns
from typing import Dict, List, Optional, Sequence

from opentelemetry.metrics import Instrument
from opentelemetry.sdk.metrics._internal.aggregation import (
    Aggregation,
    DefaultAggregation,
    _Aggregation,
    _SumAggregation,
)
from opentelemetry.sdk.metrics._internal.export import AggregationTemporality
from opentelemetry.sdk.metrics._internal.measurement import Measurement
from opentelemetry.sdk.metrics._internal.point import DataPointT
from opentelemetry.sdk.metrics._internal.view import View

_logger = getLogger(__name__)


class _ViewInstrumentMatch:
    def __init__(
        self,
        view: View,
        instrument: Instrument,
        instrument_class_aggregation: Dict[type, Aggregation],
    ):
        self._view = view
        self._instrument = instrument
        self._attributes_aggregation: Dict[frozenset, _Aggregation] = {}
        self._lock = Lock()
        self._instrument_class_aggregation = instrument_class_aggregation
        self._name = self._view._name or self._instrument.name
        self._description = (
            self._view._description or self._instrument.description
        )
        if not isinstance(self._view._aggregation, DefaultAggregation):
            self._aggregation = self._view._aggregation._create_aggregation(
                self._instrument,
                None,
                self._view._exemplar_reservoir_factory,
                0,
            )
        else:
            self._aggregation = self._instrument_class_aggregation[
                self._instrument.__class__
            ]._create_aggregation(
                self._instrument,
                None,
                self._view._exemplar_reservoir_factory,
                0,
            )

    def conflicts(self, other: "_ViewInstrumentMatch") -> bool:
        # pylint: disable=protected-access

        result = (
            self._name == other._name
            and self._instrument.unit == other._instrument.unit
            # The aggregation class is being used here instead of data point
            # type since they are functionally equivalent.
            and self._aggregation.__class__ == other._aggregation.__class__
        )
        if isinstance(self._aggregation, _SumAggregation):
            result = (
                result
                and self._aggregation._instrument_is_monotonic
                == other._aggregation._instrument_is_monotonic
                and self._aggregation._instrument_aggregation_temporality
                == other._aggregation._instrument_aggregation_temporality
            )

        return result

    # pylint: disable=protected-access
    def consume_measurement(
        self, measurement: Measurement, should_sample_exemplar: bool = True
    ) -> None:

        if self._view._attribute_keys is not None:

            attributes = {}

            for key, value in (measurement.attributes or {}).items():
                if key in self._view._attribute_keys:
                    attributes[key] = value
        elif measurement.attributes is not None:
            attributes = measurement.attributes
        else:
            attributes = {}

        aggr_key = frozenset(attributes.items())

        if aggr_key not in self._attributes_aggregation:
            with self._lock:
                if aggr_key not in self._attributes_aggregation:
                    if not isinstance(
                        self._view._aggregation, DefaultAggregation
                    ):
                        aggregation = (
                            self._view._aggregation._create_aggregation(
                                self._instrument,
                                attributes,
<<<<<<< HEAD
                                self._view._exemplar_reservoir_factory,
                                self._start_time_unix_nano,
=======
                                time_ns(),
>>>>>>> 47a2504d
                            )
                        )
                    else:
                        aggregation = self._instrument_class_aggregation[
                            self._instrument.__class__
                        ]._create_aggregation(
                            self._instrument,
                            attributes,
<<<<<<< HEAD
                            self._view._exemplar_reservoir_factory,
                            self._start_time_unix_nano,
=======
                            time_ns(),
>>>>>>> 47a2504d
                        )
                    self._attributes_aggregation[aggr_key] = aggregation

        self._attributes_aggregation[aggr_key].aggregate(
            measurement, should_sample_exemplar
        )

    def collect(
        self,
        collection_aggregation_temporality: AggregationTemporality,
        collection_start_nanos: int,
    ) -> Optional[Sequence[DataPointT]]:

        data_points: List[DataPointT] = []
        with self._lock:
            for aggregation in self._attributes_aggregation.values():
                data_point = aggregation.collect(
                    collection_aggregation_temporality, collection_start_nanos
                )
                if data_point is not None:
                    data_points.append(data_point)

        # Returning here None instead of an empty list because the caller
        # does not consume a sequence and to be consistent with the rest of
        # collect methods that also return None.
        return data_points or None<|MERGE_RESOLUTION|>--- conflicted
+++ resolved
@@ -116,12 +116,8 @@
                             self._view._aggregation._create_aggregation(
                                 self._instrument,
                                 attributes,
-<<<<<<< HEAD
                                 self._view._exemplar_reservoir_factory,
-                                self._start_time_unix_nano,
-=======
                                 time_ns(),
->>>>>>> 47a2504d
                             )
                         )
                     else:
@@ -130,12 +126,8 @@
                         ]._create_aggregation(
                             self._instrument,
                             attributes,
-<<<<<<< HEAD
                             self._view._exemplar_reservoir_factory,
-                            self._start_time_unix_nano,
-=======
                             time_ns(),
->>>>>>> 47a2504d
                         )
                     self._attributes_aggregation[aggr_key] = aggregation
 
