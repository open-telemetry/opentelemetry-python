# Copyright The OpenTelemetry Authors
#
# Licensed under the Apache License, Version 2.0 (the "License");
# you may not use this file except in compliance with the License.
# You may obtain a copy of the License at
#
#     http://www.apache.org/licenses/LICENSE-2.0
#
# Unless required by applicable law or agreed to in writing, software
# distributed under the License is distributed on an "AS IS" BASIS,
# WITHOUT WARRANTIES OR CONDITIONS OF ANY KIND, either express or implied.
# See the License for the specific language governing permissions and
# limitations under the License.


from fnmatch import fnmatch
from logging import getLogger
from typing import Callable, Optional, Set, Type

from opentelemetry.metrics import Instrument
from opentelemetry.sdk.metrics._internal.aggregation import (
    Aggregation,
    DefaultAggregation,
    _Aggregation,
    _ExplicitBucketHistogramAggregation,
    _ExponentialBucketHistogramAggregation,
)
from opentelemetry.sdk.metrics._internal.exemplar import (
    AlignedHistogramBucketExemplarReservoir,
    ExemplarReservoirBuilder,
    SimpleFixedSizeExemplarReservoir,
)

_logger = getLogger(__name__)


def _default_reservoir_factory(
    aggregation_type: Type[_Aggregation],
) -> ExemplarReservoirBuilder:
    """Default reservoir factory per aggregation."""
    if issubclass(aggregation_type, _ExplicitBucketHistogramAggregation):
        return AlignedHistogramBucketExemplarReservoir
    if issubclass(aggregation_type, _ExponentialBucketHistogramAggregation):
        return SimpleFixedSizeExemplarReservoir
    return SimpleFixedSizeExemplarReservoir


class View:
    """
    A `View` configuration parameters can be used for the following
    purposes:

    1. Match instruments: When an instrument matches a view, measurements
       received by that instrument will be processed.
    2. Customize metric streams: A metric stream is identified by a match
       between a view and an instrument and a set of attributes. The metric
       stream can be customized by certain attributes of the corresponding view.

    The attributes documented next serve one of the previous two purposes.

    Args:
        instrument_type: This is an instrument matching attribute: the class the
            instrument must be to match the view.

        instrument_name: This is an instrument matching attribute: the name the
            instrument must have to match the view. Wild card characters are supported. Wild
            card characters should not be used with this attribute if the view has also a
            ``name`` defined.

        meter_name: This is an instrument matching attribute: the name the
            instrument meter must have to match the view.

        meter_version: This is an instrument matching attribute: the version
            the instrument meter must have to match the view.

        meter_schema_url: This is an instrument matching attribute: the schema
            URL the instrument meter must have to match the view.

        name: This is a metric stream customizing attribute: the name of the
            metric stream. If `None`, the name of the instrument will be used.

        description: This is a metric stream customizing attribute: the
            description of the metric stream. If `None`, the description of the instrument will
            be used.

        attribute_keys: This is a metric stream customizing attribute: this is
            a set of attribute keys. If not `None` then only the measurement attributes that
            are in ``attribute_keys`` will be used to identify the metric stream.

        aggregation: This is a metric stream customizing attribute: the
            aggregation instance to use when data is aggregated for the
            corresponding metrics stream. If `None` an instance of
            `DefaultAggregation` will be used.

        exemplar_reservoir_factory: This is a metric stream customizing attribute:
            the exemplar reservoir factory

        instrument_unit: This is an instrument matching attribute: the unit the
            instrument must have to match the view.

    This class is not intended to be subclassed by the user.
    """

    _default_aggregation = DefaultAggregation()

    def __init__(
        self,
        instrument_type: Optional[Type[Instrument]] = None,
        instrument_name: Optional[str] = None,
        meter_name: Optional[str] = None,
        meter_version: Optional[str] = None,
        meter_schema_url: Optional[str] = None,
        name: Optional[str] = None,
        description: Optional[str] = None,
        attribute_keys: Optional[Set[str]] = None,
        aggregation: Optional[Aggregation] = None,
        exemplar_reservoir_factory: Optional[
            Callable[[Type[_Aggregation]], ExemplarReservoirBuilder]
        ] = None,
        instrument_unit: Optional[str] = None,
        aggregation_cardinality_limit: Optional[int] = None,
    ):
        if (
            instrument_type
            is instrument_name
            is instrument_unit
            is meter_name
            is meter_version
            is meter_schema_url
            is None
        ):
            # pylint: disable=broad-exception-raised
            raise Exception(
                "Some instrument selection "
                f"criteria must be provided for View {name}"
            )

        if (
            name is not None
            and instrument_name is not None
            and ("*" in instrument_name or "?" in instrument_name)
        ):
            # pylint: disable=broad-exception-raised
            raise Exception(
                f"View {name} declared with wildcard "
                "characters in instrument_name"
            )

        # _name, _description, _aggregation, _exemplar_reservoir_factory and
        # _attribute_keys will be accessed when instantiating a _ViewInstrumentMatch.
        self._name = name
        self._instrument_type = instrument_type
        self._instrument_name = instrument_name
        self._instrument_unit = instrument_unit
        self._meter_name = meter_name
        self._meter_version = meter_version
        self._meter_schema_url = meter_schema_url

        self._description = description
        self._attribute_keys = attribute_keys
        self._aggregation = aggregation or self._default_aggregation
<<<<<<< HEAD
        self._aggregation_cardinality_limit = aggregation_cardinality_limit
=======
        self._exemplar_reservoir_factory = (
            exemplar_reservoir_factory or _default_reservoir_factory
        )
>>>>>>> 189fa151

    # pylint: disable=too-many-return-statements
    # pylint: disable=too-many-branches
    def _match(self, instrument: Instrument) -> bool:

        if self._instrument_type is not None:
            if not isinstance(instrument, self._instrument_type):
                return False

        if self._instrument_name is not None:
            if not fnmatch(instrument.name, self._instrument_name):
                return False

        if self._instrument_unit is not None:
            if not fnmatch(instrument.unit, self._instrument_unit):
                return False

        if self._meter_name is not None:
            if instrument.instrumentation_scope.name != self._meter_name:
                return False

        if self._meter_version is not None:
            if instrument.instrumentation_scope.version != self._meter_version:
                return False

        if self._meter_schema_url is not None:
            if (
                instrument.instrumentation_scope.schema_url
                != self._meter_schema_url
            ):
                return False

        return True<|MERGE_RESOLUTION|>--- conflicted
+++ resolved
@@ -159,13 +159,10 @@
         self._description = description
         self._attribute_keys = attribute_keys
         self._aggregation = aggregation or self._default_aggregation
-<<<<<<< HEAD
         self._aggregation_cardinality_limit = aggregation_cardinality_limit
-=======
         self._exemplar_reservoir_factory = (
             exemplar_reservoir_factory or _default_reservoir_factory
         )
->>>>>>> 189fa151
 
     # pylint: disable=too-many-return-statements
     # pylint: disable=too-many-branches
