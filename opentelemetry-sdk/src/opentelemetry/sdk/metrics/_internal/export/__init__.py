--- conflicted
+++ resolved
@@ -489,15 +489,11 @@
             )
             self._daemon_thread.start()
             if hasattr(os, "register_at_fork"):
-<<<<<<< HEAD
                 weak_at_fork = weakref.WeakMethod(self._at_fork_reinit)
 
                 os.register_at_fork(
-                    after_in_child=lambda: weak_at_fork()()  # pylint: disable=unnecessary-lambda
-                )  # pylint: disable=protected-access
-=======
-                os.register_at_fork(after_in_child=self._at_fork_reinit)  # pylint: disable=protected-access
->>>>>>> affecbde
+                    after_in_child=lambda: weak_at_fork()()  # pylint: disable=unnecessary-lambda, protected-access
+                )
         elif self._export_interval_millis <= 0:
             raise ValueError(
                 f"interval value {self._export_interval_millis} is invalid \
