# Copyright 2020, OpenTelemetry Authors
#
# Licensed under the Apache License, Version 2.0 (the "License");
# you may not use this file except in compliance with the License.
# You may obtain a copy of the License at
#
#     http://www.apache.org/licenses/LICENSE-2.0
#
# Unless required by applicable law or agreed to in writing, software
# distributed under the License is distributed on an "AS IS" BASIS,
# WITHOUT WARRANTIES OR CONDITIONS OF ANY KIND, either express or implied.
# See the License for the specific language governing permissions and
# limitations under the License.

import logging
from collections import OrderedDict
from typing import Dict, Sequence, Tuple, Type

from opentelemetry import metrics as metrics_api
from opentelemetry.sdk.metrics.export.aggregate import Aggregator
from opentelemetry.sdk.metrics.export.batcher import Batcher, UngroupedBatcher
from opentelemetry.sdk.resources import Resource
from opentelemetry.sdk.util.instrumentation import InstrumentationInfo
from opentelemetry.util import time_ns

logger = logging.getLogger(__name__)


# pylint: disable=redefined-outer-name
class LabelSet(metrics_api.LabelSet):
    """See `opentelemetry.metrics.LabelSet`."""

    def __init__(self, labels: Dict[str, str] = None):
        if labels is None:
            labels = {}
        # LabelSet properties used only in dictionaries for fast lookup
        self._labels = tuple(labels.items())
        self._encoded = tuple(sorted(labels.items()))

    @property
    def labels(self):
        return self._labels

    def __hash__(self):
        return hash(self._encoded)

    def __eq__(self, other):
        return self._encoded == other._encoded


class BaseBoundMetric:
    """Class containing common behavior for all bound metrics.

    Bound metrics are responsible for operating on data for metric instruments
    for a specific set of labels.

    Args: value_type: The type of values this bound metric holds (int, float).
        enabled: True if the originating instrument is enabled. aggregator: The
        aggregator for this bound metric. Will handle aggregation upon updates
        and checkpointing of values for exporting.
    """

    def __init__(
        self,
        value_type: Type[metrics_api.ValueT],
        enabled: bool,
        aggregator: Aggregator,
    ):
        self.value_type = value_type
        self.enabled = enabled
        self.aggregator = aggregator
        self.last_update_timestamp = time_ns()

    def _validate_update(self, value: metrics_api.ValueT) -> bool:
        if not self.enabled:
            return False
        if not isinstance(value, self.value_type):
            logger.warning(
                "Invalid value passed for %s.", self.value_type.__name__
            )
            return False
        return True

    def update(self, value: metrics_api.ValueT):
        self.last_update_timestamp = time_ns()
        self.aggregator.update(value)

    def __repr__(self):
        return '{}(data="{}", last_update_timestamp={})'.format(
            type(self).__name__,
            self.aggregator.current,
            self.last_update_timestamp,
        )


class BoundCounter(metrics_api.BoundCounter, BaseBoundMetric):
    def add(self, value: metrics_api.ValueT) -> None:
        """See `opentelemetry.metrics.BoundCounter.add`."""
        if self._validate_update(value):
            self.update(value)


class BoundMeasure(metrics_api.BoundMeasure, BaseBoundMetric):
    def record(self, value: metrics_api.ValueT) -> None:
        """See `opentelemetry.metrics.BoundMeasure.record`."""
        if self._validate_update(value):
            self.update(value)


class Metric(metrics_api.Metric):
    """Base class for all metric types.

    Also known as metric instrument. This is the class that is used to
    represent a metric that is to be continuously recorded and tracked. Each
    metric has a set of bound metrics that are created from the metric. See
    `BaseBoundMetric` for information on bound metrics.
    """

    BOUND_METRIC_TYPE = BaseBoundMetric

    def __init__(
        self,
        name: str,
        description: str,
        unit: str,
        value_type: Type[metrics_api.ValueT],
        meter: "Meter",
        label_keys: Sequence[str] = (),
        enabled: bool = True,
    ):
        self.name = name
        self.description = description
        self.unit = unit
        self.value_type = value_type
        self.meter = meter
        self.label_keys = label_keys
        self.enabled = enabled
        self.bound_metrics = {}

    def bind(self, label_set: LabelSet) -> BaseBoundMetric:
        """See `opentelemetry.metrics.Metric.bind`."""
        bound_metric = self.bound_metrics.get(label_set)
        if not bound_metric:
            bound_metric = self.BOUND_METRIC_TYPE(
                self.value_type,
                self.enabled,
                # Aggregator will be created based off type of metric
                self.meter.batcher.aggregator_for(self.__class__),
            )
            self.bound_metrics[label_set] = bound_metric
        return bound_metric

    def __repr__(self):
        return '{}(name="{}", description="{}")'.format(
            type(self).__name__, self.name, self.description
        )

    UPDATE_FUNCTION = lambda x, y: None  # noqa: E731


class Counter(Metric, metrics_api.Counter):
    """See `opentelemetry.metrics.Counter`.
    """

    BOUND_METRIC_TYPE = BoundCounter

    def add(self, value: metrics_api.ValueT, label_set: LabelSet) -> None:
        """See `opentelemetry.metrics.Counter.add`."""
        self.bind(label_set).add(value)

    UPDATE_FUNCTION = add


class Measure(Metric, metrics_api.Measure):
    """See `opentelemetry.metrics.Measure`."""

    BOUND_METRIC_TYPE = BoundMeasure

    def record(self, value: metrics_api.ValueT, label_set: LabelSet) -> None:
        """See `opentelemetry.metrics.Measure.record`."""
        self.bind(label_set).record(value)

    UPDATE_FUNCTION = record


class Observer(metrics_api.Observer):
    """See `opentelemetry.metrics.Observer`."""

    def __init__(
        self,
        callback: metrics_api.ObserverCallbackT,
        name: str,
        description: str,
        unit: str,
        value_type: Type[metrics_api.ValueT],
        meter: "Meter",
        label_keys: Sequence[str] = (),
        enabled: bool = True,
    ):
        self.callback = callback
        self.name = name
        self.description = description
        self.unit = unit
        self.value_type = value_type
        self.meter = meter
        self.label_keys = label_keys
        self.enabled = enabled

        self.aggregators = {}

    def observe(self, value: metrics_api.ValueT, label_set: LabelSet) -> None:
        if not self.enabled:
            return
        if not isinstance(value, self.value_type):
            logger.warning(
                "Invalid value passed for %s.", self.value_type.__name__
            )
            return

        if label_set not in self.aggregators:
            # TODO: how to cleanup aggregators?
            self.aggregators[label_set] = self.meter.batcher.aggregator_for(
                self.__class__
            )
        aggregator = self.aggregators[label_set]
        aggregator.update(value)

    def run(self) -> bool:
        try:
            self.callback(self)
        # pylint: disable=broad-except
        except Exception as exc:
            logger.warning(
                "Exception while executing observer callback: %s.", exc
            )
            return False
        return True

    def __repr__(self):
        return '{}(name="{}", description="{}")'.format(
            type(self).__name__, self.name, self.description
        )


class Record:
    """Container class used for processing in the `Batcher`"""

    def __init__(
        self,
        metric: metrics_api.MetricT,
        label_set: LabelSet,
        aggregator: Aggregator,
    ):
        self.metric = metric
        self.label_set = label_set
        self.aggregator = aggregator


# Used when getting a LabelSet with no key/values
EMPTY_LABEL_SET = LabelSet()


class Meter(metrics_api.Meter):
    """See `opentelemetry.metrics.Meter`.

    Args:
        instrumentation_info: The `InstrumentationInfo` for this meter.
        stateful: Indicates whether the meter is stateful.
    """

    def __init__(
<<<<<<< HEAD
        self, instrumentation_info: "InstrumentationInfo", stateful: bool
=======
        self,
        instrumentation_info: "InstrumentationInfo",
        stateful: bool,
        resource: Resource = Resource.create_empty(),
>>>>>>> d7d9b158
    ):
        self.instrumentation_info = instrumentation_info
        self.metrics = set()
        self.observers = set()
        self.batcher = UngroupedBatcher(stateful)
        self.resource = resource

    def collect(self) -> None:
        """Collects all the metrics created with this `Meter` for export.

        Utilizes the batcher to create checkpoints of the current values in
        each aggregator belonging to the metrics that were created with this
        meter instance.
        """

        self._collect_metrics()
        self._collect_observers()

    def _collect_metrics(self) -> None:
        for metric in self.metrics:
            if metric.enabled:
                for label_set, bound_metric in metric.bound_metrics.items():
                    # TODO: Consider storing records in memory?
                    record = Record(metric, label_set, bound_metric.aggregator)
                    # Checkpoints the current aggregators
                    # Applies different batching logic based on type of batcher
                    self.batcher.process(record)

    def _collect_observers(self) -> None:
        for observer in self.observers:
            if not observer.enabled:
                continue

            # TODO: capture timestamp?
            if not observer.run():
                continue

            for label_set, aggregator in observer.aggregators.items():
                record = Record(observer, label_set, aggregator)
                self.batcher.process(record)

    def record_batch(
        self,
        label_set: LabelSet,
        record_tuples: Sequence[Tuple[metrics_api.Metric, metrics_api.ValueT]],
    ) -> None:
        """See `opentelemetry.metrics.Meter.record_batch`."""
        for metric, value in record_tuples:
            metric.UPDATE_FUNCTION(value, label_set)

    def create_metric(
        self,
        name: str,
        description: str,
        unit: str,
        value_type: Type[metrics_api.ValueT],
        metric_type: Type[metrics_api.MetricT],
        label_keys: Sequence[str] = (),
        enabled: bool = True,
    ) -> metrics_api.MetricT:
        """See `opentelemetry.metrics.Meter.create_metric`."""
        # Ignore type b/c of mypy bug in addition to missing annotations
        metric = metric_type(  # type: ignore
            name,
            description,
            unit,
            value_type,
            self,
            label_keys=label_keys,
            enabled=enabled,
        )
        self.metrics.add(metric)
        return metric

    def register_observer(
        self,
        callback: metrics_api.ObserverCallbackT,
        name: str,
        description: str,
        unit: str,
        value_type: Type[metrics_api.ValueT],
        label_keys: Sequence[str] = (),
        enabled: bool = True,
    ) -> metrics_api.Observer:
        ob = Observer(
            callback,
            name,
            description,
            unit,
            value_type,
            self,
            label_keys,
            enabled,
        )
        self.observers.add(ob)
        return ob

    def get_label_set(self, labels: Dict[str, str]):
        """See `opentelemetry.metrics.Meter.create_metric`.

        This implementation encodes the labels to use as a map key.

        Args:
            labels: The dictionary of label keys to label values.
        """
        if len(labels) == 0:
            return EMPTY_LABEL_SET
        return LabelSet(labels=labels)


class MeterProvider(metrics_api.MeterProvider):
    def __init__(
        self, resource: Resource = Resource.create_empty(),
    ):
        self.resource = resource

    def get_meter(
        self,
        instrumenting_module_name: str,
        stateful=True,
        instrumenting_library_version: str = "",
    ) -> "metrics_api.Meter":
        if not instrumenting_module_name:  # Reject empty strings too.
            raise ValueError("get_meter called with missing module name.")
        return Meter(
            InstrumentationInfo(
                instrumenting_module_name, instrumenting_library_version
            ),
            stateful=stateful,
            resource=self.resource,
        )<|MERGE_RESOLUTION|>--- conflicted
+++ resolved
@@ -269,14 +269,10 @@
     """
 
     def __init__(
-<<<<<<< HEAD
-        self, instrumentation_info: "InstrumentationInfo", stateful: bool
-=======
         self,
         instrumentation_info: "InstrumentationInfo",
         stateful: bool,
         resource: Resource = Resource.create_empty(),
->>>>>>> d7d9b158
     ):
         self.instrumentation_info = instrumentation_info
         self.metrics = set()
