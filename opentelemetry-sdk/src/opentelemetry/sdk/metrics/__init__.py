# Copyright The OpenTelemetry Authors
#
# Licensed under the Apache License, Version 2.0 (the "License");
# you may not use this file except in compliance with the License.
# You may obtain a copy of the License at
#
#     http://www.apache.org/licenses/LICENSE-2.0
#
# Unless required by applicable law or agreed to in writing, software
# distributed under the License is distributed on an "AS IS" BASIS,
# WITHOUT WARRANTIES OR CONDITIONS OF ANY KIND, either express or implied.
# See the License for the specific language governing permissions and
# limitations under the License.

import atexit
import logging
import threading
from typing import Dict, Sequence, Tuple, Type

from opentelemetry import metrics as metrics_api
from opentelemetry.sdk.metrics.export import (
    ConsoleMetricsExporter,
    MetricsExporter,
)
from opentelemetry.sdk.metrics.export.aggregate import Aggregator
from opentelemetry.sdk.metrics.export.controller import PushController
from opentelemetry.sdk.metrics.export.processor import Processor
from opentelemetry.sdk.metrics.view import (
    ViewData,
    ViewManager,
    get_default_aggregator,
)
from opentelemetry.sdk.resources import Resource
from opentelemetry.sdk.util import get_dict_as_key
from opentelemetry.sdk.util.instrumentation import InstrumentationInfo

logger = logging.getLogger(__name__)


class BaseBoundInstrument:
    """Class containing common behavior for all bound metric instruments.

    Bound metric instruments are responsible for operating on data for metric
    instruments for a specific set of labels.

    Args:
        labels: A set of labels as keys that bind this metric instrument.
        metric: The metric that created this bound instrument.
    """

    def __init__(
        self, labels: Tuple[Tuple[str, str]], metric: metrics_api.MetricT
    ):
        self._labels = labels
        self._metric = metric
        self.view_datas = metric.meter.view_manager.get_view_datas(
            metric, labels
        )
        self._view_datas_lock = threading.Lock()
        self._ref_count = 0
        self._ref_count_lock = threading.Lock()

    def _validate_update(self, value: metrics_api.ValueT) -> bool:
        if not self._metric.enabled:
            return False
        if not isinstance(value, self._metric.value_type):
            logger.warning(
                "Invalid value passed for %s.",
                self._metric.value_type.__name__,
            )
            return False
        return True

    def update(self, value: metrics_api.ValueT):
        with self._view_datas_lock:
            # record the value for each view_data belonging to this aggregator
            for view_data in self.view_datas:
                view_data.record(value)

    def release(self):
        self.decrease_ref_count()

    def decrease_ref_count(self):
        with self._ref_count_lock:
            self._ref_count -= 1

    def increase_ref_count(self):
        with self._ref_count_lock:
            self._ref_count += 1

    def ref_count(self):
        with self._ref_count_lock:
            return self._ref_count


class BoundCounter(metrics_api.BoundCounter, BaseBoundInstrument):
    def add(self, value: metrics_api.ValueT) -> None:
        """See `opentelemetry.metrics.BoundCounter.add`."""
        if self._validate_update(value):
            self.update(value)

    def _validate_update(self, value: metrics_api.ValueT) -> bool:
        if not super()._validate_update(value):
            return False
        if value < 0:
            logger.warning(
                "Invalid value %s passed to Counter, value must be non-negative. "
                "For a Counter that can decrease, use UpDownCounter.",
                value,
            )
            return False
        return True


class BoundUpDownCounter(metrics_api.BoundUpDownCounter, BaseBoundInstrument):
    def add(self, value: metrics_api.ValueT) -> None:
        """See `opentelemetry.metrics.BoundUpDownCounter.add`."""
        if self._validate_update(value):
            self.update(value)


class BoundValueRecorder(metrics_api.BoundValueRecorder, BaseBoundInstrument):
    def record(self, value: metrics_api.ValueT) -> None:
        """See `opentelemetry.metrics.BoundValueRecorder.record`."""
        if self._validate_update(value):
            self.update(value)


class Metric(metrics_api.Metric):
    """Base class for all synchronous metric types.

    This is the class that is used to represent a metric that is to be
    synchronously recorded and tracked. Synchronous instruments are called
    inside a request, meaning they have an associated distributed context
    (i.e. Span context, baggage). Multiple metric events may occur
    for a synchronous instrument within a give collection interval.

    Each metric has a set of bound metrics that are created from the metric.
    See `BaseBoundInstrument` for information on bound metric instruments.
    """

    BOUND_INSTR_TYPE = BaseBoundInstrument

    def __init__(
        self,
        name: str,
        description: str,
        unit: str,
        value_type: Type[metrics_api.ValueT],
        meter: "Meter",
        enabled: bool = True,
    ):
        self.name = name
        self.description = description
        self.unit = unit
        self.value_type = value_type
        self.meter = meter
        self.enabled = enabled
        self.bound_instruments = {}
        self.bound_instruments_lock = threading.Lock()

    def bind(self, labels: Dict[str, str]) -> BaseBoundInstrument:
        """See `opentelemetry.metrics.Metric.bind`."""
        key = get_dict_as_key(labels)
        with self.bound_instruments_lock:
            bound_instrument = self.bound_instruments.get(key)
            if bound_instrument is None:
                bound_instrument = self.BOUND_INSTR_TYPE(key, self)
                self.bound_instruments[key] = bound_instrument
        bound_instrument.increase_ref_count()
        return bound_instrument

    def __repr__(self):
        return '{}(name="{}", description="{}")'.format(
            type(self).__name__, self.name, self.description
        )

    UPDATE_FUNCTION = lambda x, y: None  # noqa: E731


class Counter(Metric, metrics_api.Counter):
    """See `opentelemetry.metrics.Counter`.
    """

    BOUND_INSTR_TYPE = BoundCounter

    def add(self, value: metrics_api.ValueT, labels: Dict[str, str]) -> None:
        """See `opentelemetry.metrics.Counter.add`."""
        bound_intrument = self.bind(labels)
        bound_intrument.add(value)
        bound_intrument.release()

    UPDATE_FUNCTION = add


class UpDownCounter(Metric, metrics_api.UpDownCounter):
    """See `opentelemetry.metrics.UpDownCounter`.
    """

    BOUND_INSTR_TYPE = BoundUpDownCounter

    def add(self, value: metrics_api.ValueT, labels: Dict[str, str]) -> None:
        """See `opentelemetry.metrics.UpDownCounter.add`."""
        bound_intrument = self.bind(labels)
        bound_intrument.add(value)
        bound_intrument.release()

    UPDATE_FUNCTION = add


class ValueRecorder(Metric, metrics_api.ValueRecorder):
    """See `opentelemetry.metrics.ValueRecorder`."""

    BOUND_INSTR_TYPE = BoundValueRecorder

    def record(
        self, value: metrics_api.ValueT, labels: Dict[str, str]
    ) -> None:
        """See `opentelemetry.metrics.ValueRecorder.record`."""
        bound_intrument = self.bind(labels)
        bound_intrument.record(value)
        bound_intrument.release()

    UPDATE_FUNCTION = record


class Observer(metrics_api.Observer):
    """Base class for all asynchronous metric types.

    Also known as Observers, observer metric instruments are asynchronous in
    that they are reported by a callback, once per collection interval, and
    lack context. They are permitted to report only one value per distinct
    label set per period.
    """

    def __init__(
        self,
        callback: metrics_api.ObserverCallbackT,
        name: str,
        description: str,
        unit: str,
        value_type: Type[metrics_api.ValueT],
        label_keys: Sequence[str] = (),
        enabled: bool = True,
    ):
        self.callback = callback
        self.name = name
        self.description = description
        self.unit = unit
        self.value_type = value_type
        self.label_keys = label_keys
        self.enabled = enabled

        self.aggregators = {}

    def observe(
        self, value: metrics_api.ValueT, labels: Dict[str, str]
    ) -> None:
        key = get_dict_as_key(labels)
        if not self._validate_observe(value, key):
            return

        if key not in self.aggregators:
            # TODO: how to cleanup aggregators?
            self.aggregators[key] = get_default_aggregator(self)()
        aggregator = self.aggregators[key]
        aggregator.update(value)

    # pylint: disable=W0613
    def _validate_observe(
        self, value: metrics_api.ValueT, key: Tuple[Tuple[str, str]]
    ) -> bool:
        if not self.enabled:
            return False
        if not isinstance(value, self.value_type):
            logger.warning(
                "Invalid value passed for %s.", self.value_type.__name__
            )
            return False

        return True

    def run(self) -> bool:
        try:
            self.callback(self)
        # pylint: disable=broad-except
        except Exception as exc:
            logger.warning(
                "Exception while executing observer callback: %s.", exc
            )
            return False
        return True

    def __repr__(self):
        return '{}(name="{}", description="{}")'.format(
            type(self).__name__, self.name, self.description
        )


class SumObserver(Observer, metrics_api.SumObserver):
    """See `opentelemetry.metrics.SumObserver`."""

    def _validate_observe(
        self, value: metrics_api.ValueT, key: Tuple[Tuple[str, str]]
    ) -> bool:
        if not super()._validate_observe(value, key):
            return False
        # Must be non-decreasing because monotonic
        if (
            key in self.aggregators
            and self.aggregators[key].current is not None
        ):
            if value < self.aggregators[key].current:
                logger.warning("Value passed must be non-decreasing.")
                return False
        return True


class UpDownSumObserver(Observer, metrics_api.UpDownSumObserver):
    """See `opentelemetry.metrics.UpDownSumObserver`."""


class ValueObserver(Observer, metrics_api.ValueObserver):
    """See `opentelemetry.metrics.ValueObserver`."""


class Record:
    """Container class used for processing in the `Processor`"""

    def __init__(
        self,
        instrument: metrics_api.InstrumentT,
        labels: Tuple[Tuple[str, str]],
        aggregator: Aggregator,
    ):
        self.instrument = instrument
        self.labels = labels
        self.aggregator = aggregator


class Meter(metrics_api.Meter):
    """See `opentelemetry.metrics.Meter`.

    Args:
        source: The `MeterProvider` that created this meter.
        instrumentation_info: The `InstrumentationInfo` for this meter.
    """

    def __init__(
        self,
        source: "MeterProvider",
        instrumentation_info: "InstrumentationInfo",
    ):
        self.instrumentation_info = instrumentation_info
<<<<<<< HEAD
        self.batcher = Batcher(source.stateful, source.resource)
=======
        self.processor = Processor(source.stateful)
>>>>>>> 8ccc5cff
        self.resource = source.resource
        self.metrics = set()
        self.observers = set()
        self.metrics_lock = threading.Lock()
        self.observers_lock = threading.Lock()
        self.view_manager = ViewManager()

    def collect(self) -> None:
        """Collects all the metrics created with this `Meter` for export.

        Utilizes the processor to create checkpoints of the current values in
        each aggregator belonging to the metrics that were created with this
        meter instance.
        """

        self._collect_metrics()
        self._collect_observers()

    def _collect_metrics(self) -> None:
        for metric in self.metrics:
            if not metric.enabled:
                continue
            to_remove = []
            with metric.bound_instruments_lock:
                for (
                    labels,
                    bound_instrument,
                ) in metric.bound_instruments.items():
                    for view_data in bound_instrument.view_datas:
                        record = Record(
                            metric, view_data.labels, view_data.aggregator
                        )
                        self.processor.process(record)

                    if bound_instrument.ref_count() == 0:
                        to_remove.append(labels)

            # Remove handles that were released
            for labels in to_remove:
                del metric.bound_instruments[labels]

    def _collect_observers(self) -> None:
        with self.observers_lock:
            for observer in self.observers:
                if not observer.enabled:
                    continue

                if not observer.run():
                    continue

                for labels, aggregator in observer.aggregators.items():
                    record = Record(observer, labels, aggregator)
                    self.processor.process(record)

    def record_batch(
        self,
        labels: Dict[str, str],
        record_tuples: Sequence[Tuple[metrics_api.Metric, metrics_api.ValueT]],
    ) -> None:
        """See `opentelemetry.metrics.Meter.record_batch`."""
        # TODO: Avoid enconding the labels for each instrument, encode once
        # and reuse.
        for metric, value in record_tuples:
            metric.UPDATE_FUNCTION(value, labels)

    def create_metric(
        self,
        name: str,
        description: str,
        unit: str,
        value_type: Type[metrics_api.ValueT],
        metric_type: Type[metrics_api.MetricT],
        enabled: bool = True,
    ) -> metrics_api.MetricT:
        """See `opentelemetry.metrics.Meter.create_metric`."""
        # Ignore type b/c of mypy bug in addition to missing annotations
        metric = metric_type(  # type: ignore
            name, description, unit, value_type, self, enabled=enabled
        )
        with self.metrics_lock:
            self.metrics.add(metric)
        return metric

    def register_observer(
        self,
        callback: metrics_api.ObserverCallbackT,
        name: str,
        description: str,
        unit: str,
        value_type: Type[metrics_api.ValueT],
        observer_type=Type[metrics_api.ObserverT],
        label_keys: Sequence[str] = (),
        enabled: bool = True,
    ) -> metrics_api.Observer:
        ob = observer_type(
            callback, name, description, unit, value_type, label_keys, enabled
        )
        with self.observers_lock:
            self.observers.add(ob)
        return ob

    def unregister_observer(self, observer: metrics_api.Observer) -> None:
        with self.observers_lock:
            self.observers.remove(observer)

    def register_view(self, view):
        self.view_manager.register_view(view)

    def unregister_view(self, view):
        self.view_manager.unregister_view(view)


class MeterProvider(metrics_api.MeterProvider):
    """See `opentelemetry.metrics.MeterProvider`.

    Args:
        stateful: Indicates whether meters created are going to be stateful
        resource: Resource for this MeterProvider
        shutdown_on_exit: Register an atexit hook to shut down when the
            application exists
    """

    def __init__(
        self,
        stateful=True,
        resource: Resource = Resource.create({}),
        shutdown_on_exit: bool = True,
    ):
        self.stateful = stateful
        self.resource = resource
        self._controllers = []
        self._exporters = set()
        self._atexit_handler = None
        if shutdown_on_exit:
            self._atexit_handler = atexit.register(self.shutdown)

    def get_meter(
        self,
        instrumenting_module_name: str,
        instrumenting_library_version: str = "",
    ) -> "metrics_api.Meter":
        """See `opentelemetry.metrics.MeterProvider`.get_meter."""
        if not instrumenting_module_name:  # Reject empty strings too.
            instrumenting_module_name = "ERROR:MISSING MODULE NAME"
            logger.error("get_meter called with missing module name.")
        return Meter(
            self,
            InstrumentationInfo(
                instrumenting_module_name, instrumenting_library_version
            ),
        )

    def start_pipeline(
        self,
        meter: metrics_api.Meter,
        exporter: MetricsExporter = None,
        interval: float = 15.0,
    ) -> None:
        """Method to begin the collect/export pipeline.

        Args:
            meter: The meter to collect metrics from.
            exporter: The exporter to export metrics to.
            interval: The collect/export interval in seconds.
        """
        if not exporter:
            exporter = ConsoleMetricsExporter()
        self._exporters.add(exporter)
        # TODO: Controller type configurable?
        self._controllers.append(PushController(meter, exporter, interval))

    def shutdown(self) -> None:
        for controller in self._controllers:
            controller.shutdown()
        for exporter in self._exporters:
            exporter.shutdown()
        if self._atexit_handler is not None:
            atexit.unregister(self._atexit_handler)
            self._atexit_handler = None<|MERGE_RESOLUTION|>--- conflicted
+++ resolved
@@ -352,11 +352,7 @@
         instrumentation_info: "InstrumentationInfo",
     ):
         self.instrumentation_info = instrumentation_info
-<<<<<<< HEAD
-        self.batcher = Batcher(source.stateful, source.resource)
-=======
-        self.processor = Processor(source.stateful)
->>>>>>> 8ccc5cff
+        self.processor = Processor(source.stateful, source.resource)
         self.resource = source.resource
         self.metrics = set()
         self.observers = set()
