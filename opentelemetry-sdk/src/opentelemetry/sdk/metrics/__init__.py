--- conflicted
+++ resolved
@@ -13,11 +13,7 @@
 # limitations under the License.
 
 import logging
-<<<<<<< HEAD
 import threading
-from collections import OrderedDict
-=======
->>>>>>> 4b6a52d6
 from typing import Dict, Sequence, Tuple, Type
 
 from opentelemetry import metrics as metrics_api
@@ -158,40 +154,23 @@
         self.meter = meter
         self.label_keys = label_keys
         self.enabled = enabled
-<<<<<<< HEAD
-        self.handles = {}
-        self.handles_lock = threading.Lock()
-
-    def get_handle(self, label_set: LabelSet) -> BaseHandle:
-        """See `opentelemetry.metrics.Metric.get_handle`."""
-        with self.handles_lock:
-            handle = self.handles.get(label_set)
-            if handle is None:
-                handle = self.HANDLE_TYPE(
+        self.bound_instruments = {}
+        self.bound_instruments_lock = threading.Lock()
+
+    def bind(self, label_set: LabelSet) -> BaseBoundInstrument:
+        """See `opentelemetry.metrics.Metric.bind`."""
+        with self.bound_instruments_lock:
+            bound_instrument = self.bound_instruments.get(label_set)
+            if bound_instrument is None:
+                bound_instrument = self.BOUND_INSTR_TYPE(
                     self.value_type,
                     self.enabled,
                     # Aggregator will be created based off type of metric
                     self.meter.batcher.aggregator_for(self.__class__),
                 )
-                self.handles[label_set] = handle
-        handle.increase_ref_count()
-        return handle
-=======
-        self.bound_instruments = {}
-
-    def bind(self, label_set: LabelSet) -> BaseBoundInstrument:
-        """See `opentelemetry.metrics.Metric.bind`."""
-        bound_instrument = self.bound_instruments.get(label_set)
-        if not bound_instrument:
-            bound_instrument = self.BOUND_INSTR_TYPE(
-                self.value_type,
-                self.enabled,
-                # Aggregator will be created based off type of metric
-                self.meter.batcher.aggregator_for(self.__class__),
-            )
-            self.bound_instruments[label_set] = bound_instrument
+                self.bound_instruments[label_set] = bound_instrument
+        bound_instrument.increase_ref_count()
         return bound_instrument
->>>>>>> 4b6a52d6
 
     def __repr__(self):
         return '{}(name="{}", description="{}")'.format(
@@ -209,13 +188,9 @@
 
     def add(self, value: metrics_api.ValueT, label_set: LabelSet) -> None:
         """See `opentelemetry.metrics.Counter.add`."""
-<<<<<<< HEAD
-        handle = self.get_handle(label_set)
-        handle.add(value)
-        handle.release()
-=======
-        self.bind(label_set).add(value)
->>>>>>> 4b6a52d6
+        bound_intrument = self.bind(label_set)
+        bound_intrument.add(value)
+        bound_intrument.release()
 
     UPDATE_FUNCTION = add
 
@@ -227,13 +202,9 @@
 
     def record(self, value: metrics_api.ValueT, label_set: LabelSet) -> None:
         """See `opentelemetry.metrics.Measure.record`."""
-<<<<<<< HEAD
-        handle = self.get_handle(label_set)
-        handle.record(value)
-        handle.release()
-=======
-        self.bind(label_set).record(value)
->>>>>>> 4b6a52d6
+        bound_intrument = self.bind(label_set)
+        bound_intrument.record(value)
+        bound_intrument.release()
 
     UPDATE_FUNCTION = record
 
@@ -333,11 +304,8 @@
         self.metrics = set()
         self.observers = set()
         self.batcher = UngroupedBatcher(stateful)
-<<<<<<< HEAD
         self.observers_lock = threading.Lock()
-=======
         self.resource = resource
->>>>>>> 4b6a52d6
 
     def collect(self) -> None:
         """Collects all the metrics created with this `Meter` for export.
@@ -352,30 +320,25 @@
 
     def _collect_metrics(self) -> None:
         for metric in self.metrics:
-<<<<<<< HEAD
             if not metric.enabled:
                 continue
 
             to_remove = []
 
-            with metric.handles_lock:
-                for label_set, handle in metric.handles.items():
-=======
-            if metric.enabled:
+            with metric.bound_instruments_lock:
                 for label_set, bound_instr in metric.bound_instruments.items():
->>>>>>> 4b6a52d6
                     # TODO: Consider storing records in memory?
                     record = Record(metric, label_set, bound_instr.aggregator)
                     # Checkpoints the current aggregators
                     # Applies different batching logic based on type of batcher
                     self.batcher.process(record)
 
-                    if handle.ref_count() == 0:
+                    if bound_instr.ref_count() == 0:
                         to_remove.append(label_set)
 
                 # Remove handles that were released
                 for label_set in to_remove:
-                    del metric.handles[label_set]
+                    del metric.bound_instruments[label_set]
 
     def _collect_observers(self) -> None:
         with self.observers_lock:
