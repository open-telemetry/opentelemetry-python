# Copyright The OpenTelemetry Authors
#
# Licensed under the Apache License, Version 2.0 (the "License");
# you may not use this file except in compliance with the License.
# You may obtain a copy of the License at
#
#     http://www.apache.org/licenses/LICENSE-2.0
#
# Unless required by applicable law or agreed to in writing, software
# distributed under the License is distributed on an "AS IS" BASIS,
# WITHOUT WARRANTIES OR CONDITIONS OF ANY KIND, either express or implied.
# See the License for the specific language governing permissions and
# limitations under the License.

import logging
import threading
from typing import Dict, Sequence, Tuple, Type

from opentelemetry import metrics as metrics_api
from opentelemetry.sdk.metrics.export.aggregate import Aggregator
from opentelemetry.sdk.metrics.export.batcher import UngroupedBatcher
from opentelemetry.sdk.resources import Resource
from opentelemetry.sdk.util.instrumentation import InstrumentationInfo

logger = logging.getLogger(__name__)


def get_labels_as_key(labels: Dict[str, str]) -> Tuple[Tuple[str, str]]:
    """Gets a list of labels that can be used as a key in a dictionary."""
    return tuple(sorted(labels.items()))


class BaseBoundInstrument:
    """Class containing common behavior for all bound metric instruments.

    Bound metric instruments are responsible for operating on data for metric
    instruments for a specific set of labels.

    Args:
        value_type: The type of values for this bound instrument (int, float).
        enabled: True if the originating instrument is enabled.
        aggregator: The aggregator for this bound metric instrument. Will
            handle aggregation upon updates and checkpointing of values for
            exporting.
    """

    def __init__(
        self,
        value_type: Type[metrics_api.ValueT],
        enabled: bool,
        aggregator: Aggregator,
    ):
        self.value_type = value_type
        self.enabled = enabled
        self.aggregator = aggregator
        self._ref_count = 0
        self._ref_count_lock = threading.Lock()

    def _validate_update(self, value: metrics_api.ValueT) -> bool:
        if not self.enabled:
            return False
        if not isinstance(value, self.value_type):
            logger.warning(
                "Invalid value passed for %s.", self.value_type.__name__
            )
            return False
        return True

    def update(self, value: metrics_api.ValueT):
        self.aggregator.update(value)

    def release(self):
        self.decrease_ref_count()

    def decrease_ref_count(self):
        with self._ref_count_lock:
            self._ref_count -= 1

    def increase_ref_count(self):
        with self._ref_count_lock:
            self._ref_count += 1

    def ref_count(self):
        with self._ref_count_lock:
            return self._ref_count

    def __repr__(self):
        return '{}(data="{}")'.format(
            type(self).__name__, self.aggregator.current
        )


class BoundCounter(metrics_api.BoundCounter, BaseBoundInstrument):
    def add(self, value: metrics_api.ValueT) -> None:
        """See `opentelemetry.metrics.BoundCounter.add`."""
        if self._validate_update(value):
            self.update(value)


class BoundValueRecorder(metrics_api.BoundValueRecorder, BaseBoundInstrument):
    def record(self, value: metrics_api.ValueT) -> None:
        """See `opentelemetry.metrics.BoundValueRecorder.record`."""
        if self._validate_update(value):
            self.update(value)


class Metric(metrics_api.Metric):
    """Base class for all synchronous metric types.

    This is the class that is used to represent a metric that is to be
    synchronously recorded and tracked. Synchronous instruments are called
    inside a request, meaning they have an associated distributed context
    (i.e. Span context, correlation context). Multiple metric events may occur
    for a synchronous instrument within a give collection interval.
    
    Each metric has a set of bound metrics that are created from the metric.
    See `BaseBoundInstrument` for information on bound metric instruments.
    """

    BOUND_INSTR_TYPE = BaseBoundInstrument

    def __init__(
        self,
        name: str,
        description: str,
        unit: str,
        value_type: Type[metrics_api.ValueT],
        meter: "Meter",
        label_keys: Sequence[str] = (),
        enabled: bool = True,
    ):
        self.name = name
        self.description = description
        self.unit = unit
        self.value_type = value_type
        self.meter = meter
        self.label_keys = label_keys
        self.enabled = enabled
        self.bound_instruments = {}
        self.bound_instruments_lock = threading.Lock()

    def bind(self, labels: Dict[str, str]) -> BaseBoundInstrument:
        """See `opentelemetry.metrics.Metric.bind`."""
        key = get_labels_as_key(labels)
        with self.bound_instruments_lock:
            bound_instrument = self.bound_instruments.get(key)
            if bound_instrument is None:
                bound_instrument = self.BOUND_INSTR_TYPE(
                    self.value_type,
                    self.enabled,
                    # Aggregator will be created based off type of metric
                    self.meter.batcher.aggregator_for(self.__class__),
                )
                self.bound_instruments[key] = bound_instrument
        bound_instrument.increase_ref_count()
        return bound_instrument

    def __repr__(self):
        return '{}(name="{}", description="{}")'.format(
            type(self).__name__, self.name, self.description
        )

    UPDATE_FUNCTION = lambda x, y: None  # noqa: E731


class Counter(Metric, metrics_api.Counter):
    """See `opentelemetry.metrics.Counter`.
    """

    BOUND_INSTR_TYPE = BoundCounter

    def add(self, value: metrics_api.ValueT, labels: Dict[str, str]) -> None:
        """See `opentelemetry.metrics.Counter.add`."""
        bound_intrument = self.bind(labels)
        bound_intrument.add(value)
        bound_intrument.release()

    UPDATE_FUNCTION = add


class ValueRecorder(Metric, metrics_api.ValueRecorder):
    """See `opentelemetry.metrics.ValueRecorder`."""

    BOUND_INSTR_TYPE = BoundValueRecorder

    def record(
        self, value: metrics_api.ValueT, labels: Dict[str, str]
    ) -> None:
        """See `opentelemetry.metrics.ValueRecorder.record`."""
        bound_intrument = self.bind(labels)
        bound_intrument.record(value)
        bound_intrument.release()

    UPDATE_FUNCTION = record


<<<<<<< HEAD
class Observer(metrics_api.Observer):
    """Base class for all asynchronous metric types.
=======
class ValueObserver(metrics_api.ValueObserver):
    """See `opentelemetry.metrics.ValueObserver`."""
>>>>>>> d7553759

    Also known as Observers, observer metric instruments are asynchronous in
    that they are reported by a callback, once per collection interval, and
    lack context. They are permitted to report only one value per distinct
    label set per period.
    """
    def __init__(
        self,
        callback: metrics_api.ObserverCallbackT,
        name: str,
        description: str,
        unit: str,
        value_type: Type[metrics_api.ValueT],
        meter: "Meter",
        label_keys: Sequence[str] = (),
        enabled: bool = True,
    ):
        self.callback = callback
        self.name = name
        self.description = description
        self.unit = unit
        self.value_type = value_type
        self.meter = meter
        self.label_keys = label_keys
        self.enabled = enabled

        self.aggregators = {}

    def observe(
        self, value: metrics_api.ValueT, labels: Dict[str, str]
    ) -> None:
        key = get_labels_as_key(labels)
        if not self._validate_observe(value, key):
            return

        if key not in self.aggregators:
            # TODO: how to cleanup aggregators?
            self.aggregators[key] = self.meter.batcher.aggregator_for(
                self.__class__
            )
        aggregator = self.aggregators[key]
        aggregator.update(value)

    def _validate_observe(self,
        value: metrics_api.ValueT,
        key: Tuple[Tuple[str, str]],
    ):
        if not self.enabled:
            return False
        if not isinstance(value, self.value_type):
            logger.warning(
                "Invalid value passed for %s.", self.value_type.__name__
            )
            return False

        return True

    def run(self) -> bool:
        try:
            self.callback(self)
        # pylint: disable=broad-except
        except Exception as exc:
            logger.warning(
                "Exception while executing observer callback: %s.", exc
            )
            return False
        return True

    def __repr__(self):
        return '{}(name="{}", description="{}")'.format(
            type(self).__name__, self.name, self.description
        )


class SumObserver(Observer, metrics_api.SumObserver):
    """See `opentelemetry.metrics.SumObserver`."""

    def _validate_observe(self,
        value: metrics_api.ValueT,
        key: Tuple[Tuple[str, str]],
    ):
        if super()._validate_observe(value, key):
            # Must be non-decreasing because monotonic
            if key in self.aggregators and \
                self.aggregators[key].current is not None:
                if value < self.aggregators[key].current:
                    logger.warning(
                        "Value passed must be non-decreasing."
                    )
                    return False
            return True
        return False


class ValueObserver(Observer, metrics_api.ValueObserver):
    """See `opentelemetry.metrics.ValueObserver`."""

    def _validate_observe(self,
        value: metrics_api.ValueT,
        key: Tuple[Tuple[str, str]],
    ):
        return super()._validate_observe(value, key)


class Record:
    """Container class used for processing in the `Batcher`"""

    def __init__(
        self,
        instrument: metrics_api.InstrumentT,
        labels: Dict[str, str],
        aggregator: Aggregator,
    ):
        self.instrument = instrument
        self.labels = labels
        self.aggregator = aggregator


class Meter(metrics_api.Meter):
    """See `opentelemetry.metrics.Meter`.

    Args:
        source: The `MeterProvider` that created this meter.
        instrumentation_info: The `InstrumentationInfo` for this meter.
    """

    def __init__(
        self,
        source: "MeterProvider",
        instrumentation_info: "InstrumentationInfo",
    ):
        self.instrumentation_info = instrumentation_info
        self.batcher = UngroupedBatcher(source.stateful)
        self.resource = source.resource
        self.metrics = set()
        self.observers = set()
        self.observers_lock = threading.Lock()

    def collect(self) -> None:
        """Collects all the metrics created with this `Meter` for export.

        Utilizes the batcher to create checkpoints of the current values in
        each aggregator belonging to the metrics that were created with this
        meter instance.
        """

        self._collect_metrics()
        self._collect_observers()

    def _collect_metrics(self) -> None:
        for metric in self.metrics:
            if not metric.enabled:
                continue

            to_remove = []

            with metric.bound_instruments_lock:
                for labels, bound_instr in metric.bound_instruments.items():
                    # TODO: Consider storing records in memory?
                    record = Record(metric, labels, bound_instr.aggregator)
                    # Checkpoints the current aggregators
                    # Applies different batching logic based on type of batcher
                    self.batcher.process(record)

                    if bound_instr.ref_count() == 0:
                        to_remove.append(labels)

                # Remove handles that were released
                for labels in to_remove:
                    del metric.bound_instruments[labels]

    def _collect_observers(self) -> None:
        with self.observers_lock:
            for observer in self.observers:
                if not observer.enabled:
                    continue

                if not observer.run():
                    continue

                for labels, aggregator in observer.aggregators.items():
                    record = Record(observer, labels, aggregator)
                    self.batcher.process(record)

    def record_batch(
        self,
        labels: Dict[str, str],
        record_tuples: Sequence[Tuple[metrics_api.Metric, metrics_api.ValueT]],
    ) -> None:
        """See `opentelemetry.metrics.Meter.record_batch`."""
        # TODO: Avoid enconding the labels for each instrument, encode once
        # and reuse.
        for metric, value in record_tuples:
            metric.UPDATE_FUNCTION(value, labels)

    def create_metric(
        self,
        name: str,
        description: str,
        unit: str,
        value_type: Type[metrics_api.ValueT],
        metric_type: Type[metrics_api.MetricT],
        label_keys: Sequence[str] = (),
        enabled: bool = True,
    ) -> metrics_api.MetricT:
        """See `opentelemetry.metrics.Meter.create_metric`."""
        # Ignore type b/c of mypy bug in addition to missing annotations
        metric = metric_type(  # type: ignore
            name,
            description,
            unit,
            value_type,
            self,
            label_keys=label_keys,
            enabled=enabled,
        )
        self.metrics.add(metric)
        return metric

    def register_observer(
        self,
        callback: metrics_api.ObserverCallbackT,
        name: str,
        description: str,
        unit: str,
        value_type: Type[metrics_api.ValueT],
        observer_type=Type[metrics_api.ObserverT],
        label_keys: Sequence[str] = (),
        enabled: bool = True,
    ) -> metrics_api.Observer:
        ob = observer_type(
            callback,
            name,
            description,
            unit,
            value_type,
            self,
            label_keys,
            enabled,
        )
        with self.observers_lock:
            self.observers.add(ob)
        return ob

    def unregister_observer(self, observer: metrics_api.Observer) -> None:
        with self.observers_lock:
            self.observers.remove(observer)


class MeterProvider(metrics_api.MeterProvider):
    """See `opentelemetry.metrics.MeterProvider`.

    Args:
        stateful: Indicates whether meters created are going to be stateful
        resource: Resource for this MeterProvider
    """

    def __init__(
        self, stateful=True, resource: Resource = Resource.create_empty(),
    ):
        self.stateful = stateful
        self.resource = resource

    def get_meter(
        self,
        instrumenting_module_name: str,
        instrumenting_library_version: str = "",
    ) -> "metrics_api.Meter":
        if not instrumenting_module_name:  # Reject empty strings too.
            raise ValueError("get_meter called with missing module name.")
        return Meter(
            self,
            InstrumentationInfo(
                instrumenting_module_name, instrumenting_library_version
            ),
        )<|MERGE_RESOLUTION|>--- conflicted
+++ resolved
@@ -194,13 +194,8 @@
     UPDATE_FUNCTION = record
 
 
-<<<<<<< HEAD
 class Observer(metrics_api.Observer):
     """Base class for all asynchronous metric types.
-=======
-class ValueObserver(metrics_api.ValueObserver):
-    """See `opentelemetry.metrics.ValueObserver`."""
->>>>>>> d7553759
 
     Also known as Observers, observer metric instruments are asynchronous in
     that they are reported by a callback, once per collection interval, and
