--- conflicted
+++ resolved
@@ -12,11 +12,13 @@
 # See the License for the specific language governing permissions and
 # limitations under the License.
 
-<<<<<<< HEAD
 import logging
 import threading
-from os import environ
-from typing import Optional
+from abc import ABC, abstractmethod
+from enum import Enum
+from os import environ, linesep
+from sys import stdout
+from typing import IO, Callable, Optional, Sequence
 
 from opentelemetry.context import (
     _SUPPRESS_INSTRUMENTATION_KEY,
@@ -26,23 +28,9 @@
 )
 from opentelemetry.sdk._metrics.export.metric_exporter import MetricExporter
 from opentelemetry.sdk._metrics.metric_reader import MetricReader
+from opentelemetry.sdk._metrics.point import Metric
 
 _logger = logging.getLogger(__name__)
-
-
-class PeriodicExportingMetricReader(MetricReader):
-    """`PeriodicExportingMetricReader` is an implementation of `MetricReader`
-    that collects metrics based on a user-configurable time interval, and passes the
-    metrics to the configured exporter.
-=======
-from abc import ABC, abstractmethod
-from enum import Enum
-from os import linesep
-from sys import stdout
-from typing import IO, Callable, Sequence
-
-from opentelemetry.sdk._metrics.point import Metric
-
 
 class MetricExportResult(Enum):
     SUCCESS = 0
@@ -81,12 +69,33 @@
 
     This class can be used for diagnostic purposes. It prints the exported
     metrics to the console STDOUT.
->>>>>>> 6a889878
+    """
+    def __init__(
+        self,
+        out: IO = stdout,
+        formatter: Callable[[Metric], str] = lambda metric: metric.to_json()
+        + linesep,
+    ):
+        self.out = out
+        self.formatter = formatter
+
+    def export(self, metrics: Sequence[Metric]) -> MetricExportResult:
+        for metric in metrics:
+            self.out.write(self.formatter(metric))
+        self.out.flush()
+        return MetricExportResult.SUCCESS
+
+    def shutdown(self) -> None:
+        pass
+
+class PeriodicExportingMetricReader(MetricReader):
+    """`PeriodicExportingMetricReader` is an implementation of `MetricReader`
+    that collects metrics based on a user-configurable time interval, and passes the
+    metrics to the configured exporter.
     """
 
     def __init__(
         self,
-<<<<<<< HEAD
         exporter: MetricExporter,
         export_interval_millis: Optional[float] = None,
         export_timeout_millis: Optional[float] = None,
@@ -174,21 +183,4 @@
         with self._condition:
             self._condition.notify_all()
         self._daemon_thread.join()
-        return self._exporter.shutdown()
-=======
-        out: IO = stdout,
-        formatter: Callable[[Metric], str] = lambda metric: metric.to_json()
-        + linesep,
-    ):
-        self.out = out
-        self.formatter = formatter
-
-    def export(self, metrics: Sequence[Metric]) -> MetricExportResult:
-        for metric in metrics:
-            self.out.write(self.formatter(metric))
-        self.out.flush()
-        return MetricExportResult.SUCCESS
-
-    def shutdown(self) -> None:
-        pass
->>>>>>> 6a889878
+        return self._exporter.shutdown()