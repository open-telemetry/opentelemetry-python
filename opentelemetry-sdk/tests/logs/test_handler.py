--- conflicted
+++ resolved
@@ -214,24 +214,13 @@
         self.assertTrue(__file__ in stack_trace)
 
     def test_log_exc_info_false(self):
-<<<<<<< HEAD
-        """Exception information will be included in attributes"""
+        """Exception information will not be included in attributes"""
         with set_up_test_logging(logging.NOTSET) as (processor, logger):
             try:
                 raise ZeroDivisionError("division by zero")
             except ZeroDivisionError:
                 with self.assertLogs(level=logging.ERROR):
                     logger.error("Zero Division Error", exc_info=False)
-=======
-        """Exception information will not be included in attributes"""
-        processor, logger = set_up_test_logging(logging.NOTSET)
-
-        try:
-            raise ZeroDivisionError("division by zero")
-        except ZeroDivisionError:
-            with self.assertLogs(level=logging.ERROR):
-                logger.error("Zero Division Error", exc_info=False)
->>>>>>> ea36c5d7
 
             log_record = processor.get_log_record(0)
 
