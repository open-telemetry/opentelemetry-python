--- conflicted
+++ resolved
@@ -384,11 +384,7 @@
     def __init__(self):
         self.log_data_emitted = []
 
-<<<<<<< HEAD
-    def emit(self, log_data: LogRecordData):
-=======
-    def on_emit(self, log_data: LogData):
->>>>>>> 9426d6da
+    def on_emit(self, log_data: LogRecordData):
         self.log_data_emitted.append(log_data)
 
     def shutdown(self):
