# Copyright The OpenTelemetry Authors
#
# Licensed under the Apache License, Version 2.0 (the "License");
# you may not use this file except in compliance with the License.
# You may obtain a copy of the License at
#
#     http://www.apache.org/licenses/LICENSE-2.0
#
# Unless required by applicable law or agreed to in writing, software
# distributed under the License is distributed on an "AS IS" BASIS,
# WITHOUT WARRANTIES OR CONDITIONS OF ANY KIND, either express or implied.
# See the License for the specific language governing permissions and
# limitations under the License.

# pylint: disable=protected-access
import logging
import os
import sys
import time
import unittest
from concurrent.futures import ThreadPoolExecutor
from typing import Sequence
from unittest.mock import Mock, patch

from pytest import mark

from opentelemetry._logs import LogRecord, SeverityNumber
from opentelemetry.sdk import trace
from opentelemetry.sdk._logs import (
    LoggerProvider,
    LoggingHandler,
    ReadableLogRecord,
    ReadWriteLogRecord,
)
from opentelemetry.sdk._logs._internal.export import _logger
from opentelemetry.sdk._logs.export import (
    BatchLogRecordProcessor,
<<<<<<< HEAD
    ConsoleLogExporter,
    InMemoryLogExporter,
    LogExporter,
=======
    ConsoleLogRecordExporter,
    InMemoryLogRecordExporter,
>>>>>>> 546e47b0
    SimpleLogRecordProcessor,
)
from opentelemetry.sdk.environment_variables import (
    OTEL_BLRP_EXPORT_TIMEOUT,
    OTEL_BLRP_MAX_EXPORT_BATCH_SIZE,
    OTEL_BLRP_MAX_QUEUE_SIZE,
    OTEL_BLRP_SCHEDULE_DELAY,
)
from opentelemetry.sdk.resources import Resource as SDKResource
from opentelemetry.sdk.util.instrumentation import InstrumentationScope
from opentelemetry.trace import (
    NonRecordingSpan,
    SpanContext,
    TraceFlags,
    set_span_in_context,
)
from opentelemetry.trace.span import INVALID_SPAN_CONTEXT

EMPTY_LOG = ReadWriteLogRecord(
    log_record=LogRecord(),
    instrumentation_scope=InstrumentationScope("example", "example"),
)


class TestSimpleLogRecordProcessor(unittest.TestCase):
    @mark.skipif(
        sys.version_info == (3, 13),
        reason="This will fail on 3.13 due to https://github.com/python/cpython/pull/131812 which prevents recursive log messages but was later rolled back.",
    )
    def test_simple_log_record_processor_doesnt_enter_recursive_loop(self):
        class Exporter(LogExporter):
            def shutdown(self):
                pass

            def export(self, batch: Sequence[LogData]):
                logger = logging.getLogger("any logger..")
                logger.warning("Something happened.")

        exporter = Exporter()
        logger_provider = LoggerProvider()
        logger_provider.add_log_record_processor(
            SimpleLogRecordProcessor(exporter)
        )
        root_logger = logging.getLogger()
        # Add the OTLP handler to the root logger like is done in auto instrumentation.
        # This causes logs generated from within SimpleLogRecordProcessor.on_emit (such as the above log in export)
        # to be sent back to SimpleLogRecordProcessor.on_emit
        handler = LoggingHandler(
            level=logging.DEBUG, logger_provider=logger_provider
        )
        root_logger.addHandler(handler)
        propagate_false_logger = logging.getLogger(
            "opentelemetry.sdk._logs._internal.export.propagate.false"
        )
        # This would cause a max recursion depth exceeded error..
        try:
            with self.assertLogs(propagate_false_logger) as cm:
                root_logger.warning("hello!")
            assert (
                "SimpleLogRecordProcessor.on_emit has entered a recursive loop"
                in cm.output[0]
            )
        finally:
            root_logger.removeHandler(handler)

    def test_simple_log_record_processor_default_level(self):
        exporter = InMemoryLogRecordExporter()
        logger_provider = LoggerProvider()

        logger_provider.add_log_record_processor(
            SimpleLogRecordProcessor(exporter)
        )

        logger = logging.getLogger("default_level")
        logger.propagate = False
        logger.addHandler(LoggingHandler(logger_provider=logger_provider))

        logger.warning("Something is wrong")
        finished_logs = exporter.get_finished_logs()
        self.assertEqual(len(finished_logs), 1)
        warning_log_record = finished_logs[0]
        self.assertEqual(
            warning_log_record.log_record.body, "Something is wrong"
        )
        self.assertEqual(warning_log_record.log_record.severity_text, "WARN")
        self.assertEqual(
            warning_log_record.log_record.severity_number, SeverityNumber.WARN
        )
        self.assertEqual(
            finished_logs[0].instrumentation_scope.name, "default_level"
        )

    def test_simple_log_record_processor_custom_level(self):
        exporter = InMemoryLogRecordExporter()
        logger_provider = LoggerProvider()

        logger_provider.add_log_record_processor(
            SimpleLogRecordProcessor(exporter)
        )

        logger = logging.getLogger("custom_level")
        logger.propagate = False
        logger.setLevel(logging.ERROR)
        logger.addHandler(LoggingHandler(logger_provider=logger_provider))

        logger.warning("Warning message")
        logger.debug("Debug message")
        logger.error("Error message")
        logger.critical("Critical message")
        finished_logs = exporter.get_finished_logs()
        # Make sure only level >= logging.CRITICAL logs are recorded
        self.assertEqual(len(finished_logs), 2)
        critical_log_record = finished_logs[0]
        fatal_log_record = finished_logs[1]
        self.assertEqual(critical_log_record.log_record.body, "Error message")
        self.assertEqual(critical_log_record.log_record.severity_text, "ERROR")
        self.assertEqual(
            critical_log_record.log_record.severity_number,
            SeverityNumber.ERROR,
        )
        self.assertEqual(fatal_log_record.log_record.body, "Critical message")
        self.assertEqual(fatal_log_record.log_record.severity_text, "CRITICAL")
        self.assertEqual(
            fatal_log_record.log_record.severity_number, SeverityNumber.FATAL
        )
        self.assertEqual(
            finished_logs[0].instrumentation_scope.name, "custom_level"
        )
        self.assertEqual(
            finished_logs[1].instrumentation_scope.name, "custom_level"
        )

    def test_simple_log_record_processor_trace_correlation(self):
        exporter = InMemoryLogRecordExporter()
        logger_provider = LoggerProvider()

        logger_provider.add_log_record_processor(
            SimpleLogRecordProcessor(exporter)
        )

        logger = logging.getLogger("trace_correlation")
        logger.propagate = False
        logger.addHandler(LoggingHandler(logger_provider=logger_provider))

        logger.warning("Warning message")
        finished_logs = exporter.get_finished_logs()
        self.assertEqual(len(finished_logs), 1)
        sdk_record = finished_logs[0]
        self.assertEqual(sdk_record.log_record.body, "Warning message")
        self.assertEqual(sdk_record.log_record.severity_text, "WARN")
        self.assertEqual(
            sdk_record.log_record.severity_number, SeverityNumber.WARN
        )
        self.assertEqual(
            sdk_record.log_record.trace_id, INVALID_SPAN_CONTEXT.trace_id
        )
        self.assertEqual(
            sdk_record.log_record.span_id, INVALID_SPAN_CONTEXT.span_id
        )
        self.assertEqual(
            sdk_record.log_record.trace_flags, INVALID_SPAN_CONTEXT.trace_flags
        )
        self.assertEqual(
            finished_logs[0].instrumentation_scope.name, "trace_correlation"
        )
        exporter.clear()

        tracer = trace.TracerProvider().get_tracer(__name__)
        with tracer.start_as_current_span("test") as span:
            logger.critical("Critical message within span")

            finished_logs = exporter.get_finished_logs()
            sdk_record = finished_logs[0]
            self.assertEqual(
                sdk_record.log_record.body, "Critical message within span"
            )
            self.assertEqual(sdk_record.log_record.severity_text, "CRITICAL")
            self.assertEqual(
                sdk_record.log_record.severity_number, SeverityNumber.FATAL
            )
            self.assertEqual(
                finished_logs[0].instrumentation_scope.name,
                "trace_correlation",
            )
            span_context = span.get_span_context()
            self.assertEqual(
                sdk_record.log_record.trace_id, span_context.trace_id
            )
            self.assertEqual(
                sdk_record.log_record.span_id, span_context.span_id
            )
            self.assertEqual(
                sdk_record.log_record.trace_flags, span_context.trace_flags
            )

    def test_simple_log_record_processor_shutdown(self):
        exporter = InMemoryLogRecordExporter()
        logger_provider = LoggerProvider()

        logger_provider.add_log_record_processor(
            SimpleLogRecordProcessor(exporter)
        )

        logger = logging.getLogger("shutdown")
        logger.propagate = False
        logger.addHandler(LoggingHandler(logger_provider=logger_provider))

        logger.warning("Something is wrong")
        finished_logs = exporter.get_finished_logs()
        self.assertEqual(len(finished_logs), 1)
        warning_log_record = finished_logs[0]
        self.assertEqual(
            warning_log_record.log_record.body, "Something is wrong"
        )
        self.assertEqual(warning_log_record.log_record.severity_text, "WARN")
        self.assertEqual(
            warning_log_record.log_record.severity_number, SeverityNumber.WARN
        )
        self.assertEqual(
            finished_logs[0].instrumentation_scope.name, "shutdown"
        )
        exporter.clear()
        logger_provider.shutdown()
        logger.warning("Log after shutdown")
        finished_logs = exporter.get_finished_logs()
        self.assertEqual(len(finished_logs), 0)

    def test_simple_log_record_processor_different_msg_types(self):
        exporter = InMemoryLogRecordExporter()
        log_record_processor = BatchLogRecordProcessor(exporter)

        provider = LoggerProvider()
        provider.add_log_record_processor(log_record_processor)

        logger = logging.getLogger("different_msg_types")
        logger.addHandler(LoggingHandler(logger_provider=provider))

        logger.warning("warning message: %s", "possible upcoming heatwave")
        logger.error("Very high rise in temperatures across the globe")
        logger.critical("Temperature hits high 420 C in Hyderabad")
        logger.warning(["list", "of", "strings"])
        logger.error({"key": "value"})
        log_record_processor.shutdown()

        finished_logs = exporter.get_finished_logs()
        expected = [
            ("warning message: possible upcoming heatwave", "WARN"),
            ("Very high rise in temperatures across the globe", "ERROR"),
            (
                "Temperature hits high 420 C in Hyderabad",
                "CRITICAL",
            ),
            (["list", "of", "strings"], "WARN"),
            ({"key": "value"}, "ERROR"),
        ]
        emitted = [
            (item.log_record.body, item.log_record.severity_text)
            for item in finished_logs
        ]
        self.assertEqual(expected, emitted)
        for item in finished_logs:
            self.assertEqual(
                item.instrumentation_scope.name, "different_msg_types"
            )

    def test_simple_log_record_processor_custom_single_obj(self):
        """
        Tests that special-case handling for logging a single non-string object
        is correctly applied.
        """
        exporter = InMemoryLogRecordExporter()
        log_record_processor = BatchLogRecordProcessor(exporter)

        provider = LoggerProvider()
        provider.add_log_record_processor(log_record_processor)

        logger = logging.getLogger("single_obj")
        logger.addHandler(LoggingHandler(logger_provider=provider))

        # NOTE: the behaviour of `record.getMessage` is detailed in the
        # `logging.Logger.debug` documentation:
        # > The msg is the message format string, and the args are the arguments
        # > which are merged into msg using the string formatting operator. [...]
        # > No % formatting operation is performed on msg when no args are supplied.

        # This test uses the presence of '%s' in the first arg to determine if
        # formatting was applied

        # string msg with no args - getMessage bypasses formatting and sets the string directly
        logger.warning("a string with a percent-s: %s")
        # string msg with args - getMessage formats args into the msg
        logger.warning("a string with a percent-s: %s", "and arg")
        # non-string msg with args - getMessage stringifies msg and formats args into it
        logger.warning(["a non-string with a percent-s", "%s"], "and arg")
        # non-string msg with no args:
        #  - normally getMessage would stringify the object and bypass formatting
        #  - SPECIAL CASE: bypass stringification as well to keep the raw object
        logger.warning(["a non-string with a percent-s", "%s"])
        log_record_processor.shutdown()

        finished_logs = exporter.get_finished_logs()
        expected = [
            ("a string with a percent-s: %s"),
            ("a string with a percent-s: and arg"),
            ("['a non-string with a percent-s', 'and arg']"),
            (["a non-string with a percent-s", "%s"]),
        ]
        for emitted, expected in zip(finished_logs, expected):
            self.assertEqual(emitted.log_record.body, expected)
            self.assertEqual(emitted.instrumentation_scope.name, "single_obj")

    def test_simple_log_record_processor_different_msg_types_with_formatter(
        self,
    ):
        exporter = InMemoryLogRecordExporter()
        log_record_processor = BatchLogRecordProcessor(exporter)

        provider = LoggerProvider()
        provider.add_log_record_processor(log_record_processor)

        logger = logging.getLogger("different_msg_types")
        handler = LoggingHandler(logger_provider=provider)
        handler.setFormatter(
            logging.Formatter("%(name)s - %(levelname)s - %(message)s")
        )
        logger.addHandler(handler)

        logger.warning("warning message: %s", "possible upcoming heatwave")
        logger.error("Very high rise in temperatures across the globe")
        logger.critical("Temperature hits high 420 C in Hyderabad")
        logger.warning(["list", "of", "strings"])
        logger.error({"key": "value"})
        log_record_processor.shutdown()

        finished_logs = exporter.get_finished_logs()
        expected = [
            (
                "different_msg_types - WARNING - warning message: possible upcoming heatwave",
                "WARN",
            ),
            (
                "different_msg_types - ERROR - Very high rise in temperatures across the globe",
                "ERROR",
            ),
            (
                "different_msg_types - CRITICAL - Temperature hits high 420 C in Hyderabad",
                "CRITICAL",
            ),
            (
                "different_msg_types - WARNING - ['list', 'of', 'strings']",
                "WARN",
            ),
            ("different_msg_types - ERROR - {'key': 'value'}", "ERROR"),
        ]
        emitted = [
            (item.log_record.body, item.log_record.severity_text)
            for item in finished_logs
        ]
        self.assertEqual(expected, emitted)


# Many more test cases for the BatchLogRecordProcessor exist under
# opentelemetry-sdk/tests/shared_internal/test_batch_processor.py.
# Important: make sure to call .shutdown() on the BatchLogRecordProcessor
# before the end of the test, otherwise the worker thread will continue
# to run after the end of the test.
class TestBatchLogRecordProcessor(unittest.TestCase):
    def test_emit_call_log_record(self):
        exporter = InMemoryLogRecordExporter()
        log_record_processor = Mock(wraps=BatchLogRecordProcessor(exporter))
        provider = LoggerProvider()
        provider.add_log_record_processor(log_record_processor)

        logger = logging.getLogger("emit_call")
        logger.propagate = False
        logger.addHandler(LoggingHandler(logger_provider=provider))

        logger.error("error")
        self.assertEqual(log_record_processor.on_emit.call_count, 1)
        log_record_processor.shutdown()

    def test_with_multiple_threads(self):  # pylint: disable=no-self-use
        exporter = InMemoryLogRecordExporter()
        batch_processor = BatchLogRecordProcessor(
            exporter,
            max_queue_size=3000,
            max_export_batch_size=50,
            schedule_delay_millis=30000,
            export_timeout_millis=500,
        )

        def bulk_emit(num_emit):
            for _ in range(num_emit):
                batch_processor.on_emit(EMPTY_LOG)

        total_expected_logs = 0
        with ThreadPoolExecutor(max_workers=69) as executor:
            for num_logs_to_emit in range(1, 70):
                executor.submit(bulk_emit, num_logs_to_emit)
                total_expected_logs += num_logs_to_emit

            executor.shutdown()

        batch_processor.shutdown()
        # Wait a bit for logs to flush.
        time.sleep(2)
        assert len(exporter.get_finished_logs()) == total_expected_logs

    def test_args(self):
        exporter = InMemoryLogRecordExporter()
        log_record_processor = BatchLogRecordProcessor(
            exporter,
            max_queue_size=1024,
            schedule_delay_millis=2500,
            max_export_batch_size=256,
            export_timeout_millis=15000,
        )
        self.assertEqual(
            log_record_processor._batch_processor._exporter, exporter
        )
        self.assertEqual(
            log_record_processor._batch_processor._max_queue_size, 1024
        )
        self.assertEqual(
            log_record_processor._batch_processor._schedule_delay, 2.5
        )
        self.assertEqual(
            log_record_processor._batch_processor._max_export_batch_size, 256
        )
        self.assertEqual(
            log_record_processor._batch_processor._export_timeout_millis, 15000
        )
        log_record_processor.shutdown()

    @patch.dict(
        "os.environ",
        {
            OTEL_BLRP_MAX_QUEUE_SIZE: "1024",
            OTEL_BLRP_SCHEDULE_DELAY: "2500",
            OTEL_BLRP_MAX_EXPORT_BATCH_SIZE: "256",
            OTEL_BLRP_EXPORT_TIMEOUT: "15000",
        },
    )
    def test_env_vars(self):
        exporter = InMemoryLogRecordExporter()
        log_record_processor = BatchLogRecordProcessor(exporter)
        self.assertEqual(
            log_record_processor._batch_processor._exporter, exporter
        )
        self.assertEqual(
            log_record_processor._batch_processor._max_queue_size, 1024
        )
        self.assertEqual(
            log_record_processor._batch_processor._schedule_delay, 2.5
        )
        self.assertEqual(
            log_record_processor._batch_processor._max_export_batch_size, 256
        )
        self.assertEqual(
            log_record_processor._batch_processor._export_timeout_millis, 15000
        )
        log_record_processor.shutdown()

    def test_args_defaults(self):
        exporter = InMemoryLogRecordExporter()
        log_record_processor = BatchLogRecordProcessor(exporter)
        self.assertEqual(
            log_record_processor._batch_processor._exporter, exporter
        )
        self.assertEqual(
            log_record_processor._batch_processor._max_queue_size, 2048
        )
        self.assertEqual(
            log_record_processor._batch_processor._schedule_delay, 5
        )
        self.assertEqual(
            log_record_processor._batch_processor._max_export_batch_size, 512
        )
        self.assertEqual(
            log_record_processor._batch_processor._export_timeout_millis, 30000
        )
        log_record_processor.shutdown()

    @patch.dict(
        "os.environ",
        {
            OTEL_BLRP_MAX_QUEUE_SIZE: "a",
            OTEL_BLRP_SCHEDULE_DELAY: " ",
            OTEL_BLRP_MAX_EXPORT_BATCH_SIZE: "One",
            OTEL_BLRP_EXPORT_TIMEOUT: "@",
        },
    )
    def test_args_env_var_value_error(self):
        exporter = InMemoryLogRecordExporter()
        _logger.disabled = True
        log_record_processor = BatchLogRecordProcessor(exporter)
        _logger.disabled = False
        self.assertEqual(
            log_record_processor._batch_processor._exporter, exporter
        )
        self.assertEqual(
            log_record_processor._batch_processor._max_queue_size, 2048
        )
        self.assertEqual(
            log_record_processor._batch_processor._schedule_delay, 5
        )
        self.assertEqual(
            log_record_processor._batch_processor._max_export_batch_size, 512
        )
        self.assertEqual(
            log_record_processor._batch_processor._export_timeout_millis, 30000
        )
        log_record_processor.shutdown()

    def test_args_none_defaults(self):
        exporter = InMemoryLogRecordExporter()
        log_record_processor = BatchLogRecordProcessor(
            exporter,
            max_queue_size=None,
            schedule_delay_millis=None,
            max_export_batch_size=None,
            export_timeout_millis=None,
        )
        self.assertEqual(
            log_record_processor._batch_processor._exporter, exporter
        )
        self.assertEqual(
            log_record_processor._batch_processor._max_queue_size, 2048
        )
        self.assertEqual(
            log_record_processor._batch_processor._schedule_delay, 5
        )
        self.assertEqual(
            log_record_processor._batch_processor._max_export_batch_size, 512
        )
        self.assertEqual(
            log_record_processor._batch_processor._export_timeout_millis, 30000
        )
        log_record_processor.shutdown()

    def test_validation_negative_max_queue_size(self):
        exporter = InMemoryLogRecordExporter()
        self.assertRaises(
            ValueError,
            BatchLogRecordProcessor,
            exporter,
            max_queue_size=0,
        )
        self.assertRaises(
            ValueError,
            BatchLogRecordProcessor,
            exporter,
            max_queue_size=-1,
        )
        self.assertRaises(
            ValueError,
            BatchLogRecordProcessor,
            exporter,
            schedule_delay_millis=0,
        )
        self.assertRaises(
            ValueError,
            BatchLogRecordProcessor,
            exporter,
            schedule_delay_millis=-1,
        )
        self.assertRaises(
            ValueError,
            BatchLogRecordProcessor,
            exporter,
            max_export_batch_size=0,
        )
        self.assertRaises(
            ValueError,
            BatchLogRecordProcessor,
            exporter,
            max_export_batch_size=-1,
        )
        self.assertRaises(
            ValueError,
            BatchLogRecordProcessor,
            exporter,
            max_queue_size=100,
            max_export_batch_size=101,
        )


class TestConsoleLogExporter(unittest.TestCase):
    def test_export(self):  # pylint: disable=no-self-use
        """Check that the console exporter prints log records."""
        ctx = set_span_in_context(
            NonRecordingSpan(
                SpanContext(
                    2604504634922341076776623263868986797,
                    5213367945872657620,
                    False,
                    TraceFlags(0x01),
                )
            )
        )
        log_record = ReadableLogRecord(
            LogRecord(
                timestamp=int(time.time() * 1e9),
                context=ctx,
                severity_text="WARN",
                severity_number=SeverityNumber.WARN,
                body="Zhengzhou, We have a heaviest rains in 1000 years",
                attributes={"a": 1, "b": "c"},
            ),
            resource=SDKResource({"key": "value"}),
            instrumentation_scope=InstrumentationScope(
                "first_name", "first_version"
            ),
        )
        exporter = ConsoleLogRecordExporter()
        # Mocking stdout interferes with debugging and test reporting, mock on
        # the exporter instance instead.

        with patch.object(exporter, "out") as mock_stdout:
            exporter.export([log_record])
        mock_stdout.write.assert_called_once_with(
            log_record.to_json() + os.linesep
        )

        self.assertEqual(mock_stdout.write.call_count, 1)
        self.assertEqual(mock_stdout.flush.call_count, 1)

    def test_export_custom(self):  # pylint: disable=no-self-use
        """Check that console exporter uses custom io, formatter."""
        mock_record_str = Mock(str)

        def formatter(record):  # pylint: disable=unused-argument
            return mock_record_str

        mock_stdout = Mock()
        exporter = ConsoleLogRecordExporter(
            out=mock_stdout, formatter=formatter
        )
        exporter.export([EMPTY_LOG])

        mock_stdout.write.assert_called_once_with(mock_record_str)<|MERGE_RESOLUTION|>--- conflicted
+++ resolved
@@ -35,14 +35,9 @@
 from opentelemetry.sdk._logs._internal.export import _logger
 from opentelemetry.sdk._logs.export import (
     BatchLogRecordProcessor,
-<<<<<<< HEAD
-    ConsoleLogExporter,
-    InMemoryLogExporter,
-    LogExporter,
-=======
     ConsoleLogRecordExporter,
     InMemoryLogRecordExporter,
->>>>>>> 546e47b0
+    LogExporter,
     SimpleLogRecordProcessor,
 )
 from opentelemetry.sdk.environment_variables import (
