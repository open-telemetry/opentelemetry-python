--- conflicted
+++ resolved
@@ -18,11 +18,6 @@
 import os
 import time
 import unittest
-<<<<<<< HEAD
-=======
-import weakref
-from concurrent.futures import ThreadPoolExecutor
->>>>>>> 3569be50
 from unittest.mock import Mock, patch
 
 from opentelemetry._logs import SeverityNumber
@@ -472,177 +467,6 @@
             max_export_batch_size=101,
         )
 
-<<<<<<< HEAD
-=======
-    def test_logs_exported_once_batch_size_reached(self):
-        exporter = Mock()
-        log_record_processor = BatchLogRecordProcessor(
-            exporter=exporter,
-            max_queue_size=15,
-            max_export_batch_size=15,
-            # Will not reach this during the test, this sleep should be interrupted when batch size is reached.
-            schedule_delay_millis=30000,
-        )
-        before_export = time.time_ns()
-        for _ in range(15):
-            log_record_processor.emit(EMPTY_LOG)
-        # Wait a bit for the worker thread to wake up and call export.
-        time.sleep(0.1)
-        exporter.export.assert_called_once()
-        after_export = time.time_ns()
-        # Shows the worker's 30 second sleep was interrupted within a second.
-        self.assertLess(after_export - before_export, 1e9)
-
-    # pylint: disable=no-self-use
-    def test_logs_exported_once_schedule_delay_reached(self):
-        exporter = Mock()
-        log_record_processor = BatchLogRecordProcessor(
-            exporter=exporter,
-            max_queue_size=15,
-            max_export_batch_size=15,
-            schedule_delay_millis=100,
-        )
-        log_record_processor.emit(EMPTY_LOG)
-        time.sleep(0.2)
-        exporter.export.assert_called_once_with([EMPTY_LOG])
-
-    def test_logs_flushed_before_shutdown_and_dropped_after_shutdown(self):
-        exporter = Mock()
-        log_record_processor = BatchLogRecordProcessor(
-            exporter=exporter,
-            # Neither of these thresholds should be hit before test ends.
-            max_queue_size=15,
-            max_export_batch_size=15,
-            schedule_delay_millis=30000,
-        )
-        # This log should be flushed because it was written before shutdown.
-        log_record_processor.emit(EMPTY_LOG)
-        log_record_processor.shutdown()
-        exporter.export.assert_called_once_with([EMPTY_LOG])
-        self.assertTrue(exporter._stopped)
-
-        with self.assertLogs(level="INFO") as log:
-            # This log should not be flushed.
-            log_record_processor.emit(EMPTY_LOG)
-            self.assertEqual(len(log.output), 1)
-            self.assertEqual(len(log.records), 1)
-            self.assertIn("Shutdown called, ignoring log.", log.output[0])
-        exporter.export.assert_called_once()
-
-    # pylint: disable=no-self-use
-    def test_force_flush_flushes_logs(self):
-        exporter = Mock()
-        log_record_processor = BatchLogRecordProcessor(
-            exporter=exporter,
-            # Neither of these thresholds should be hit before test ends.
-            max_queue_size=15,
-            max_export_batch_size=15,
-            schedule_delay_millis=30000,
-        )
-        for _ in range(10):
-            log_record_processor.emit(EMPTY_LOG)
-        log_record_processor.force_flush()
-        exporter.export.assert_called_once_with([EMPTY_LOG for _ in range(10)])
-
-    def test_with_multiple_threads(self):
-        exporter = InMemoryLogExporter()
-        log_record_processor = BatchLogRecordProcessor(exporter)
-
-        def bulk_log_and_flush(num_logs):
-            for _ in range(num_logs):
-                log_record_processor.emit(EMPTY_LOG)
-            log_record_processor.force_flush()
-
-        with ThreadPoolExecutor(max_workers=69) as executor:
-            for idx in range(69):
-                executor.submit(bulk_log_and_flush, idx + 1)
-
-            executor.shutdown()
-
-        finished_logs = exporter.get_finished_logs()
-        self.assertEqual(len(finished_logs), 2415)
-
-    @unittest.skipUnless(
-        hasattr(os, "fork"),
-        "needs *nix",
-    )
-    def test_batch_log_record_processor_fork_clears_logs_from_child(self):
-        exporter = InMemoryLogExporter()
-        log_record_processor = BatchLogRecordProcessor(
-            exporter,
-            max_export_batch_size=64,
-            schedule_delay_millis=30000,
-        )
-        # These logs should be flushed only from the parent process.
-        # _at_fork_reinit should be called in the child process, to
-        # clear these logs in the child process.
-        for _ in range(10):
-            log_record_processor.emit(EMPTY_LOG)
-
-        # The below test also needs this, but it can only be set once.
-        multiprocessing.set_start_method("fork")
-
-        def child(conn):
-            log_record_processor.force_flush()
-            logs = exporter.get_finished_logs()
-            conn.send(len(logs) == 0)
-            conn.close()
-
-        parent_conn, child_conn = multiprocessing.Pipe()
-        process = multiprocessing.Process(target=child, args=(child_conn,))
-        process.start()
-        self.assertTrue(parent_conn.recv())
-        process.join()
-        log_record_processor.force_flush()
-        self.assertTrue(len(exporter.get_finished_logs()) == 10)
-
-    @unittest.skipUnless(
-        hasattr(os, "fork"),
-        "needs *nix",
-    )
-    def test_batch_log_record_processor_fork_doesnot_deadlock(self):
-        exporter = InMemoryLogExporter()
-        log_record_processor = BatchLogRecordProcessor(
-            exporter,
-            max_export_batch_size=64,
-            schedule_delay_millis=30000,
-        )
-
-        def child(conn):
-            def _target():
-                log_record_processor.emit(EMPTY_LOG)
-
-            ConcurrencyTestBase.run_with_many_threads(_target, 100)
-            log_record_processor.force_flush()
-            logs = exporter.get_finished_logs()
-            conn.send(len(logs) == 100)
-            conn.close()
-
-        parent_conn, child_conn = multiprocessing.Pipe()
-        process = multiprocessing.Process(target=child, args=(child_conn,))
-        process.start()
-        self.assertTrue(parent_conn.recv())
-        process.join()
-
-    def test_batch_log_record_processor_gc(self):
-        # Given a BatchLogRecordProcessor
-        exporter = InMemoryLogExporter()
-        processor = BatchLogRecordProcessor(exporter)
-        weak_ref = weakref.ref(processor)
-        processor.shutdown()
-
-        # When the processor is garbage collected
-        del processor
-        gc.collect()
-
-        # Then the reference to the processor should no longer exist
-        self.assertIsNone(
-            weak_ref(),
-            "The BatchLogRecordProcessor object created by this test wasn't garbage collected",
-        )
-
-
->>>>>>> 3569be50
 class TestConsoleLogExporter(unittest.TestCase):
     def test_export(self):  # pylint: disable=no-self-use
         """Check that the console exporter prints log records."""
