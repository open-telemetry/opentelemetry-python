--- conflicted
+++ resolved
@@ -18,15 +18,11 @@
 import sys
 import time
 import unittest
-<<<<<<< HEAD
-from concurrent.futures import ThreadPoolExecutor
-from typing import Sequence
-=======
 from concurrent.futures import (  # pylint: disable=no-name-in-module
     ThreadPoolExecutor,
 )
 from sys import version_info
->>>>>>> 13c8edc4
+from typing import Sequence
 from unittest.mock import Mock, patch
 
 from pytest import mark
