--- conflicted
+++ resolved
@@ -273,15 +273,9 @@
         finished_logs = exporter.get_finished_logs()
         self.assertEqual(len(finished_logs), 2415)
 
-<<<<<<< HEAD
     @unittest.skipUnless(
         hasattr(os, "fork"),
         "needs *nix",
-=======
-    @unittest.skipIf(
-        not supports_register_at_fork,
-        "needs *nix and minor version 7 or later",
->>>>>>> 1dd18556
     )
     def test_batch_log_processor_fork(self):
         # pylint: disable=invalid-name
