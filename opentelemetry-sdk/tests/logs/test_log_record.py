--- conflicted
+++ resolved
@@ -20,11 +20,6 @@
 from opentelemetry.attributes import BoundedAttributes
 from opentelemetry.context import get_current
 from opentelemetry.sdk._logs import (
-<<<<<<< HEAD
-=======
-    LogData,
-    LogDeprecatedInitWarning,
->>>>>>> be1575c9
     LogDroppedAttributesWarning,
     LogLimits,
     ReadWriteLogRecord,
@@ -202,85 +197,7 @@
             limits=limits,
         )
         self.assertTrue(result.dropped_attributes == 0)
-<<<<<<< HEAD
         self.assertEqual(attr, result.log_record.attributes)
-=======
-        self.assertEqual(attr, result.attributes)
-
-    def test_log_record_context_deprecated_init_warning(self):
-        test_cases = [
-            {"trace_id": 123},
-            {"span_id": 123},
-            {"trace_flags": TraceFlags(0x01)},
-        ]
-
-        for params in test_cases:
-            with self.subTest(params=params):
-                with warnings.catch_warnings(record=True) as cw:
-                    for _ in range(10):
-                        LogRecord(**params)
-
-                # Check that the LogDeprecatedInitWarning was emitted
-                context_deprecated_warnings = [
-                    w
-                    for w in cw
-                    if isinstance(w.message, LogDeprecatedInitWarning)
-                ]
-                self.assertEqual(len(context_deprecated_warnings), 2)
-
-                # Check we have the expected message once
-                log_record_context_warning = [
-                    w.message
-                    for w in cw
-                    if "LogRecord init with `trace_id`, `span_id`, and/or `trace_flags` is deprecated since 1.35.0. Use `context` instead."
-                    in str(w.message)
-                ]
-
-                self.assertEqual(len(log_record_context_warning), 1)
-
-        with warnings.catch_warnings(record=True) as cw:
-            for _ in range(10):
-                LogRecord(context=get_current())
-
-        # Check that no LogDeprecatedInitWarning was emitted when using context
-        context_deprecated_warnings = [
-            w for w in cw if isinstance(w.message, LogDeprecatedInitWarning)
-        ]
-        self.assertEqual(len(context_deprecated_warnings), 1)
-
-        # Check we have no message
-        log_record_context_warning = [
-            w.message
-            for w in cw
-            if "LogRecord init with `trace_id`, `span_id`, and/or `trace_flags` is deprecated since 1.35.0. Use `context` instead."
-            in str(w.message)
-        ]
-
-        self.assertEqual(len(log_record_context_warning), 0)
-
-    def test_log_record_init_deprecated_warning(self):
-        """Test that LogRecord initialization emits a LogDeprecatedInitWarning."""
-        with warnings.catch_warnings(record=True) as cw:
-            warnings.simplefilter("always")
-            LogRecord()
-
-        # Check that at least one LogDeprecatedInitWarning was emitted
-        log_record_init_warnings = [
-            w for w in cw if isinstance(w.message, LogDeprecatedInitWarning)
-        ]
-        self.assertGreater(
-            len(log_record_init_warnings),
-            0,
-            "Expected at least one LogDeprecatedInitWarning",
-        )
-
-        # Check the message content of the LogDeprecatedInitWarning
-        warning_message = str(log_record_init_warnings[0].message)
-        self.assertIn(
-            "LogRecord will be removed in 1.39.0 and replaced by ReadWriteLogRecord and ReadableLogRecord",
-            warning_message,
-        )
->>>>>>> be1575c9
 
     # pylint:disable=protected-access
     def test_log_record_from_api_log_record(self):
@@ -303,7 +220,6 @@
             record=api_log_record, resource=resource
         )
 
-<<<<<<< HEAD
         self.assertEqual(record.log_record.timestamp, 1)
         self.assertEqual(record.log_record.observed_timestamp, 2)
         self.assertEqual(record.log_record.context, get_current())
@@ -318,19 +234,6 @@
         self.assertEqual(record.log_record.attributes, {"a": "b"})
         self.assertEqual(record.log_record.event_name, "an.event")
         self.assertEqual(record.resource, resource)
-=======
-        self.assertEqual(record.timestamp, 1)
-        self.assertEqual(record.observed_timestamp, 2)
-        self.assertEqual(record.context, get_current())
-        self.assertEqual(record.trace_id, 123)
-        self.assertEqual(record.span_id, 456)
-        self.assertEqual(record.trace_flags, TraceFlags(0x01))
-        self.assertEqual(record.severity_text, "WARN")
-        self.assertEqual(record.severity_number, SeverityNumber.WARN)
-        self.assertEqual(record.body, "a log line")
-        self.assertEqual(record.attributes, {"a": "b"})
-        self.assertEqual(record.event_name, "an.event")
-        self.assertEqual(record.resource, resource)
 
 
 class TestLogData(unittest.TestCase):
@@ -360,5 +263,4 @@
         self.assertIn(
             "LogData will be removed in 1.39.0 and replaced by ReadWriteLogRecord and ReadableLogRecord",
             warning_message,
-        )
->>>>>>> be1575c9
+        )