# Copyright The OpenTelemetry Authors
#
# Licensed under the Apache License, Version 2.0 (the "License");
# you may not use this file except in compliance with the License.
# You may obtain a copy of the License at
#
#     http://www.apache.org/licenses/LICENSE-2.0
#
# Unless required by applicable law or agreed to in writing, software
# distributed under the License is distributed on an "AS IS" BASIS,
# WITHOUT WARRANTIES OR CONDITIONS OF ANY KIND, either express or implied.
# See the License for the specific language governing permissions and
# limitations under the License.

# pylint: disable=protected-access

import unittest
from unittest.mock import Mock, patch

<<<<<<< HEAD
from opentelemetry._logs import LogRecord, SeverityNumber
from opentelemetry.sdk._logs import LoggerProvider, ReadableLogRecord
=======
from opentelemetry._logs import LogRecord as APILogRecord
from opentelemetry.sdk._logs import Logger, LoggerProvider, LogRecord
>>>>>>> 22d1fd1c
from opentelemetry.sdk._logs._internal import (
    NoOpLogger,
    SynchronousMultiLogRecordProcessor,
)
from opentelemetry.sdk.environment_variables import OTEL_SDK_DISABLED
from opentelemetry.sdk.resources import Resource
from opentelemetry.sdk.util.instrumentation import InstrumentationScope


class TestLoggerProvider(unittest.TestCase):
    def test_resource(self):
        """
        `LoggerProvider` provides a way to allow a `Resource` to be specified.
        """

        logger_provider_0 = LoggerProvider()
        logger_provider_1 = LoggerProvider()

        self.assertEqual(
            logger_provider_0.resource,
            logger_provider_1.resource,
        )
        self.assertIsInstance(logger_provider_0.resource, Resource)
        self.assertIsInstance(logger_provider_1.resource, Resource)

        resource = Resource({"key": "value"})
        self.assertIs(LoggerProvider(resource=resource).resource, resource)

    def test_get_logger(self):
        """
        `LoggerProvider.get_logger` arguments are used to create an
        `InstrumentationScope` object on the created `Logger`.
        """

        logger = LoggerProvider().get_logger(
            "name",
            version="version",
            schema_url="schema_url",
            attributes={"key": "value"},
        )

        self.assertEqual(logger._instrumentation_scope.name, "name")
        self.assertEqual(logger._instrumentation_scope.version, "version")
        self.assertEqual(
            logger._instrumentation_scope.schema_url, "schema_url"
        )
        self.assertEqual(
            logger._instrumentation_scope.attributes, {"key": "value"}
        )

    @patch.dict("os.environ", {OTEL_SDK_DISABLED: "true"})
    def test_get_logger_with_sdk_disabled(self):
        logger = LoggerProvider().get_logger(Mock())

        self.assertIsInstance(logger, NoOpLogger)

    @patch.object(Resource, "create")
    def test_logger_provider_init(self, resource_patch):
        logger_provider = LoggerProvider()
        resource_patch.assert_called_once()
        self.assertIsNotNone(logger_provider._resource)
        self.assertTrue(
            isinstance(
                logger_provider._multi_log_record_processor,
                SynchronousMultiLogRecordProcessor,
            )
        )
        self.assertIsNotNone(logger_provider._at_exit_handler)


<<<<<<< HEAD
class TestReadableLogRecord(unittest.TestCase):
    def setUp(self):
        self.log_record = LogRecord(
            timestamp=1234567890,
            observed_timestamp=1234567891,
            body="Test log message",
            attributes={"key": "value"},
            severity_number=SeverityNumber.INFO,
            severity_text="INFO",
        )
        self.resource = Resource({"service.name": "test-service"})
        self.readable_log_record = ReadableLogRecord(
            log_record=self.log_record,
            resource=self.resource,
            instrumentation_scope=None,
        )

    def test_readable_log_record_is_frozen(self):
        """Test that ReadableLogRecord is frozen and cannot be modified."""
        with self.assertRaises((AttributeError, TypeError)):
            self.readable_log_record.log_record = LogRecord(
                timestamp=999, body="Modified"
            )

    def test_readable_log_record_can_read_attributes(self):
        """Test that ReadableLogRecord provides read access to all fields."""
        self.assertEqual(
            self.readable_log_record.log_record.timestamp, 1234567890
        )
        self.assertEqual(
            self.readable_log_record.log_record.body, "Test log message"
        )
        self.assertEqual(
            self.readable_log_record.log_record.attributes["key"], "value"
        )
        self.assertEqual(
            self.readable_log_record.resource.attributes["service.name"],
            "test-service",
        )
=======
class TestLogger(unittest.TestCase):
    @staticmethod
    def _get_logger():
        log_record_processor_mock = Mock()
        logger = Logger(
            resource=Resource.create({}),
            multi_log_record_processor=log_record_processor_mock,
            instrumentation_scope=InstrumentationScope(
                "name",
                "version",
                "schema_url",
                {"an": "attribute"},
            ),
        )
        return logger, log_record_processor_mock

    def test_can_emit_logrecord(self):
        logger, log_record_processor_mock = self._get_logger()
        log_record = LogRecord(
            observed_timestamp=0,
            body="a log line",
        )

        logger.emit(log_record)
        log_record_processor_mock.on_emit.assert_called_once()
        log_data = log_record_processor_mock.on_emit.call_args.args[0]
        self.assertTrue(isinstance(log_data.log_record, LogRecord))

    def test_can_emit_api_logrecord(self):
        logger, log_record_processor_mock = self._get_logger()
        api_log_record = APILogRecord(
            observed_timestamp=0,
            body="a log line",
        )
        logger.emit(api_log_record)
        log_record_processor_mock.on_emit.assert_called_once()
        log_data = log_record_processor_mock.on_emit.call_args.args[0]
        self.assertTrue(isinstance(log_data.log_record, LogRecord))
>>>>>>> 22d1fd1c
<|MERGE_RESOLUTION|>--- conflicted
+++ resolved
@@ -17,13 +17,8 @@
 import unittest
 from unittest.mock import Mock, patch
 
-<<<<<<< HEAD
 from opentelemetry._logs import LogRecord, SeverityNumber
 from opentelemetry.sdk._logs import LoggerProvider, ReadableLogRecord
-=======
-from opentelemetry._logs import LogRecord as APILogRecord
-from opentelemetry.sdk._logs import Logger, LoggerProvider, LogRecord
->>>>>>> 22d1fd1c
 from opentelemetry.sdk._logs._internal import (
     NoOpLogger,
     SynchronousMultiLogRecordProcessor,
@@ -93,8 +88,6 @@
         )
         self.assertIsNotNone(logger_provider._at_exit_handler)
 
-
-<<<<<<< HEAD
 class TestReadableLogRecord(unittest.TestCase):
     def setUp(self):
         self.log_record = LogRecord(
@@ -134,7 +127,7 @@
             self.readable_log_record.resource.attributes["service.name"],
             "test-service",
         )
-=======
+
 class TestLogger(unittest.TestCase):
     @staticmethod
     def _get_logger():
@@ -172,5 +165,4 @@
         logger.emit(api_log_record)
         log_record_processor_mock.on_emit.assert_called_once()
         log_data = log_record_processor_mock.on_emit.call_args.args[0]
-        self.assertTrue(isinstance(log_data.log_record, LogRecord))
->>>>>>> 22d1fd1c
+        self.assertTrue(isinstance(log_data.log_record, LogRecord))