# Copyright 2020, OpenTelemetry Authors
#
# Licensed under the Apache License, Version 2.0 (the "License");
# you may not use this file except in compliance with the License.
# You may obtain a copy of the License at
#
#     http://www.apache.org/licenses/LICENSE-2.0
#
# Unless required by applicable law or agreed to in writing, software
# distributed under the License is distributed on an "AS IS" BASIS,
# WITHOUT WARRANTIES OR CONDITIONS OF ANY KIND, either express or implied.
# See the License for the specific language governing permissions and
# limitations under the License.

import asyncio
import unittest
from unittest.mock import patch

from opentelemetry import context
from opentelemetry.sdk import trace
from opentelemetry.sdk.trace import export
from opentelemetry.sdk.trace.export.in_memory_span_exporter import (
    InMemorySpanExporter,
)

try:
    import contextvars  # pylint: disable=unused-import
    from opentelemetry.context.contextvars_context import (
        ContextVarsRuntimeContext,
    )
except ImportError:
    raise unittest.SkipTest("contextvars not available")


_SPAN_NAMES = [
    "test_span1",
    "test_span2",
    "test_span3",
    "test_span4",
    "test_span5",
]


def stop_loop_when(loop, cond_func, timeout=5.0):
    """Registers a periodic callback that stops the loop when cond_func() == True.
    Compatible with both Tornado and asyncio.
    """
    if cond_func() or timeout <= 0.0:
        loop.stop()
        return

    timeout -= 0.1
    loop.call_later(0.1, stop_loop_when, loop, cond_func, timeout)


class TestAsyncio(unittest.TestCase):
    @asyncio.coroutine
    def task(self, name):
        with self.tracer.start_as_current_span(name):
            context.set_value("say", "bar")

    def submit_another_task(self, name):
        self.loop.create_task(self.task(name))

    def setUp(self):
<<<<<<< HEAD
        self.token = context.attach(context.Context())
        self.tracer_source = trace.TracerSource()
        self.tracer = self.tracer_source.get_tracer(__name__)
=======
        self.previous_context = context.get_current()
        context.set_current(context.Context())
        self.tracer_provider = trace.TracerProvider()
        self.tracer = self.tracer_provider.get_tracer(__name__)
>>>>>>> ed25287f
        self.memory_exporter = InMemorySpanExporter()
        span_processor = export.SimpleExportSpanProcessor(self.memory_exporter)
        self.tracer_provider.add_span_processor(span_processor)
        self.loop = asyncio.get_event_loop()

    def tearDown(self):
        context.detach(self.token)

    @patch(
        "opentelemetry.context._RUNTIME_CONTEXT", ContextVarsRuntimeContext()
    )
    def test_with_asyncio(self):
        with self.tracer.start_as_current_span("asyncio_test"):
            for name in _SPAN_NAMES:
                self.submit_another_task(name)

            stop_loop_when(
                self.loop,
                lambda: len(self.memory_exporter.get_finished_spans()) >= 5,
                timeout=5.0,
            )
            self.loop.run_forever()
        span_list = self.memory_exporter.get_finished_spans()
        span_names_list = [span.name for span in span_list]
        expected = [
            "test_span1",
            "test_span2",
            "test_span3",
            "test_span4",
            "test_span5",
            "asyncio_test",
        ]
        self.assertCountEqual(span_names_list, expected)
        span_names_list.sort()
        expected.sort()
        self.assertListEqual(span_names_list, expected)
        expected_parent = next(
            span for span in span_list if span.name == "asyncio_test"
        )
        for span in span_list:
            if span is expected_parent:
                continue
            self.assertEqual(span.parent, expected_parent)<|MERGE_RESOLUTION|>--- conflicted
+++ resolved
@@ -63,16 +63,9 @@
         self.loop.create_task(self.task(name))
 
     def setUp(self):
-<<<<<<< HEAD
         self.token = context.attach(context.Context())
-        self.tracer_source = trace.TracerSource()
-        self.tracer = self.tracer_source.get_tracer(__name__)
-=======
-        self.previous_context = context.get_current()
-        context.set_current(context.Context())
         self.tracer_provider = trace.TracerProvider()
         self.tracer = self.tracer_provider.get_tracer(__name__)
->>>>>>> ed25287f
         self.memory_exporter = InMemorySpanExporter()
         span_processor = export.SimpleExportSpanProcessor(self.memory_exporter)
         self.tracer_provider.add_span_processor(span_processor)
