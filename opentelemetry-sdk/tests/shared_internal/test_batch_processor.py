--- conflicted
+++ resolved
@@ -116,13 +116,7 @@
         assert batch_processor._batch_processor._shutdown is True
 
         # This should not be flushed.
-<<<<<<< HEAD
-        batch_processor._batch_processor.emit(telemetry)
-        assert len(caplog.records) == 1
-        assert "Shutdown called, ignoring" in caplog.text
-=======
         batch_processor.emit(telemetry)
->>>>>>> b85775cf
         exporter.export.assert_called_once()
 
     # pylint: disable=no-self-use
