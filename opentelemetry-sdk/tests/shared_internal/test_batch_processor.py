--- conflicted
+++ resolved
@@ -27,13 +27,8 @@
 
 import pytest
 
-<<<<<<< HEAD
-from opentelemetry.sdk._logs import (
-=======
 from opentelemetry._logs import (
->>>>>>> 5ddb8e74
     LogRecord,
-    LogRecordData,
 )
 from opentelemetry.sdk._logs import (
     ReadWriteLogRecord,
@@ -48,11 +43,7 @@
 from opentelemetry.sdk.trace.export import BatchSpanProcessor
 from opentelemetry.sdk.util.instrumentation import InstrumentationScope
 
-<<<<<<< HEAD
-EMPTY_LOG = LogRecordData(
-=======
 EMPTY_LOG = ReadWriteLogRecord(
->>>>>>> 5ddb8e74
     log_record=LogRecord(),
     instrumentation_scope=InstrumentationScope("example", "example"),
 )
