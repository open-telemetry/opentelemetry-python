--- conflicted
+++ resolved
@@ -350,19 +350,12 @@
 
     @patch.dict(environ, {OTEL_PYTHON_ID_GENERATOR: "custom_id_generator"})
     @patch("opentelemetry.sdk._configuration.IdGenerator", new=IdGenerator)
-<<<<<<< HEAD
-    @patch("opentelemetry.sdk._configuration.iter_entry_points")
-    def test_trace_init_custom_id_generator(self, mock_iter_entry_points):
-        mock_iter_entry_points.configure_mock(
-            return_value=[IterEntryPoint("custom_id_generator", CustomIdGenerator)]
-=======
     @patch("opentelemetry.sdk._configuration.entry_points")
     def test_trace_init_custom_id_generator(self, mock_entry_points):
         mock_entry_points.configure_mock(
             return_value=[
                 IterEntryPoint("custom_id_generator", CustomIdGenerator)
             ]
->>>>>>> e69ca3bd
         )
 
         id_generator_name = _get_id_generator()
@@ -451,13 +444,8 @@
             OTEL_TRACES_SAMPLER_ARG: "0.5",
         },
     )
-<<<<<<< HEAD
-    def test_trace_init_custom_ratio_sampler_with_env(self, mock_iter_entry_points):
-        mock_iter_entry_points.configure_mock(
-=======
     def test_trace_init_custom_ratio_sampler_with_env(self, mock_entry_points):
         mock_entry_points.configure_mock(
->>>>>>> e69ca3bd
             return_value=[
                 IterEntryPoint(
                     "custom_ratio_sampler_factory",
@@ -617,15 +605,10 @@
             "otlp-service",
         )
         self.assertIsInstance(provider.processor, DummyLogRecordProcessor)
-<<<<<<< HEAD
-        self.assertIsInstance(provider.processor.exporter, DummyOTLPLogExporter)
-        logging.getLogger(__name__).error("hello")
-=======
         self.assertIsInstance(
             provider.processor.exporter, DummyOTLPLogExporter
         )
         getLogger(__name__).error("hello")
->>>>>>> e69ca3bd
         self.assertTrue(provider.processor.exporter.export_called)
 
     @patch.dict(
