# Copyright The OpenTelemetry Authors
#
# Licensed under the Apache License, Version 2.0 (the "License");
# you may not use this file except in compliance with the License.
# You may obtain a copy of the License at
#
#     http://www.apache.org/licenses/LICENSE-2.0
#
# Unless required by applicable law or agreed to in writing, software
# distributed under the License is distributed on an "AS IS" BASIS,
# WITHOUT WARRANTIES OR CONDITIONS OF ANY KIND, either express or implied.
# See the License for the specific language governing permissions and
# limitations under the License.

from typing import Dict, Iterable
from unittest import TestCase

<<<<<<< HEAD
from opentelemetry.sdk.metrics import (
    Counter,
    Histogram,
    ObservableCounter,
    ObservableGauge,
    ObservableUpDownCounter,
    UpDownCounter,
=======
from opentelemetry.sdk.environment_variables import (
    OTEL_EXPORTER_OTLP_METRICS_TEMPORALITY_PREFERENCE,
)
from opentelemetry.sdk.metrics import Counter, Histogram, ObservableGauge
from opentelemetry.sdk.metrics._internal.instrument import (
    _Counter,
    _Histogram,
    _ObservableCounter,
    _ObservableGauge,
    _ObservableUpDownCounter,
    _UpDownCounter,
>>>>>>> 43288ca9
)
from opentelemetry.sdk.metrics.export import (
    AggregationTemporality,
    Metric,
    MetricReader,
)
from opentelemetry.sdk.metrics.view import (
    Aggregation,
    DefaultAggregation,
    LastValueAggregation,
)

_expected_keys = [
    _Counter,
    _UpDownCounter,
    _Histogram,
    _ObservableCounter,
    _ObservableUpDownCounter,
    _ObservableGauge,
]


class DummyMetricReader(MetricReader):
    def __init__(
        self,
        preferred_temporality: Dict[type, AggregationTemporality] = None,
        preferred_aggregation: Dict[type, Aggregation] = None,
    ) -> None:
        super().__init__(
            preferred_temporality=preferred_temporality,
            preferred_aggregation=preferred_aggregation,
        )

    def _receive_metrics(
        self,
        metrics: Iterable[Metric],
        timeout_millis: float = 10_000,
        **kwargs,
    ) -> None:
        pass

    def shutdown(self, timeout_millis: float = 30_000, **kwargs) -> None:
        return True


class TestMetricReader(TestCase):
<<<<<<< HEAD
    def test_configure_temporality(self):
=======
    @patch.dict(
        environ,
        {OTEL_EXPORTER_OTLP_METRICS_TEMPORALITY_PREFERENCE: "CUMULATIVE"},
    )
    def test_configure_temporality_cumulative(self):

        dummy_metric_reader = DummyMetricReader()

        self.assertEqual(
            dummy_metric_reader._instrument_class_temporality.keys(),
            set(_expected_keys),
        )
        for (
            value
        ) in dummy_metric_reader._instrument_class_temporality.values():
            self.assertEqual(value, AggregationTemporality.CUMULATIVE)

    @patch.dict(
        environ, {OTEL_EXPORTER_OTLP_METRICS_TEMPORALITY_PREFERENCE: "DELTA"}
    )
    def test_configure_temporality_delta(self):

        dummy_metric_reader = DummyMetricReader()

        self.assertEqual(
            dummy_metric_reader._instrument_class_temporality.keys(),
            set(_expected_keys),
        )
        self.assertEqual(
            dummy_metric_reader._instrument_class_temporality[_Counter],
            AggregationTemporality.DELTA,
        )
        self.assertEqual(
            dummy_metric_reader._instrument_class_temporality[_UpDownCounter],
            AggregationTemporality.CUMULATIVE,
        )
        self.assertEqual(
            dummy_metric_reader._instrument_class_temporality[_Histogram],
            AggregationTemporality.DELTA,
        )
        self.assertEqual(
            dummy_metric_reader._instrument_class_temporality[
                _ObservableCounter
            ],
            AggregationTemporality.DELTA,
        )
        self.assertEqual(
            dummy_metric_reader._instrument_class_temporality[
                _ObservableUpDownCounter
            ],
            AggregationTemporality.CUMULATIVE,
        )
        self.assertEqual(
            dummy_metric_reader._instrument_class_temporality[
                _ObservableGauge
            ],
            AggregationTemporality.CUMULATIVE,
        )

    def test_configure_temporality_parameter(self):
>>>>>>> 43288ca9

        dummy_metric_reader = DummyMetricReader(
            preferred_temporality={
                Histogram: AggregationTemporality.DELTA,
                ObservableGauge: AggregationTemporality.DELTA,
            }
        )

        self.assertEqual(
            dummy_metric_reader._instrument_class_temporality.keys(),
            set(_expected_keys),
        )
        self.assertEqual(
            dummy_metric_reader._instrument_class_temporality[_Counter],
            AggregationTemporality.CUMULATIVE,
        )
        self.assertEqual(
            dummy_metric_reader._instrument_class_temporality[_UpDownCounter],
            AggregationTemporality.CUMULATIVE,
        )
        self.assertEqual(
            dummy_metric_reader._instrument_class_temporality[_Histogram],
            AggregationTemporality.DELTA,
        )
        self.assertEqual(
            dummy_metric_reader._instrument_class_temporality[
                _ObservableCounter
            ],
            AggregationTemporality.CUMULATIVE,
        )
        self.assertEqual(
            dummy_metric_reader._instrument_class_temporality[
                _ObservableUpDownCounter
            ],
            AggregationTemporality.CUMULATIVE,
        )
        self.assertEqual(
            dummy_metric_reader._instrument_class_temporality[
                _ObservableGauge
            ],
            AggregationTemporality.DELTA,
        )

    def test_configure_aggregation(self):
        dummy_metric_reader = DummyMetricReader()
        self.assertEqual(
            dummy_metric_reader._instrument_class_aggregation.keys(),
            set(_expected_keys),
        )
        for (
            value
        ) in dummy_metric_reader._instrument_class_aggregation.values():
            self.assertIsInstance(value, DefaultAggregation)

        dummy_metric_reader = DummyMetricReader(
            preferred_aggregation={Counter: LastValueAggregation()}
        )
        self.assertEqual(
            dummy_metric_reader._instrument_class_aggregation.keys(),
            set(_expected_keys),
        )
        self.assertIsInstance(
            dummy_metric_reader._instrument_class_aggregation[_Counter],
            LastValueAggregation,
        )<|MERGE_RESOLUTION|>--- conflicted
+++ resolved
@@ -15,18 +15,6 @@
 from typing import Dict, Iterable
 from unittest import TestCase
 
-<<<<<<< HEAD
-from opentelemetry.sdk.metrics import (
-    Counter,
-    Histogram,
-    ObservableCounter,
-    ObservableGauge,
-    ObservableUpDownCounter,
-    UpDownCounter,
-=======
-from opentelemetry.sdk.environment_variables import (
-    OTEL_EXPORTER_OTLP_METRICS_TEMPORALITY_PREFERENCE,
-)
 from opentelemetry.sdk.metrics import Counter, Histogram, ObservableGauge
 from opentelemetry.sdk.metrics._internal.instrument import (
     _Counter,
@@ -35,7 +23,6 @@
     _ObservableGauge,
     _ObservableUpDownCounter,
     _UpDownCounter,
->>>>>>> 43288ca9
 )
 from opentelemetry.sdk.metrics.export import (
     AggregationTemporality,
@@ -82,70 +69,7 @@
 
 
 class TestMetricReader(TestCase):
-<<<<<<< HEAD
     def test_configure_temporality(self):
-=======
-    @patch.dict(
-        environ,
-        {OTEL_EXPORTER_OTLP_METRICS_TEMPORALITY_PREFERENCE: "CUMULATIVE"},
-    )
-    def test_configure_temporality_cumulative(self):
-
-        dummy_metric_reader = DummyMetricReader()
-
-        self.assertEqual(
-            dummy_metric_reader._instrument_class_temporality.keys(),
-            set(_expected_keys),
-        )
-        for (
-            value
-        ) in dummy_metric_reader._instrument_class_temporality.values():
-            self.assertEqual(value, AggregationTemporality.CUMULATIVE)
-
-    @patch.dict(
-        environ, {OTEL_EXPORTER_OTLP_METRICS_TEMPORALITY_PREFERENCE: "DELTA"}
-    )
-    def test_configure_temporality_delta(self):
-
-        dummy_metric_reader = DummyMetricReader()
-
-        self.assertEqual(
-            dummy_metric_reader._instrument_class_temporality.keys(),
-            set(_expected_keys),
-        )
-        self.assertEqual(
-            dummy_metric_reader._instrument_class_temporality[_Counter],
-            AggregationTemporality.DELTA,
-        )
-        self.assertEqual(
-            dummy_metric_reader._instrument_class_temporality[_UpDownCounter],
-            AggregationTemporality.CUMULATIVE,
-        )
-        self.assertEqual(
-            dummy_metric_reader._instrument_class_temporality[_Histogram],
-            AggregationTemporality.DELTA,
-        )
-        self.assertEqual(
-            dummy_metric_reader._instrument_class_temporality[
-                _ObservableCounter
-            ],
-            AggregationTemporality.DELTA,
-        )
-        self.assertEqual(
-            dummy_metric_reader._instrument_class_temporality[
-                _ObservableUpDownCounter
-            ],
-            AggregationTemporality.CUMULATIVE,
-        )
-        self.assertEqual(
-            dummy_metric_reader._instrument_class_temporality[
-                _ObservableGauge
-            ],
-            AggregationTemporality.CUMULATIVE,
-        )
-
-    def test_configure_temporality_parameter(self):
->>>>>>> 43288ca9
 
         dummy_metric_reader = DummyMetricReader(
             preferred_temporality={
