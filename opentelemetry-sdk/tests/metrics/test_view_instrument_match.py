# Copyright The OpenTelemetry Authors
#
# Licensed under the Apache License, Version 2.0 (the "License");
# you may not use this file except in compliance with the License.
# You may obtain a copy of the License at
#
#     http://www.apache.org/licenses/LICENSE-2.0
#
# Unless required by applicable law or agreed to in writing, software
# distributed under the License is distributed on an "AS IS" BASIS,
# WITHOUT WARRANTIES OR CONDITIONS OF ANY KIND, either express or implied.
# See the License for the specific language governing permissions and
# limitations under the License.

# pylint: disable=protected-access

from time import time_ns
from typing import Callable, Sequence, Type
from unittest import TestCase
from unittest.mock import MagicMock, Mock, patch

from opentelemetry.context import Context
from opentelemetry.sdk.metrics._internal._view_instrument_match import (
    _ViewInstrumentMatch,
)
from opentelemetry.sdk.metrics._internal.aggregation import (
    _Aggregation,
    _DropAggregation,
    _ExplicitBucketHistogramAggregation,
    _LastValueAggregation,
)
from opentelemetry.sdk.metrics._internal.exemplar import (
    AlignedHistogramBucketExemplarReservoir,
    ExemplarReservoirBuilder,
    SimpleFixedSizeExemplarReservoir,
)
from opentelemetry.sdk.metrics._internal.instrument import _Counter, _Histogram
from opentelemetry.sdk.metrics._internal.measurement import Measurement
from opentelemetry.sdk.metrics._internal.sdk_configuration import (
    SdkConfiguration,
)
from opentelemetry.sdk.metrics._internal.view import _default_reservoir_factory
from opentelemetry.sdk.metrics.export import AggregationTemporality
from opentelemetry.sdk.metrics.view import (
    DefaultAggregation,
    DropAggregation,
    LastValueAggregation,
    View,
)


def generalized_reservoir_factory(
    size: int = 1, boundaries: Sequence[float] = None
) -> Callable[[Type[_Aggregation]], ExemplarReservoirBuilder]:
    def factory(
        aggregation_type: Type[_Aggregation],
    ) -> ExemplarReservoirBuilder:
        if issubclass(aggregation_type, _ExplicitBucketHistogramAggregation):
            return lambda **kwargs: AlignedHistogramBucketExemplarReservoir(
                boundaries=boundaries or [],
                **{k: v for k, v in kwargs.items() if k != "boundaries"},
            )

        return lambda **kwargs: SimpleFixedSizeExemplarReservoir(
            size=size,
            **{k: v for k, v in kwargs.items() if k != "size"},
        )

    return factory


class Test_ViewInstrumentMatch(TestCase):  # pylint: disable=invalid-name
    @classmethod
    def setUpClass(cls):
        cls.mock_aggregation_factory = Mock()
        cls.mock_created_aggregation = (
            cls.mock_aggregation_factory._create_aggregation()
        )
        cls.mock_resource = Mock()
        cls.mock_instrumentation_scope = Mock()
        cls.sdk_configuration = SdkConfiguration(
            exemplar_filter=Mock(),
            resource=cls.mock_resource,
            metric_readers=[],
            views=[],
        )

    def test_consume_measurement(self):
        instrument1 = Mock(name="instrument1")
        instrument1.instrumentation_scope = self.mock_instrumentation_scope
        view_instrument_match = _ViewInstrumentMatch(
            view=View(
                instrument_name="instrument1",
                name="name",
                aggregation=self.mock_aggregation_factory,
                attribute_keys={"a", "c"},
            ),
            instrument=instrument1,
            instrument_class_aggregation=MagicMock(
                **{"__getitem__.return_value": DefaultAggregation()}
            ),
        )

        view_instrument_match.consume_measurement(
            Measurement(
                value=0,
                time_unix_nano=time_ns(),
                instrument=instrument1,
                context=Context(),
                attributes={"c": "d", "f": "g"},
            )
        )
        self.assertEqual(
            view_instrument_match._attributes_aggregation,
            {frozenset([("c", "d")]): self.mock_created_aggregation},
        )

        view_instrument_match.consume_measurement(
            Measurement(
                value=0,
                time_unix_nano=time_ns(),
                instrument=instrument1,
                context=Context(),
                attributes={"w": "x", "y": "z"},
            )
        )

        self.assertEqual(
            view_instrument_match._attributes_aggregation,
            {
                frozenset(): self.mock_created_aggregation,
                frozenset([("c", "d")]): self.mock_created_aggregation,
            },
        )

        # None attribute_keys (default) will keep all attributes
        view_instrument_match = _ViewInstrumentMatch(
            view=View(
                instrument_name="instrument1",
                name="name",
                aggregation=self.mock_aggregation_factory,
            ),
            instrument=instrument1,
            instrument_class_aggregation=MagicMock(
                **{"__getitem__.return_value": DefaultAggregation()}
            ),
        )

        view_instrument_match.consume_measurement(
            Measurement(
                value=0,
                time_unix_nano=time_ns(),
                instrument=instrument1,
                context=Context(),
                attributes={"c": "d", "f": "g"},
            )
        )
        self.assertEqual(
            view_instrument_match._attributes_aggregation,
            {
                frozenset(
                    [("c", "d"), ("f", "g")]
                ): self.mock_created_aggregation
            },
        )

        # empty set attribute_keys will drop all labels and aggregate
        # everything together
        view_instrument_match = _ViewInstrumentMatch(
            view=View(
                instrument_name="instrument1",
                name="name",
                aggregation=self.mock_aggregation_factory,
                attribute_keys={},
            ),
            instrument=instrument1,
            instrument_class_aggregation=MagicMock(
                **{"__getitem__.return_value": DefaultAggregation()}
            ),
        )
        view_instrument_match.consume_measurement(
            Measurement(
                value=0,
                time_unix_nano=time_ns(),
                instrument=instrument1,
                context=Context(),
                attributes=None,
            )
        )
        self.assertEqual(
            view_instrument_match._attributes_aggregation,
            {frozenset({}): self.mock_created_aggregation},
        )

        # Test that a drop aggregation is handled in the same way as any
        # other aggregation.
        drop_aggregation = DropAggregation()

        view_instrument_match = _ViewInstrumentMatch(
            view=View(
                instrument_name="instrument1",
                name="name",
                aggregation=drop_aggregation,
                attribute_keys={},
            ),
            instrument=instrument1,
            instrument_class_aggregation=MagicMock(
                **{"__getitem__.return_value": DefaultAggregation()}
            ),
        )
        view_instrument_match.consume_measurement(
            Measurement(
                value=0,
                time_unix_nano=time_ns(),
                instrument=instrument1,
                context=Context(),
                attributes=None,
            )
        )
        self.assertIsInstance(
            view_instrument_match._attributes_aggregation[frozenset({})],
            _DropAggregation,
        )

    def test_collect(self):
        instrument1 = _Counter(
            "instrument1",
            Mock(),
            Mock(),
            description="description",
            unit="unit",
        )
        instrument1.instrumentation_scope = self.mock_instrumentation_scope
        view_instrument_match = _ViewInstrumentMatch(
            view=View(
                instrument_name="instrument1",
                name="name",
                aggregation=DefaultAggregation(),
                attribute_keys={"a", "c"},
            ),
            instrument=instrument1,
            instrument_class_aggregation=MagicMock(
                **{"__getitem__.return_value": DefaultAggregation()}
            ),
        )

        view_instrument_match.consume_measurement(
            Measurement(
                value=0,
                time_unix_nano=time_ns(),
                instrument=Mock(name="instrument1"),
                context=Context(),
                attributes={"c": "d", "f": "g"},
            )
        )

        number_data_points = view_instrument_match.collect(
            AggregationTemporality.CUMULATIVE, 0
        )
        number_data_points = list(number_data_points)
        self.assertEqual(len(number_data_points), 1)

        number_data_point = number_data_points[0]

        self.assertEqual(number_data_point.attributes, {"c": "d"})
        self.assertEqual(number_data_point.value, 0)

    @patch(
        "opentelemetry.sdk.metrics._internal._view_instrument_match.time_ns",
        side_effect=[0, 1, 2],
    )
    def test_collect_resets_start_time_unix_nano(self, mock_time_ns):
        instrument = Mock(name="instrument")
        instrument.instrumentation_scope = self.mock_instrumentation_scope
        view_instrument_match = _ViewInstrumentMatch(
            view=View(
                instrument_name="instrument",
                name="name",
                aggregation=self.mock_aggregation_factory,
            ),
            instrument=instrument,
            instrument_class_aggregation=MagicMock(
                **{"__getitem__.return_value": DefaultAggregation()}
            ),
        )
        start_time_unix_nano = 0
        self.assertEqual(mock_time_ns.call_count, 0)

        # +1 call to _create_aggregation
        view_instrument_match.consume_measurement(
            Measurement(
                value=0,
                time_unix_nano=time_ns(),
                instrument=instrument,
                attributes={"foo": "bar0"},
                context=Context(),
            )
        )
        view_instrument_match._view._aggregation._create_aggregation.assert_called_with(
            instrument,
            {"foo": "bar0"},
            _default_reservoir_factory,
            start_time_unix_nano,
        )
        collection_start_time_unix_nano = time_ns()
        collected_data_points = view_instrument_match.collect(
            AggregationTemporality.CUMULATIVE, collection_start_time_unix_nano
        )
        self.assertIsNotNone(collected_data_points)
        self.assertEqual(len(collected_data_points), 1)

        # +1 call to _create_aggregation
        view_instrument_match.consume_measurement(
            Measurement(
                value=0,
                time_unix_nano=time_ns(),
                instrument=instrument,
                attributes={"foo": "bar1"},
                context=Context(),
            )
        )
        view_instrument_match._view._aggregation._create_aggregation.assert_called_with(
            instrument, {"foo": "bar1"}, _default_reservoir_factory, 1
        )
        collection_start_time_unix_nano = time_ns()
        collected_data_points = view_instrument_match.collect(
            AggregationTemporality.CUMULATIVE, collection_start_time_unix_nano
        )
        self.assertIsNotNone(collected_data_points)
        self.assertEqual(len(collected_data_points), 2)
        collected_data_points = view_instrument_match.collect(
            AggregationTemporality.CUMULATIVE, collection_start_time_unix_nano
        )
        # +1 call to create_aggregation
        view_instrument_match.consume_measurement(
            Measurement(
                value=0,
                time_unix_nano=time_ns(),
                instrument=instrument,
                attributes={"foo": "bar"},
                context=Context(),
            )
        )
        view_instrument_match._view._aggregation._create_aggregation.assert_called_with(
            instrument, {"foo": "bar"}, _default_reservoir_factory, 2
        )
        # No new calls to _create_aggregation because attributes remain the same
        view_instrument_match.consume_measurement(
            Measurement(
                value=0,
                time_unix_nano=time_ns(),
                instrument=instrument,
                attributes={"foo": "bar"},
                context=Context(),
            )
        )
        view_instrument_match.consume_measurement(
            Measurement(
                value=0,
                time_unix_nano=time_ns(),
                instrument=instrument,
                attributes={"foo": "bar"},
                context=Context(),
            )
        )
        # In total we have 5 calls for _create_aggregation
        # 1 from the _ViewInstrumentMatch initialization and 4
        # from the consume_measurement calls with different attributes
        self.assertEqual(
            view_instrument_match._view._aggregation._create_aggregation.call_count,
            5,
        )

    def test_data_point_check(self):
        instrument1 = _Counter(
            "instrument1",
            Mock(),
            Mock(),
            description="description",
            unit="unit",
        )
        instrument1.instrumentation_scope = self.mock_instrumentation_scope

        view_instrument_match = _ViewInstrumentMatch(
            view=View(
                instrument_name="instrument1",
                name="name",
                aggregation=DefaultAggregation(),
            ),
            instrument=instrument1,
            instrument_class_aggregation=MagicMock(
                **{
                    "__getitem__.return_value": Mock(
                        **{
                            "_create_aggregation.return_value": Mock(
                                **{
                                    "collect.side_effect": [
                                        Mock(),
                                        Mock(),
                                        None,
                                        Mock(),
                                    ]
                                }
                            )
                        }
                    )
                }
            ),
        )

        view_instrument_match.consume_measurement(
            Measurement(
                value=0,
                time_unix_nano=time_ns(),
                instrument=Mock(name="instrument1"),
                context=Context(),
                attributes={"c": "d", "f": "g"},
            )
        )
        view_instrument_match.consume_measurement(
            Measurement(
                value=0,
                time_unix_nano=time_ns(),
                instrument=Mock(name="instrument1"),
                context=Context(),
                attributes={"h": "i", "j": "k"},
            )
        )
        view_instrument_match.consume_measurement(
            Measurement(
                value=0,
                time_unix_nano=time_ns(),
                instrument=Mock(name="instrument1"),
                context=Context(),
                attributes={"l": "m", "n": "o"},
            )
        )
        view_instrument_match.consume_measurement(
            Measurement(
                value=0,
                time_unix_nano=time_ns(),
                instrument=Mock(name="instrument1"),
                context=Context(),
                attributes={"p": "q", "r": "s"},
            )
        )

        result = view_instrument_match.collect(
            AggregationTemporality.CUMULATIVE, 0
        )

        self.assertEqual(len(list(result)), 3)

    def test_setting_aggregation(self):
        instrument1 = _Counter(
            name="instrument1",
            instrumentation_scope=Mock(),
            measurement_consumer=Mock(),
            description="description",
            unit="unit",
        )
        instrument1.instrumentation_scope = self.mock_instrumentation_scope
        view_instrument_match = _ViewInstrumentMatch(
            view=View(
                instrument_name="instrument1",
                name="name",
                aggregation=DefaultAggregation(),
                attribute_keys={"a", "c"},
            ),
            instrument=instrument1,
            instrument_class_aggregation={_Counter: LastValueAggregation()},
        )

        view_instrument_match.consume_measurement(
            Measurement(
                value=0,
                time_unix_nano=time_ns(),
                instrument=Mock(name="instrument1"),
                context=Context(),
                attributes={"c": "d", "f": "g"},
            )
        )

        self.assertIsInstance(
            view_instrument_match._attributes_aggregation[
                frozenset({("c", "d")})
            ],
            _LastValueAggregation,
        )


class TestSimpleFixedSizeExemplarReservoir(TestCase):
    def test_consume_measurement_with_custom_reservoir_factory(self):
        simple_fixed_size_factory = generalized_reservoir_factory(size=10)

        # Create an instance of _Counter
        instrument1 = _Counter(
            name="instrument1",
            instrumentation_scope=None,
            measurement_consumer=None,
            description="description",
            unit="unit",
        )

        view_instrument_match = _ViewInstrumentMatch(
            view=View(
                instrument_name="instrument1",
                name="name",
                aggregation=DefaultAggregation(),
                exemplar_reservoir_factory=simple_fixed_size_factory,
            ),
            instrument=instrument1,
            instrument_class_aggregation={_Counter: DefaultAggregation()},
        )

        # Consume measurements with the same attributes to ensure aggregation
        view_instrument_match.consume_measurement(
            Measurement(
                value=2.0,
                time_unix_nano=time_ns(),
                instrument=instrument1,
                context=Context(),
                attributes={"attribute1": "value1"},
            )
        )

        view_instrument_match.consume_measurement(
            Measurement(
                value=4.0,
                time_unix_nano=time_ns(),
                instrument=instrument1,
                context=Context(),
                attributes={"attribute2": "value2"},
            )
        )

        view_instrument_match.consume_measurement(
            Measurement(
                value=5.0,
                time_unix_nano=time_ns(),
                instrument=instrument1,
                context=Context(),
                attributes={"attribute2": "value2"},
            )
        )

        data_points = list(
            view_instrument_match.collect(AggregationTemporality.CUMULATIVE, 0)
        )

        # Ensure only one data point is collected
        self.assertEqual(len(data_points), 2)

        # Verify that exemplars have been correctly stored and collected
        self.assertEqual(len(data_points[0].exemplars), 1)
        self.assertEqual(len(data_points[1].exemplars), 2)

        self.assertEqual(data_points[0].exemplars[0].value, 2.0)
        self.assertEqual(data_points[1].exemplars[0].value, 4.0)
        self.assertEqual(data_points[1].exemplars[1].value, 5.0)

    def test_consume_measurement_with_exemplars(self):
        # Create an instance of _Counter
        instrument1 = _Counter(
            name="instrument1",
            instrumentation_scope=None,  # No mock, set to None or actual scope if available
            measurement_consumer=None,  # No mock, set to None or actual consumer if available
            description="description",
            unit="unit",
        )

        view_instrument_match = _ViewInstrumentMatch(
            view=View(
                instrument_name="instrument1",
                name="name",
                aggregation=DefaultAggregation(),
            ),
            instrument=instrument1,
            instrument_class_aggregation={_Counter: DefaultAggregation()},
        )

        # Consume measurements with the same attributes to ensure aggregation
        view_instrument_match.consume_measurement(
            Measurement(
                value=4.0,
                time_unix_nano=time_ns(),
                instrument=instrument1,
                context=Context(),
                attributes={"attribute2": "value2"},
            )
        )

        view_instrument_match.consume_measurement(
            Measurement(
                value=5.0,
                time_unix_nano=time_ns(),
                instrument=instrument1,
                context=Context(),
                attributes={"attribute2": "value2"},
            )
        )

        # Collect the data points
        data_points = list(
            view_instrument_match.collect(AggregationTemporality.CUMULATIVE, 0)
        )

        # Ensure only one data point is collected
        self.assertEqual(len(data_points), 1)

        # Verify that exemplars have been correctly stored and collected
        # As the default reservoir as only one bucket, it will retain
        # either one of the measurements based on random selection
        self.assertEqual(len(data_points[0].exemplars), 1)

        self.assertIn(data_points[0].exemplars[0].value, [4.0, 5.0])

<<<<<<< HEAD
=======
    def test_consume_measurement_with_exemplars_and_view_attributes_filter(
        self,
    ):
        value = 22
        # Create an instance of _Counter
        instrument1 = _Counter(
            name="instrument1",
            instrumentation_scope=None,  # No mock, set to None or actual scope if available
            measurement_consumer=None,  # No mock, set to None or actual consumer if available
        )

        view_instrument_match = _ViewInstrumentMatch(
            view=View(
                instrument_name="instrument1",
                name="name",
                attribute_keys={"X", "Y"},
            ),
            instrument=instrument1,
            instrument_class_aggregation={_Counter: DefaultAggregation()},
        )

        view_instrument_match.consume_measurement(
            Measurement(
                value=value,
                time_unix_nano=time_ns(),
                instrument=instrument1,
                context=Context(),
                attributes={"X": "x-value", "Y": "y-value", "Z": "z-value"},
            )
        )

        # Collect the data points
        data_points = list(
            view_instrument_match.collect(AggregationTemporality.CUMULATIVE, 0)
        )

        # Ensure only one data point is collected
        self.assertEqual(len(data_points), 1)

        # Verify that exemplars have been correctly stored and collected
        self.assertEqual(len(data_points[0].exemplars), 1)

        # Check the exemplar has the dropped attribute
        exemplar = list(data_points[0].exemplars)[0]
        self.assertEqual(exemplar.value, value)
        self.assertDictEqual(exemplar.filtered_attributes, {"Z": "z-value"})
>>>>>>> 2bcbbcc9


class TestAlignedHistogramBucketExemplarReservoir(TestCase):
    def test_consume_measurement_with_custom_reservoir_factory(self):
        # Custom factory for AlignedHistogramBucketExemplarReservoir with specific boundaries
        histogram_reservoir_factory = generalized_reservoir_factory(
            boundaries=[0, 5, 10, 25]
        )

        # Create an instance of _Histogram
        instrument1 = _Histogram(
            name="instrument1",
            instrumentation_scope=None,
            measurement_consumer=None,
            description="description",
            unit="unit",
        )

        view_instrument_match = _ViewInstrumentMatch(
            view=View(
                instrument_name="instrument1",
                name="name",
                aggregation=DefaultAggregation(),
                exemplar_reservoir_factory=histogram_reservoir_factory,
            ),
            instrument=instrument1,
            instrument_class_aggregation={_Histogram: DefaultAggregation()},
        )

        # Consume measurements with different values to ensure they are placed in the correct buckets
        view_instrument_match.consume_measurement(
            Measurement(
                value=2.0,  # Should go into the first bucket (0 to 5)
                time_unix_nano=time_ns(),
                instrument=instrument1,
                context=Context(),
                attributes={"attribute1": "value1"},
            )
        )

        view_instrument_match.consume_measurement(
            Measurement(
                value=7.0,  # Should go into the second bucket (5 to 10)
                time_unix_nano=time_ns(),
                instrument=instrument1,
                context=Context(),
                attributes={"attribute2": "value2"},
            )
        )

        view_instrument_match.consume_measurement(
            Measurement(
                value=8.0,  # Should go into the second bucket (5 to 10)
                time_unix_nano=time_ns(),
                instrument=instrument1,
                context=Context(),
                attributes={"attribute2": "value2"},
            )
        )

        view_instrument_match.consume_measurement(
            Measurement(
                value=15.0,  # Should go into the third bucket (10 to 25)
                time_unix_nano=time_ns(),
                instrument=instrument1,
                context=Context(),
                attributes={"attribute3": "value3"},
            )
        )

        # Collect the data points
        data_points = list(
            view_instrument_match.collect(AggregationTemporality.CUMULATIVE, 0)
        )

        # Ensure three data points are collected, one for each bucket
        self.assertEqual(len(data_points), 3)

        # Verify that exemplars have been correctly stored and collected in their respective buckets
        self.assertEqual(len(data_points[0].exemplars), 1)
        self.assertEqual(len(data_points[1].exemplars), 1)
        self.assertEqual(len(data_points[2].exemplars), 1)

        self.assertEqual(
            data_points[0].exemplars[0].value, 2.0
        )  # First bucket
        self.assertEqual(
            data_points[1].exemplars[0].value, 8.0
        )  # Second bucket
        self.assertEqual(
            data_points[2].exemplars[0].value, 15.0
        )  # Third bucket<|MERGE_RESOLUTION|>--- conflicted
+++ resolved
@@ -615,8 +615,6 @@
 
         self.assertIn(data_points[0].exemplars[0].value, [4.0, 5.0])
 
-<<<<<<< HEAD
-=======
     def test_consume_measurement_with_exemplars_and_view_attributes_filter(
         self,
     ):
@@ -663,7 +661,6 @@
         exemplar = list(data_points[0].exemplars)[0]
         self.assertEqual(exemplar.value, value)
         self.assertDictEqual(exemplar.filtered_attributes, {"Z": "z-value"})
->>>>>>> 2bcbbcc9
 
 
 class TestAlignedHistogramBucketExemplarReservoir(TestCase):
