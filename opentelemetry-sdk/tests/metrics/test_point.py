--- conflicted
+++ resolved
@@ -35,6 +35,7 @@
 
 class TestDatapointToJSON(TestCase):
     def test_sum(self):
+        self.maxDiff = None
         point = _create_metric(
             Sum(
                 aggregation_temporality=2,
@@ -45,11 +46,7 @@
             )
         )
         self.assertEqual(
-<<<<<<< HEAD
-            '{"attributes": {"attr-key": "test-val"}, "description": "test-description", "instrumentation_scope": "InstrumentationScope(name, version, None)", "name": "test-name", "resource": "BoundedAttributes({\'resource-key\': \'resource-val\'}, maxlen=None)", "unit": "test-unit", "point": {"start_time_unix_nano": 10, "time_unix_nano": 20, "value": 9, "aggregation_temporality": 2, "is_monotonic": true}}',
-=======
-            '{"attributes": {"attr-key": "test-val"}, "description": "test-description", "instrumentation_info": "InstrumentationInfo(name, version, None)", "name": "test-name", "resource": "BoundedAttributes({\'resource-key\': \'resource-val\'}, maxlen=None)", "unit": "test-unit", "point": {"aggregation_temporality": 2, "is_monotonic": true, "start_time_unix_nano": 10, "time_unix_nano": 20, "value": 9}}',
->>>>>>> 3cde5a97
+            '{"attributes": {"attr-key": "test-val"}, "description": "test-description", "instrumentation_scope": "InstrumentationScope(name, version, None)", "name": "test-name", "resource": "BoundedAttributes({\'resource-key\': \'resource-val\'}, maxlen=None)", "unit": "test-unit", "point": {"aggregation_temporality": 2, "is_monotonic": true, "start_time_unix_nano": 10, "time_unix_nano": 20, "value": 9}}',
             point.to_json(),
         )
 
@@ -75,10 +72,6 @@
         )
         self.maxDiff = None
         self.assertEqual(
-<<<<<<< HEAD
-            '{"attributes": {"attr-key": "test-val"}, "description": "test-description", "instrumentation_scope": "InstrumentationScope(name, version, None)", "name": "test-name", "resource": "BoundedAttributes({\'resource-key\': \'resource-val\'}, maxlen=None)", "unit": "test-unit", "point": {"start_time_unix_nano": 50, "time_unix_nano": 60, "bucket_counts": [0, 0, 1, 0], "explicit_bounds": [0.1, 0.5, 0.9, 1], "sum": 0.8, "aggregation_temporality": 1}}',
-=======
-            '{"attributes": {"attr-key": "test-val"}, "description": "test-description", "instrumentation_info": "InstrumentationInfo(name, version, None)", "name": "test-name", "resource": "BoundedAttributes({\'resource-key\': \'resource-val\'}, maxlen=None)", "unit": "test-unit", "point": {"aggregation_temporality": 1, "bucket_counts": [0, 0, 1, 0], "explicit_bounds": [0.1, 0.5, 0.9, 1], "max": 0.8, "min": 0.8, "start_time_unix_nano": 50, "sum": 0.8, "time_unix_nano": 60}}',
->>>>>>> 3cde5a97
+            '{"attributes": {"attr-key": "test-val"}, "description": "test-description", "instrumentation_scope": "InstrumentationScope(name, version, None)", "name": "test-name", "resource": "BoundedAttributes({\'resource-key\': \'resource-val\'}, maxlen=None)", "unit": "test-unit", "point": {"aggregation_temporality": 1, "bucket_counts": [0, 0, 1, 0], "explicit_bounds": [0.1, 0.5, 0.9, 1], "max": 0.8, "min": 0.8, "start_time_unix_nano": 50, "sum": 0.8, "time_unix_nano": 60}}',
             point.to_json(),
         )