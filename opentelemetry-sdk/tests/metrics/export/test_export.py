--- conflicted
+++ resolved
@@ -45,7 +45,7 @@
             ("environment",),
         )
         kvp = {"environment": "staging"}
-        label_set = metrics.LabelSet(kvp)
+        label_set = meter.LabelSet(kvp)
         aggregator = CounterAggregator()
         record = MetricRecord(aggregator, label_set, metric)
         result = '{}(data="{}", label_set="{}", value={})'.format(
@@ -304,13 +304,9 @@
     def test_update(self):
         mmsc = MinMaxSumCountAggregator()
         # test current values without any update
-<<<<<<< HEAD
-        self.assertEqual(mmsc.current, (None, None, None, 0))
-=======
         self.assertEqual(
             mmsc.current, MinMaxSumCountAggregator._EMPTY,
         )
->>>>>>> a756492e
 
         # call update with some values
         values = (3, 50, 3, 97)
@@ -318,7 +314,7 @@
             mmsc.update(val)
 
         self.assertEqual(
-            mmsc.current, (min(values), max(values), sum(values), len(values))
+            mmsc.current, (min(values), max(values), sum(values), len(values)),
         )
 
     def test_checkpoint(self):
@@ -326,13 +322,9 @@
 
         # take checkpoint wihtout any update
         mmsc.take_checkpoint()
-<<<<<<< HEAD
-        self.assertEqual(mmsc.checkpoint, (None, None, None, 0))
-=======
         self.assertEqual(
             mmsc.checkpoint, MinMaxSumCountAggregator._EMPTY,
         )
->>>>>>> a756492e
 
         # call update with some values
         values = (3, 50, 3, 97)
@@ -345,13 +337,9 @@
             (min(values), max(values), sum(values), len(values)),
         )
 
-<<<<<<< HEAD
-        self.assertEqual(mmsc.current, (None, None, None, 0))
-=======
         self.assertEqual(
             mmsc.current, MinMaxSumCountAggregator._EMPTY,
         )
->>>>>>> a756492e
 
     def test_merge(self):
         mmsc1 = MinMaxSumCountAggregator()
