# Copyright The OpenTelemetry Authors
#
# Licensed under the Apache License, Version 2.0 (the "License");
# you may not use this file except in compliance with the License.
# You may obtain a copy of the License at
#
#     http://www.apache.org/licenses/LICENSE-2.0
#
# Unless required by applicable law or agreed to in writing, software
# distributed under the License is distributed on an "AS IS" BASIS,
# WITHOUT WARRANTIES OR CONDITIONS OF ANY KIND, either express or implied.
# See the License for the specific language governing permissions and
# limitations under the License.

import concurrent.futures
import random
import unittest
from unittest import mock

from opentelemetry.context import get_value
from opentelemetry.sdk import metrics
from opentelemetry.sdk.metrics.export import (
    ConsoleMetricsExporter,
    MetricRecord,
)
from opentelemetry.sdk.metrics.export.aggregate import (
    LastValueAggregator,
    MinMaxSumCountAggregator,
    SumAggregator,
    ValueObserverAggregator,
)
from opentelemetry.sdk.metrics.export.controller import PushController
<<<<<<< HEAD
from opentelemetry.sdk.resources import Resource
=======
from opentelemetry.sdk.metrics.export.processor import Processor
>>>>>>> 8ccc5cff


# pylint: disable=protected-access
class TestConsoleMetricsExporter(unittest.TestCase):
    # pylint: disable=no-self-use
    def test_export(self):
        meter = metrics.MeterProvider().get_meter(__name__)
        exporter = ConsoleMetricsExporter()
        metric = metrics.Counter(
            "available memory",
            "available memory",
            "bytes",
            int,
            meter,
            ("environment",),
        )
        labels = {"environment": "staging"}
        aggregator = SumAggregator()
        record = MetricRecord(metric, labels, aggregator, meter.resource)
        result = '{}(data="{}", labels="{}", value={})'.format(
            ConsoleMetricsExporter.__name__,
            metric,
            labels,
            aggregator.checkpoint,
        )
        with mock.patch("sys.stdout") as mock_stdout:
            exporter.export([record])
            mock_stdout.write.assert_any_call(result)


class TestProcessor(unittest.TestCase):
    def test_checkpoint_set(self):
        meter = metrics.MeterProvider().get_meter(__name__)
<<<<<<< HEAD
        batcher = Batcher(True, meter.resource)
=======
        processor = Processor(True)
>>>>>>> 8ccc5cff
        aggregator = SumAggregator()
        metric = metrics.Counter(
            "available memory", "available memory", "bytes", int, meter
        )
        aggregator.update(1.0)
        labels = ()
        _batch_map = {}
        _batch_map[(metric, SumAggregator, tuple(), labels)] = aggregator
        processor._batch_map = _batch_map
        records = processor.checkpoint_set()
        self.assertEqual(len(records), 1)
        self.assertEqual(records[0].instrument, metric)
        self.assertEqual(records[0].labels, labels)
        self.assertEqual(records[0].aggregator, aggregator)

    def test_checkpoint_set_empty(self):
<<<<<<< HEAD
        batcher = Batcher(True, Resource.create_empty())
        records = batcher.checkpoint_set()
=======
        processor = Processor(True)
        records = processor.checkpoint_set()
>>>>>>> 8ccc5cff
        self.assertEqual(len(records), 0)

    def test_finished_collection_stateless(self):
        meter = metrics.MeterProvider().get_meter(__name__)
<<<<<<< HEAD
        batcher = Batcher(False, meter.resource)
=======
        processor = Processor(False)
>>>>>>> 8ccc5cff
        aggregator = SumAggregator()
        metric = metrics.Counter(
            "available memory", "available memory", "bytes", int, meter
        )
        aggregator.update(1.0)
        labels = ()
        _batch_map = {}
        _batch_map[(metric, SumAggregator, tuple(), labels)] = aggregator
        processor._batch_map = _batch_map
        processor.finished_collection()
        self.assertEqual(len(processor._batch_map), 0)

    def test_finished_collection_stateful(self):
        meter = metrics.MeterProvider().get_meter(__name__)
<<<<<<< HEAD
        batcher = Batcher(True, meter.resource)
=======
        processor = Processor(True)
>>>>>>> 8ccc5cff
        aggregator = SumAggregator()
        metric = metrics.Counter(
            "available memory", "available memory", "bytes", int, meter
        )
        aggregator.update(1.0)
        labels = ()
        _batch_map = {}
        _batch_map[(metric, SumAggregator, tuple(), labels)] = aggregator
        processor._batch_map = _batch_map
        processor.finished_collection()
        self.assertEqual(len(processor._batch_map), 1)

    def test_processor_process_exists(self):
        meter = metrics.MeterProvider().get_meter(__name__)
<<<<<<< HEAD
        batcher = Batcher(True, meter.resource)
=======
        processor = Processor(True)
>>>>>>> 8ccc5cff
        aggregator = SumAggregator()
        aggregator2 = SumAggregator()
        metric = metrics.Counter(
            "available memory", "available memory", "bytes", int, meter
        )
        labels = ()
        _batch_map = {}
        batch_key = (metric, SumAggregator, tuple(), labels)
        _batch_map[batch_key] = aggregator
        aggregator2.update(1.0)
        processor._batch_map = _batch_map
        record = metrics.Record(metric, labels, aggregator2)
        processor.process(record)
        self.assertEqual(len(processor._batch_map), 1)
        self.assertIsNotNone(processor._batch_map.get(batch_key))
        self.assertEqual(processor._batch_map.get(batch_key).current, 0)
        self.assertEqual(processor._batch_map.get(batch_key).checkpoint, 1.0)

    def test_processor_process_not_exists(self):
        meter = metrics.MeterProvider().get_meter(__name__)
<<<<<<< HEAD
        batcher = Batcher(True, meter.resource)
=======
        processor = Processor(True)
>>>>>>> 8ccc5cff
        aggregator = SumAggregator()
        metric = metrics.Counter(
            "available memory", "available memory", "bytes", int, meter
        )
        labels = ()
        _batch_map = {}
        batch_key = (metric, SumAggregator, tuple(), labels)
        aggregator.update(1.0)
        processor._batch_map = _batch_map
        record = metrics.Record(metric, labels, aggregator)
        processor.process(record)
        self.assertEqual(len(processor._batch_map), 1)
        self.assertIsNotNone(processor._batch_map.get(batch_key))
        self.assertEqual(processor._batch_map.get(batch_key).current, 0)
        self.assertEqual(processor._batch_map.get(batch_key).checkpoint, 1.0)

    def test_processor_process_not_stateful(self):
        meter = metrics.MeterProvider().get_meter(__name__)
<<<<<<< HEAD
        batcher = Batcher(True, meter.resource)
=======
        processor = Processor(True)
>>>>>>> 8ccc5cff
        aggregator = SumAggregator()
        metric = metrics.Counter(
            "available memory", "available memory", "bytes", int, meter
        )
        labels = ()
        _batch_map = {}
        batch_key = (metric, SumAggregator, tuple(), labels)
        aggregator.update(1.0)
        processor._batch_map = _batch_map
        record = metrics.Record(metric, labels, aggregator)
        processor.process(record)
        self.assertEqual(len(processor._batch_map), 1)
        self.assertIsNotNone(processor._batch_map.get(batch_key))
        self.assertEqual(processor._batch_map.get(batch_key).current, 0)
        self.assertEqual(processor._batch_map.get(batch_key).checkpoint, 1.0)


class TestSumAggregator(unittest.TestCase):
    @staticmethod
    def call_update(sum_agg):
        update_total = 0
        for _ in range(0, 100000):
            val = random.getrandbits(32)
            sum_agg.update(val)
            update_total += val
        return update_total

    @mock.patch("opentelemetry.sdk.metrics.export.aggregate.time_ns")
    def test_update(self, time_mock):
        time_mock.return_value = 123
        sum_agg = SumAggregator()
        sum_agg.update(1.0)
        sum_agg.update(2.0)
        self.assertEqual(sum_agg.current, 3.0)
        self.assertEqual(sum_agg.last_update_timestamp, 123)

    def test_checkpoint(self):
        sum_agg = SumAggregator()
        sum_agg.update(2.0)
        sum_agg.take_checkpoint()
        self.assertEqual(sum_agg.current, 0)
        self.assertEqual(sum_agg.checkpoint, 2.0)

    def test_merge(self):
        sum_agg = SumAggregator()
        sum_agg2 = SumAggregator()
        sum_agg.checkpoint = 1.0
        sum_agg2.checkpoint = 3.0
        sum_agg2.last_update_timestamp = 123
        sum_agg.merge(sum_agg2)
        self.assertEqual(sum_agg.checkpoint, 4.0)
        self.assertEqual(sum_agg.last_update_timestamp, 123)

    def test_concurrent_update(self):
        sum_agg = SumAggregator()

        with concurrent.futures.ThreadPoolExecutor(max_workers=2) as executor:
            fut1 = executor.submit(self.call_update, sum_agg)
            fut2 = executor.submit(self.call_update, sum_agg)

            updapte_total = fut1.result() + fut2.result()

        sum_agg.take_checkpoint()
        self.assertEqual(updapte_total, sum_agg.checkpoint)

    def test_concurrent_update_and_checkpoint(self):
        sum_agg = SumAggregator()
        checkpoint_total = 0

        with concurrent.futures.ThreadPoolExecutor(max_workers=1) as executor:
            fut = executor.submit(self.call_update, sum_agg)

            while not fut.done():
                sum_agg.take_checkpoint()
                checkpoint_total += sum_agg.checkpoint

        sum_agg.take_checkpoint()
        checkpoint_total += sum_agg.checkpoint

        self.assertEqual(fut.result(), checkpoint_total)


class TestMinMaxSumCountAggregator(unittest.TestCase):
    @staticmethod
    def call_update(mmsc):
        min_ = float("inf")
        max_ = float("-inf")
        sum_ = 0
        count_ = 0
        for _ in range(0, 100000):
            val = random.getrandbits(32)
            mmsc.update(val)
            if val < min_:
                min_ = val
            if val > max_:
                max_ = val
            sum_ += val
            count_ += 1
        return MinMaxSumCountAggregator._TYPE(min_, max_, sum_, count_)

    @mock.patch("opentelemetry.sdk.metrics.export.aggregate.time_ns")
    def test_update(self, time_mock):
        time_mock.return_value = 123
        mmsc = MinMaxSumCountAggregator()
        # test current values without any update
        self.assertEqual(mmsc.current, MinMaxSumCountAggregator._EMPTY)

        # call update with some values
        values = (3, 50, 3, 97)
        for val in values:
            mmsc.update(val)

        self.assertEqual(
            mmsc.current, (min(values), max(values), sum(values), len(values))
        )
        self.assertEqual(mmsc.last_update_timestamp, 123)

    def test_checkpoint(self):
        mmsc = MinMaxSumCountAggregator()

        # take checkpoint wihtout any update
        mmsc.take_checkpoint()
        self.assertEqual(mmsc.checkpoint, MinMaxSumCountAggregator._EMPTY)

        # call update with some values
        values = (3, 50, 3, 97)
        for val in values:
            mmsc.update(val)

        mmsc.take_checkpoint()
        self.assertEqual(
            mmsc.checkpoint,
            (min(values), max(values), sum(values), len(values)),
        )

        self.assertEqual(mmsc.current, MinMaxSumCountAggregator._EMPTY)

    def test_merge(self):
        mmsc1 = MinMaxSumCountAggregator()
        mmsc2 = MinMaxSumCountAggregator()

        checkpoint1 = MinMaxSumCountAggregator._TYPE(3, 150, 101, 3)
        checkpoint2 = MinMaxSumCountAggregator._TYPE(1, 33, 44, 2)

        mmsc1.checkpoint = checkpoint1
        mmsc2.checkpoint = checkpoint2

        mmsc1.last_update_timestamp = 100
        mmsc2.last_update_timestamp = 123

        mmsc1.merge(mmsc2)

        self.assertEqual(
            mmsc1.checkpoint,
            MinMaxSumCountAggregator._merge_checkpoint(
                checkpoint1, checkpoint2
            ),
        )
        self.assertEqual(mmsc1.last_update_timestamp, 123)

    def test_merge_checkpoint(self):
        func = MinMaxSumCountAggregator._merge_checkpoint
        _type = MinMaxSumCountAggregator._TYPE
        empty = MinMaxSumCountAggregator._EMPTY

        ret = func(empty, empty)
        self.assertEqual(ret, empty)

        ret = func(empty, _type(0, 0, 0, 0))
        self.assertEqual(ret, _type(0, 0, 0, 0))

        ret = func(_type(0, 0, 0, 0), empty)
        self.assertEqual(ret, _type(0, 0, 0, 0))

        ret = func(_type(0, 0, 0, 0), _type(0, 0, 0, 0))
        self.assertEqual(ret, _type(0, 0, 0, 0))

        ret = func(_type(44, 23, 55, 86), empty)
        self.assertEqual(ret, _type(44, 23, 55, 86))

        ret = func(_type(3, 150, 101, 3), _type(1, 33, 44, 2))
        self.assertEqual(ret, _type(1, 150, 101 + 44, 2 + 3))

    def test_merge_with_empty(self):
        mmsc1 = MinMaxSumCountAggregator()
        mmsc2 = MinMaxSumCountAggregator()

        checkpoint1 = MinMaxSumCountAggregator._TYPE(3, 150, 101, 3)
        mmsc1.checkpoint = checkpoint1

        mmsc1.merge(mmsc2)

        self.assertEqual(mmsc1.checkpoint, checkpoint1)

    def test_concurrent_update(self):
        mmsc = MinMaxSumCountAggregator()
        with concurrent.futures.ThreadPoolExecutor(max_workers=2) as ex:
            fut1 = ex.submit(self.call_update, mmsc)
            fut2 = ex.submit(self.call_update, mmsc)

            ret1 = fut1.result()
            ret2 = fut2.result()

            update_total = MinMaxSumCountAggregator._merge_checkpoint(
                ret1, ret2
            )
            mmsc.take_checkpoint()

            self.assertEqual(update_total, mmsc.checkpoint)

    def test_concurrent_update_and_checkpoint(self):
        mmsc = MinMaxSumCountAggregator()
        checkpoint_total = MinMaxSumCountAggregator._TYPE(2 ** 32, 0, 0, 0)

        with concurrent.futures.ThreadPoolExecutor(max_workers=1) as ex:
            fut = ex.submit(self.call_update, mmsc)

            while not fut.done():
                mmsc.take_checkpoint()
                checkpoint_total = MinMaxSumCountAggregator._merge_checkpoint(
                    checkpoint_total, mmsc.checkpoint
                )

            mmsc.take_checkpoint()
            checkpoint_total = MinMaxSumCountAggregator._merge_checkpoint(
                checkpoint_total, mmsc.checkpoint
            )

            self.assertEqual(checkpoint_total, fut.result())


class TestValueObserverAggregator(unittest.TestCase):
    @mock.patch("opentelemetry.sdk.metrics.export.aggregate.time_ns")
    def test_update(self, time_mock):
        time_mock.return_value = 123
        observer = ValueObserverAggregator()
        # test current values without any update
        self.assertEqual(observer.mmsc.current, (None, None, None, 0))
        self.assertIsNone(observer.current)

        # call update with some values
        values = (3, 50, 3, 97, 27)
        for val in values:
            observer.update(val)

        self.assertEqual(
            observer.mmsc.current,
            (min(values), max(values), sum(values), len(values)),
        )
        self.assertEqual(observer.last_update_timestamp, 123)

        self.assertEqual(observer.current, values[-1])

    def test_checkpoint(self):
        observer = ValueObserverAggregator()

        # take checkpoint wihtout any update
        observer.take_checkpoint()
        self.assertEqual(observer.checkpoint, (None, None, None, 0, None))

        # call update with some values
        values = (3, 50, 3, 97)
        for val in values:
            observer.update(val)

        observer.take_checkpoint()
        self.assertEqual(
            observer.checkpoint,
            (min(values), max(values), sum(values), len(values), values[-1]),
        )

    def test_merge(self):
        observer1 = ValueObserverAggregator()
        observer2 = ValueObserverAggregator()

        mmsc_checkpoint1 = MinMaxSumCountAggregator._TYPE(3, 150, 101, 3)
        mmsc_checkpoint2 = MinMaxSumCountAggregator._TYPE(1, 33, 44, 2)

        checkpoint1 = ValueObserverAggregator._TYPE(
            *(mmsc_checkpoint1 + (23,))
        )

        checkpoint2 = ValueObserverAggregator._TYPE(
            *(mmsc_checkpoint2 + (27,))
        )

        observer1.mmsc.checkpoint = mmsc_checkpoint1
        observer2.mmsc.checkpoint = mmsc_checkpoint2

        observer1.last_update_timestamp = 100
        observer2.last_update_timestamp = 123

        observer1.checkpoint = checkpoint1
        observer2.checkpoint = checkpoint2

        observer1.merge(observer2)

        self.assertEqual(
            observer1.checkpoint,
            (
                min(checkpoint1.min, checkpoint2.min),
                max(checkpoint1.max, checkpoint2.max),
                checkpoint1.sum + checkpoint2.sum,
                checkpoint1.count + checkpoint2.count,
                checkpoint2.last,
            ),
        )
        self.assertEqual(observer1.last_update_timestamp, 123)

    def test_merge_last_updated(self):
        observer1 = ValueObserverAggregator()
        observer2 = ValueObserverAggregator()

        mmsc_checkpoint1 = MinMaxSumCountAggregator._TYPE(3, 150, 101, 3)
        mmsc_checkpoint2 = MinMaxSumCountAggregator._TYPE(1, 33, 44, 2)

        checkpoint1 = ValueObserverAggregator._TYPE(
            *(mmsc_checkpoint1 + (23,))
        )

        checkpoint2 = ValueObserverAggregator._TYPE(
            *(mmsc_checkpoint2 + (27,))
        )

        observer1.mmsc.checkpoint = mmsc_checkpoint1
        observer2.mmsc.checkpoint = mmsc_checkpoint2

        observer1.last_update_timestamp = 123
        observer2.last_update_timestamp = 100

        observer1.checkpoint = checkpoint1
        observer2.checkpoint = checkpoint2

        observer1.merge(observer2)

        self.assertEqual(
            observer1.checkpoint,
            (
                min(checkpoint1.min, checkpoint2.min),
                max(checkpoint1.max, checkpoint2.max),
                checkpoint1.sum + checkpoint2.sum,
                checkpoint1.count + checkpoint2.count,
                checkpoint1.last,
            ),
        )
        self.assertEqual(observer1.last_update_timestamp, 123)

    def test_merge_last_updated_none(self):
        observer1 = ValueObserverAggregator()
        observer2 = ValueObserverAggregator()

        mmsc_checkpoint1 = MinMaxSumCountAggregator._TYPE(3, 150, 101, 3)
        mmsc_checkpoint2 = MinMaxSumCountAggregator._TYPE(1, 33, 44, 2)

        checkpoint1 = ValueObserverAggregator._TYPE(
            *(mmsc_checkpoint1 + (23,))
        )

        checkpoint2 = ValueObserverAggregator._TYPE(
            *(mmsc_checkpoint2 + (27,))
        )

        observer1.mmsc.checkpoint = mmsc_checkpoint1
        observer2.mmsc.checkpoint = mmsc_checkpoint2

        observer1.last_update_timestamp = None
        observer2.last_update_timestamp = 100

        observer1.checkpoint = checkpoint1
        observer2.checkpoint = checkpoint2

        observer1.merge(observer2)

        self.assertEqual(
            observer1.checkpoint,
            (
                min(checkpoint1.min, checkpoint2.min),
                max(checkpoint1.max, checkpoint2.max),
                checkpoint1.sum + checkpoint2.sum,
                checkpoint1.count + checkpoint2.count,
                checkpoint2.last,
            ),
        )
        self.assertEqual(observer1.last_update_timestamp, 100)

    def test_merge_with_empty(self):
        observer1 = ValueObserverAggregator()
        observer2 = ValueObserverAggregator()

        mmsc_checkpoint1 = MinMaxSumCountAggregator._TYPE(3, 150, 101, 3)
        checkpoint1 = ValueObserverAggregator._TYPE(
            *(mmsc_checkpoint1 + (23,))
        )

        observer1.mmsc.checkpoint = mmsc_checkpoint1
        observer1.checkpoint = checkpoint1
        observer1.last_update_timestamp = 100

        observer1.merge(observer2)

        self.assertEqual(observer1.checkpoint, checkpoint1)


class TestLastValueAggregator(unittest.TestCase):
    @mock.patch("opentelemetry.sdk.metrics.export.aggregate.time_ns")
    def test_update(self, time_mock):
        time_mock.return_value = 123
        observer = LastValueAggregator()
        # test current values without any update
        self.assertIsNone(observer.current)

        # call update with some values
        values = (3, 50, 3, 97, 27)
        for val in values:
            observer.update(val)

        self.assertEqual(observer.last_update_timestamp, 123)
        self.assertEqual(observer.current, values[-1])

    def test_checkpoint(self):
        observer = LastValueAggregator()

        # take checkpoint without any update
        observer.take_checkpoint()
        self.assertEqual(observer.checkpoint, None)

        # call update with some values
        values = (3, 50, 3, 97)
        for val in values:
            observer.update(val)

        observer.take_checkpoint()
        self.assertEqual(observer.checkpoint, 97)

    def test_merge(self):
        observer1 = LastValueAggregator()
        observer2 = LastValueAggregator()

        observer1.checkpoint = 23
        observer2.checkpoint = 47

        observer1.last_update_timestamp = 100
        observer2.last_update_timestamp = 123

        observer1.merge(observer2)

        self.assertEqual(observer1.checkpoint, 47)
        self.assertEqual(observer1.last_update_timestamp, 123)

    def test_merge_last_updated(self):
        observer1 = LastValueAggregator()
        observer2 = LastValueAggregator()

        observer1.checkpoint = 23
        observer2.checkpoint = 47

        observer1.last_update_timestamp = 123
        observer2.last_update_timestamp = 100

        observer1.merge(observer2)

        self.assertEqual(observer1.checkpoint, 23)
        self.assertEqual(observer1.last_update_timestamp, 123)

    def test_merge_last_updated_none(self):
        observer1 = LastValueAggregator()
        observer2 = LastValueAggregator()

        observer1.checkpoint = 23
        observer2.checkpoint = 47

        observer1.last_update_timestamp = None
        observer2.last_update_timestamp = 100

        observer1.merge(observer2)

        self.assertEqual(observer1.checkpoint, 47)
        self.assertEqual(observer1.last_update_timestamp, 100)

    def test_merge_with_empty(self):
        observer1 = LastValueAggregator()
        observer2 = LastValueAggregator()

        observer1.checkpoint = 23
        observer1.last_update_timestamp = 100

        observer1.merge(observer2)

        self.assertEqual(observer1.checkpoint, 23)
        self.assertEqual(observer1.last_update_timestamp, 100)


class TestController(unittest.TestCase):
    def test_push_controller(self):
        meter = mock.Mock()
        exporter = mock.Mock()
        controller = PushController(meter, exporter, 5.0)
        meter.collect.assert_not_called()
        exporter.export.assert_not_called()

        controller.shutdown()
        self.assertTrue(controller.finished.isSet())

        # shutdown should flush the meter
        self.assertEqual(meter.collect.call_count, 1)
        self.assertEqual(exporter.export.call_count, 1)

    def test_push_controller_suppress_instrumentation(self):
        meter = mock.Mock()
        exporter = mock.Mock()
        exporter.export = lambda x: self.assertIsNotNone(
            get_value("suppress_instrumentation")
        )
        with mock.patch(
            "opentelemetry.context._RUNTIME_CONTEXT"
        ) as context_patch:
            controller = PushController(meter, exporter, 30.0)
            controller.tick()
            self.assertEqual(context_patch.attach.called, True)
            self.assertEqual(context_patch.detach.called, True)
        self.assertEqual(get_value("suppress_instrumentation"), None)<|MERGE_RESOLUTION|>--- conflicted
+++ resolved
@@ -30,11 +30,8 @@
     ValueObserverAggregator,
 )
 from opentelemetry.sdk.metrics.export.controller import PushController
-<<<<<<< HEAD
+from opentelemetry.sdk.metrics.export.processor import Processor
 from opentelemetry.sdk.resources import Resource
-=======
-from opentelemetry.sdk.metrics.export.processor import Processor
->>>>>>> 8ccc5cff
 
 
 # pylint: disable=protected-access
@@ -68,11 +65,7 @@
 class TestProcessor(unittest.TestCase):
     def test_checkpoint_set(self):
         meter = metrics.MeterProvider().get_meter(__name__)
-<<<<<<< HEAD
-        batcher = Batcher(True, meter.resource)
-=======
-        processor = Processor(True)
->>>>>>> 8ccc5cff
+        processor = Processor(True, meter.resource)
         aggregator = SumAggregator()
         metric = metrics.Counter(
             "available memory", "available memory", "bytes", int, meter
@@ -89,22 +82,13 @@
         self.assertEqual(records[0].aggregator, aggregator)
 
     def test_checkpoint_set_empty(self):
-<<<<<<< HEAD
-        batcher = Batcher(True, Resource.create_empty())
-        records = batcher.checkpoint_set()
-=======
-        processor = Processor(True)
+        processor = Processor(True, Resource.create_empty())
         records = processor.checkpoint_set()
->>>>>>> 8ccc5cff
         self.assertEqual(len(records), 0)
 
     def test_finished_collection_stateless(self):
         meter = metrics.MeterProvider().get_meter(__name__)
-<<<<<<< HEAD
-        batcher = Batcher(False, meter.resource)
-=======
-        processor = Processor(False)
->>>>>>> 8ccc5cff
+        processor = Processor(False, meter.resource)
         aggregator = SumAggregator()
         metric = metrics.Counter(
             "available memory", "available memory", "bytes", int, meter
@@ -119,11 +103,7 @@
 
     def test_finished_collection_stateful(self):
         meter = metrics.MeterProvider().get_meter(__name__)
-<<<<<<< HEAD
-        batcher = Batcher(True, meter.resource)
-=======
-        processor = Processor(True)
->>>>>>> 8ccc5cff
+        processor = Processor(True, meter.resource)
         aggregator = SumAggregator()
         metric = metrics.Counter(
             "available memory", "available memory", "bytes", int, meter
@@ -138,11 +118,7 @@
 
     def test_processor_process_exists(self):
         meter = metrics.MeterProvider().get_meter(__name__)
-<<<<<<< HEAD
-        batcher = Batcher(True, meter.resource)
-=======
-        processor = Processor(True)
->>>>>>> 8ccc5cff
+        processor = Processor(True, meter.resource)
         aggregator = SumAggregator()
         aggregator2 = SumAggregator()
         metric = metrics.Counter(
@@ -163,11 +139,7 @@
 
     def test_processor_process_not_exists(self):
         meter = metrics.MeterProvider().get_meter(__name__)
-<<<<<<< HEAD
-        batcher = Batcher(True, meter.resource)
-=======
-        processor = Processor(True)
->>>>>>> 8ccc5cff
+        processor = Processor(True, meter.resource)
         aggregator = SumAggregator()
         metric = metrics.Counter(
             "available memory", "available memory", "bytes", int, meter
@@ -186,11 +158,7 @@
 
     def test_processor_process_not_stateful(self):
         meter = metrics.MeterProvider().get_meter(__name__)
-<<<<<<< HEAD
-        batcher = Batcher(True, meter.resource)
-=======
-        processor = Processor(True)
->>>>>>> 8ccc5cff
+        processor = Processor(True, meter.resource)
         aggregator = SumAggregator()
         metric = metrics.Counter(
             "available memory", "available memory", "bytes", int, meter
