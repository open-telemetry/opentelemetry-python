# Copyright The OpenTelemetry Authors
#
# Licensed under the Apache License, Version 2.0 (the "License");
# you may not use this file except in compliance with the License.
# You may obtain a copy of the License at
#
#     http://www.apache.org/licenses/LICENSE-2.0
#
# Unless required by applicable law or agreed to in writing, software
# distributed under the License is distributed on an "AS IS" BASIS,
# WITHOUT WARRANTIES OR CONDITIONS OF ANY KIND, either express or implied.
# See the License for the specific language governing permissions and
# limitations under the License.

# pylint: disable=protected-access,no-self-use


from logging import WARNING
from time import sleep
from typing import Iterable, Sequence
from unittest.mock import MagicMock, Mock, patch

from opentelemetry.attributes import BoundedAttributes
from opentelemetry.metrics import NoOpMeter
from opentelemetry.sdk.environment_variables import OTEL_SDK_DISABLED
from opentelemetry.sdk.metrics import (
    Counter,
    Histogram,
    Meter,
    MeterProvider,
    ObservableCounter,
    ObservableGauge,
    ObservableUpDownCounter,
    UpDownCounter,
    _Gauge,
)
from opentelemetry.sdk.metrics._internal import SynchronousMeasurementConsumer
from opentelemetry.sdk.metrics.export import (
    InMemoryMetricExporter,
    Metric,
    MetricExportResult,
    MetricReader,
    PeriodicExportingMetricReader,
)
from opentelemetry.sdk.metrics.view import SumAggregation, View
from opentelemetry.sdk.resources import Resource
from opentelemetry.test import TestCase
from opentelemetry.test.concurrency_test import ConcurrencyTestBase, MockFunc


class DummyMetricReader(MetricReader):
    def __init__(self):
        super().__init__()

    def _receive_metrics(
        self,
        metrics_data: Iterable[Metric],
        timeout_millis: float = 10_000,
        **kwargs,
    ) -> None:
        pass

    def shutdown(self, timeout_millis: float = 30_000, **kwargs) -> None:
        return True


class TestMeterProvider(ConcurrencyTestBase, TestCase):
    def tearDown(self):

        MeterProvider._all_metric_readers = set()

    @patch.object(Resource, "create")
    def test_init_default(self, resource_patch):
        meter_provider = MeterProvider()
        resource_mock = resource_patch.return_value
        resource_patch.assert_called_once()
        self.assertIsNotNone(meter_provider._sdk_config)
        self.assertEqual(meter_provider._sdk_config.resource, resource_mock)
        self.assertTrue(
            isinstance(
                meter_provider._measurement_consumer,
                SynchronousMeasurementConsumer,
            )
        )
        self.assertIsNotNone(meter_provider._atexit_handler)

    def test_register_metric_readers(self):
        mock_exporter = Mock()
        mock_exporter._preferred_temporality = None
        mock_exporter._preferred_aggregation = None
        metric_reader_0 = PeriodicExportingMetricReader(mock_exporter)
        metric_reader_1 = PeriodicExportingMetricReader(mock_exporter)

        with self.assertNotRaises(Exception):
            MeterProvider(metric_readers=(metric_reader_0,))
            MeterProvider(metric_readers=(metric_reader_1,))

        with self.assertRaises(Exception):
            MeterProvider(metric_readers=(metric_reader_0,))
            MeterProvider(metric_readers=(metric_reader_0,))

    def test_resource(self):
        """
        `MeterProvider` provides a way to allow a `Resource` to be specified.
        """

        meter_provider_0 = MeterProvider()
        meter_provider_1 = MeterProvider()

        self.assertEqual(
            meter_provider_0._sdk_config.resource,
            meter_provider_1._sdk_config.resource,
        )
        self.assertIsInstance(meter_provider_0._sdk_config.resource, Resource)
        self.assertIsInstance(meter_provider_1._sdk_config.resource, Resource)

        resource = Resource({"key": "value"})
        self.assertIs(
            MeterProvider(resource=resource)._sdk_config.resource, resource
        )

    def test_get_meter(self):
        """
        `MeterProvider.get_meter` arguments are used to create an
        `InstrumentationScope` object on the created `Meter`.
        """

        meter = MeterProvider().get_meter(
            "name",
            version="version",
            schema_url="schema_url",
            attributes={"key": "value"},
        )

        self.assertEqual(meter._instrumentation_scope.name, "name")
        self.assertEqual(meter._instrumentation_scope.version, "version")
        self.assertEqual(meter._instrumentation_scope.schema_url, "schema_url")
        self.assertEqual(
            meter._instrumentation_scope.attributes, {"key": "value"}
        )

    def test_get_meter_attributes(self):
        """
        `MeterProvider.get_meter` arguments are used to create an
        `InstrumentationScope` object on the created `Meter`.
        """

        meter = MeterProvider().get_meter(
            "name",
            version="version",
            schema_url="schema_url",
            attributes={"key": "value", "key2": 5, "key3": "value3"},
        )

        self.assertEqual(meter._instrumentation_scope.name, "name")
        self.assertEqual(meter._instrumentation_scope.version, "version")
        self.assertEqual(meter._instrumentation_scope.schema_url, "schema_url")
        self.assertEqual(
            meter._instrumentation_scope.attributes,
            {"key": "value", "key2": 5, "key3": "value3"},
        )

    def test_get_meter_empty(self):
        """
        `MeterProvider.get_meter` called with None or empty string as name
        should return a NoOpMeter.
        """

        with self.assertLogs(level=WARNING):
            meter = MeterProvider().get_meter(
                None,
                version="version",
                schema_url="schema_url",
            )
        self.assertIsInstance(meter, NoOpMeter)
        self.assertEqual(meter._name, None)

        with self.assertLogs(level=WARNING):
            meter = MeterProvider().get_meter(
                "",
                version="version",
                schema_url="schema_url",
            )
        self.assertIsInstance(meter, NoOpMeter)
        self.assertEqual(meter._name, "")

    def test_get_meter_duplicate(self):
        """
        Subsequent calls to `MeterProvider.get_meter` with the same arguments
        should return the same `Meter` instance.
        """
        mp = MeterProvider()
        meter1 = mp.get_meter(
            "name",
            version="version",
            schema_url="schema_url",
        )
        meter2 = mp.get_meter(
            "name",
            version="version",
            schema_url="schema_url",
        )
        meter3 = mp.get_meter(
            "name2",
            version="version",
            schema_url="schema_url",
        )
        self.assertIs(meter1, meter2)
        self.assertIsNot(meter1, meter3)

    def test_get_meter_comparison_with_attributes(self):
        """
        Subsequent calls to `MeterProvider.get_meter` with the same arguments
        should return the same `Meter` instance.
        """
        mp = MeterProvider()
        meter1 = mp.get_meter(
            "name",
            version="version",
            schema_url="schema_url",
            attributes={"key": "value", "key2": 5, "key3": "value3"},
        )
        meter2 = mp.get_meter(
            "name",
            version="version",
            schema_url="schema_url",
            attributes={"key": "value", "key2": 5, "key3": "value3"},
        )
        meter3 = mp.get_meter(
            "name2",
            version="version",
            schema_url="schema_url",
        )
        meter4 = mp.get_meter(
            "name",
            version="version",
            schema_url="schema_url",
            attributes={"key": "value", "key2": 5, "key3": "value4"},
        )
        self.assertIs(meter1, meter2)
        self.assertIsNot(meter1, meter3)
        self.assertTrue(
            meter3._instrumentation_scope > meter4._instrumentation_scope
        )
        self.assertIsInstance(
            meter4._instrumentation_scope.attributes, BoundedAttributes
        )

    def test_shutdown(self):

        mock_metric_reader_0 = MagicMock(
            **{
                "shutdown.side_effect": ZeroDivisionError(),
            }
        )
        mock_metric_reader_1 = MagicMock(
            **{
                "shutdown.side_effect": AssertionError(),
            }
        )

        meter_provider = MeterProvider(
            metric_readers=[mock_metric_reader_0, mock_metric_reader_1]
        )

        with self.assertRaises(Exception) as error:
            meter_provider.shutdown()

        error = error.exception

        self.assertEqual(
            str(error),
            (
                "MeterProvider.shutdown failed because the following "
                "metric readers failed during shutdown:\n"
                "MagicMock: ZeroDivisionError()\n"
                "MagicMock: AssertionError()"
            ),
        )

        mock_metric_reader_0.shutdown.assert_called_once()
        mock_metric_reader_1.shutdown.assert_called_once()

        mock_metric_reader_0 = Mock()
        mock_metric_reader_1 = Mock()

        meter_provider = MeterProvider(
            metric_readers=[mock_metric_reader_0, mock_metric_reader_1]
        )

        self.assertIsNone(meter_provider.shutdown())
        mock_metric_reader_0.shutdown.assert_called_once()
        mock_metric_reader_1.shutdown.assert_called_once()

    def test_shutdown_subsequent_calls(self):
        """
        No subsequent attempts to get a `Meter` are allowed after calling
        `MeterProvider.shutdown`
        """

        meter_provider = MeterProvider()

        with self.assertRaises(AssertionError):
            with self.assertLogs(level=WARNING):
                meter_provider.shutdown()

        with self.assertLogs(level=WARNING):
            meter_provider.shutdown()

    @patch("opentelemetry.sdk.metrics._internal._logger")
    def test_shutdown_race(self, mock_logger):
        mock_logger.warning = MockFunc()
        meter_provider = MeterProvider()
        num_threads = 70
        self.run_with_many_threads(
            meter_provider.shutdown, num_threads=num_threads
        )
        self.assertEqual(mock_logger.warning.call_count, num_threads - 1)

    @patch(
        "opentelemetry.sdk.metrics._internal.SynchronousMeasurementConsumer"
    )
    def test_measurement_collect_callback(
        self, mock_sync_measurement_consumer
    ):
        metric_readers = [
            DummyMetricReader(),
            DummyMetricReader(),
            DummyMetricReader(),
            DummyMetricReader(),
            DummyMetricReader(),
        ]
        sync_consumer_instance = mock_sync_measurement_consumer()
        sync_consumer_instance.collect = MockFunc()
        MeterProvider(metric_readers=metric_readers)

        for reader in metric_readers:
            reader.collect()
        self.assertEqual(
            sync_consumer_instance.collect.call_count, len(metric_readers)
        )

    @patch(
        "opentelemetry.sdk.metrics._internal.SynchronousMeasurementConsumer"
    )
    def test_creates_sync_measurement_consumer(
        self, mock_sync_measurement_consumer
    ):
        MeterProvider()
        mock_sync_measurement_consumer.assert_called()

    @patch(
        "opentelemetry.sdk.metrics._internal.SynchronousMeasurementConsumer"
    )
    def test_register_asynchronous_instrument(
        self, mock_sync_measurement_consumer
    ):

        meter_provider = MeterProvider()

        # pylint: disable=no-member
        meter_provider._measurement_consumer.register_asynchronous_instrument.assert_called_with(
            meter_provider.get_meter("name").create_observable_counter(
                "name0", callbacks=[Mock()]
            )
        )
        meter_provider._measurement_consumer.register_asynchronous_instrument.assert_called_with(
            meter_provider.get_meter("name").create_observable_up_down_counter(
                "name1", callbacks=[Mock()]
            )
        )
        meter_provider._measurement_consumer.register_asynchronous_instrument.assert_called_with(
            meter_provider.get_meter("name").create_observable_gauge(
                "name2", callbacks=[Mock()]
            )
        )

    @patch(
        "opentelemetry.sdk.metrics._internal.SynchronousMeasurementConsumer"
    )
    def test_consume_measurement_counter(self, mock_sync_measurement_consumer):
        sync_consumer_instance = mock_sync_measurement_consumer()
        meter_provider = MeterProvider()
        counter = meter_provider.get_meter("name").create_counter("name")

        counter.add(1)

        sync_consumer_instance.consume_measurement.assert_called()

    @patch(
        "opentelemetry.sdk.metrics._internal.SynchronousMeasurementConsumer"
    )
    def test_consume_measurement_up_down_counter(
        self, mock_sync_measurement_consumer
    ):
        sync_consumer_instance = mock_sync_measurement_consumer()
        meter_provider = MeterProvider()
        counter = meter_provider.get_meter("name").create_up_down_counter(
            "name"
        )

        counter.add(1)

        sync_consumer_instance.consume_measurement.assert_called()

    @patch(
        "opentelemetry.sdk.metrics._internal.SynchronousMeasurementConsumer"
    )
    def test_consume_measurement_histogram(
        self, mock_sync_measurement_consumer
    ):
        sync_consumer_instance = mock_sync_measurement_consumer()
        meter_provider = MeterProvider()
        counter = meter_provider.get_meter("name").create_histogram("name")

        counter.record(1)

        sync_consumer_instance.consume_measurement.assert_called()

    @patch(
        "opentelemetry.sdk.metrics._internal.SynchronousMeasurementConsumer"
    )
    def test_consume_measurement_gauge(self, mock_sync_measurement_consumer):
        sync_consumer_instance = mock_sync_measurement_consumer()
        meter_provider = MeterProvider()
        gauge = meter_provider.get_meter("name").create_gauge("name")

        gauge.set(1)

        sync_consumer_instance.consume_measurement.assert_called()


class TestMeter(TestCase):
    def setUp(self):
        self.meter = Meter(Mock(), Mock())

    def test_repeated_instrument_names(self):
        with self.assertNotRaises(Exception):
            self.meter.create_counter("counter")
            self.meter.create_up_down_counter("up_down_counter")
            self.meter.create_observable_counter(
                "observable_counter", callbacks=[Mock()]
            )
            self.meter.create_histogram("histogram")
            self.meter.create_gauge("gauge")
            self.meter.create_observable_gauge(
                "observable_gauge", callbacks=[Mock()]
            )
            self.meter.create_observable_up_down_counter(
                "observable_up_down_counter", callbacks=[Mock()]
            )

        for instrument_name in [
            "counter",
            "up_down_counter",
            "histogram",
            "gauge",
        ]:
            with self.assertLogs(level=WARNING):
                getattr(self.meter, f"create_{instrument_name}")(
                    instrument_name
                )

        for instrument_name in [
            "observable_counter",
            "observable_gauge",
            "observable_up_down_counter",
        ]:
            with self.assertLogs(level=WARNING):
                getattr(self.meter, f"create_{instrument_name}")(
                    instrument_name, callbacks=[Mock()]
                )

    def test_create_counter(self):
        counter = self.meter.create_counter(
            "name", unit="unit", description="description"
        )

        self.assertIsInstance(counter, Counter)
        self.assertEqual(counter.name, "name")

    def test_create_up_down_counter(self):
        up_down_counter = self.meter.create_up_down_counter(
            "name", unit="unit", description="description"
        )

        self.assertIsInstance(up_down_counter, UpDownCounter)
        self.assertEqual(up_down_counter.name, "name")

    def test_create_observable_counter(self):
        observable_counter = self.meter.create_observable_counter(
            "name", callbacks=[Mock()], unit="unit", description="description"
        )

        self.assertIsInstance(observable_counter, ObservableCounter)
        self.assertEqual(observable_counter.name, "name")

    def test_create_histogram(self):
        histogram = self.meter.create_histogram(
            "name", unit="unit", description="description"
        )

        self.assertIsInstance(histogram, Histogram)
        self.assertEqual(histogram.name, "name")

    def test_create_observable_gauge(self):
        observable_gauge = self.meter.create_observable_gauge(
            "name", callbacks=[Mock()], unit="unit", description="description"
        )

        self.assertIsInstance(observable_gauge, ObservableGauge)
        self.assertEqual(observable_gauge.name, "name")

    def test_create_gauge(self):
        gauge = self.meter.create_gauge(
            "name", unit="unit", description="description"
        )

        self.assertIsInstance(gauge, _Gauge)
        self.assertEqual(gauge.name, "name")

    def test_create_observable_up_down_counter(self):
        observable_up_down_counter = (
            self.meter.create_observable_up_down_counter(
                "name",
                callbacks=[Mock()],
                unit="unit",
                description="description",
            )
        )
        self.assertIsInstance(
            observable_up_down_counter, ObservableUpDownCounter
        )
        self.assertEqual(observable_up_down_counter.name, "name")

    @patch.dict("os.environ", {OTEL_SDK_DISABLED: "true"})
    def test_get_meter_with_sdk_disabled(self):
        meter_provider = MeterProvider()
        self.assertIsInstance(meter_provider.get_meter(Mock()), NoOpMeter)


<<<<<<< HEAD
=======
class InMemoryMetricExporter(MetricExporter):
    def __init__(self):
        super().__init__()
        self.metrics = {}
        self._counter = 0

    def export(
        self,
        metrics_data: Sequence[Metric],
        timeout_millis: float = 10_000,
        **kwargs,
    ) -> MetricExportResult:
        self.metrics[self._counter] = metrics_data
        self._counter += 1
        return MetricExportResult.SUCCESS

    def shutdown(self, timeout_millis: float = 30_000, **kwargs) -> None:
        pass

    def force_flush(self, timeout_millis: float = 10_000) -> bool:
        return True


>>>>>>> 189fa151
class TestDuplicateInstrumentAggregateData(TestCase):
    def test_duplicate_instrument_aggregate_data(self):

        exporter = InMemoryMetricExporter()
        reader = PeriodicExportingMetricReader(
            exporter, export_interval_millis=500
        )
        view = View(
            instrument_type=Counter,
            attribute_keys=[],
            aggregation=SumAggregation(),
        )
        provider = MeterProvider(
            metric_readers=[reader],
            resource=Resource.create(),
            views=[view],
        )

        meter_0 = provider.get_meter(
            name="meter_0",
            version="version",
            schema_url="schema_url",
        )
        meter_1 = provider.get_meter(
            name="meter_1",
            version="version",
            schema_url="schema_url",
        )
        counter_0_0 = meter_0.create_counter(
            "counter", unit="unit", description="description"
        )
        with self.assertLogs(level=WARNING):
            counter_0_1 = meter_0.create_counter(
                "counter", unit="unit", description="description"
            )
        counter_1_0 = meter_1.create_counter(
            "counter", unit="unit", description="description"
        )

        self.assertIs(counter_0_0, counter_0_1)
        self.assertIsNot(counter_0_0, counter_1_0)

        counter_0_0.add(1, {})
        counter_0_1.add(2, {})

        with self.assertLogs(level=WARNING):
            counter_1_0.add(7, {})

        sleep(1)

        reader.shutdown()

        sleep(1)

        metrics = exporter.metrics[0]

        scope_metrics = metrics.resource_metrics[0].scope_metrics
        self.assertEqual(len(scope_metrics), 2)

        metric_0 = scope_metrics[0].metrics[0]

        self.assertEqual(metric_0.name, "counter")
        self.assertEqual(metric_0.unit, "unit")
        self.assertEqual(metric_0.description, "description")
        self.assertEqual(next(iter(metric_0.data.data_points)).value, 3)

        metric_1 = scope_metrics[1].metrics[0]

        self.assertEqual(metric_1.name, "counter")
        self.assertEqual(metric_1.unit, "unit")
        self.assertEqual(metric_1.description, "description")
        self.assertEqual(next(iter(metric_1.data.data_points)).value, 7)<|MERGE_RESOLUTION|>--- conflicted
+++ resolved
@@ -539,8 +539,6 @@
         self.assertIsInstance(meter_provider.get_meter(Mock()), NoOpMeter)
 
 
-<<<<<<< HEAD
-=======
 class InMemoryMetricExporter(MetricExporter):
     def __init__(self):
         super().__init__()
@@ -564,7 +562,6 @@
         return True
 
 
->>>>>>> 189fa151
 class TestDuplicateInstrumentAggregateData(TestCase):
     def test_duplicate_instrument_aggregate_data(self):
 
