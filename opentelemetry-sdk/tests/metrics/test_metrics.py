--- conflicted
+++ resolved
@@ -139,14 +139,9 @@
         meter = metrics.Meter()
         kvp = {"environment": "staging", "a": "z"}
         label_set = meter.get_label_set(kvp)
-<<<<<<< HEAD
-        encoded = tuple(sorted(kvp.items()))
-        self.assertIs(meter.label_sets[encoded], label_set)
-=======
         label_set2 = meter.get_label_set(kvp)
         labels = set([label_set, label_set2])
         self.assertEqual(len(labels), 1)
->>>>>>> fe99dbc9
 
     def test_get_label_set_empty(self):
         meter = metrics.Meter()
