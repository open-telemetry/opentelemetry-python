--- conflicted
+++ resolved
@@ -11,6 +11,9 @@
 # WITHOUT WARRANTIES OR CONDITIONS OF ANY KIND, either express or implied.
 # See the License for the specific language governing permissions and
 # limitations under the License.
+
+# pylint: disable=protected-access,no-self-use
+
 import weakref
 from logging import WARNING
 from time import sleep
@@ -44,11 +47,6 @@
 from opentelemetry.test import TestCase
 from opentelemetry.test.concurrency_test import ConcurrencyTestBase, MockFunc
 
-# pylint: disable=protected-access,no-self-use
-
-
-
-
 
 class DummyMetricReader(MetricReader):
     def __init__(self):
@@ -68,12 +66,7 @@
 
 class TestMeterProvider(ConcurrencyTestBase, TestCase):
     def tearDown(self):
-<<<<<<< HEAD
-
         MeterProvider._all_metric_readers = weakref.WeakSet()
-=======
-        MeterProvider._all_metric_readers = set()
->>>>>>> affecbde
 
     @patch.object(Resource, "create")
     def test_init_default(self, resource_patch):
