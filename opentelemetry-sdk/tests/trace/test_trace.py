# Copyright The OpenTelemetry Authors
#
# Licensed under the Apache License, Version 2.0 (the "License");
# you may not use this file except in compliance with the License.
# You may obtain a copy of the License at
#
#     http://www.apache.org/licenses/LICENSE-2.0
#
# Unless required by applicable law or agreed to in writing, software
# distributed under the License is distributed on an "AS IS" BASIS,
# WITHOUT WARRANTIES OR CONDITIONS OF ANY KIND, either express or implied.
# See the License for the specific language governing permissions and
# limitations under the License.

import shutil
import subprocess
import unittest
from logging import ERROR, WARNING
from unittest import mock

from opentelemetry import trace as trace_api
from opentelemetry.sdk import resources, trace
from opentelemetry.sdk.util.instrumentation import InstrumentationInfo
from opentelemetry.trace import sampling
from opentelemetry.trace.status import StatusCanonicalCode
from opentelemetry.util import time_ns


def new_tracer() -> trace_api.Tracer:
    return trace.TracerProvider().get_tracer(__name__)


class TestTracer(unittest.TestCase):
    def test_extends_api(self):
        tracer = new_tracer()
        self.assertIsInstance(tracer, trace.Tracer)
        self.assertIsInstance(tracer, trace_api.Tracer)

    def test_shutdown(self):
        tracer_provider = trace.TracerProvider()

        mock_processor1 = mock.Mock(spec=trace.SpanProcessor)
        tracer_provider.add_span_processor(mock_processor1)

        mock_processor2 = mock.Mock(spec=trace.SpanProcessor)
        tracer_provider.add_span_processor(mock_processor2)

        tracer_provider.shutdown()

        self.assertEqual(mock_processor1.shutdown.call_count, 1)
        self.assertEqual(mock_processor2.shutdown.call_count, 1)

        shutdown_python_code = """
import atexit
from unittest import mock

from opentelemetry.sdk import trace

mock_processor = mock.Mock(spec=trace.SpanProcessor)

def print_shutdown_count():
    print(mock_processor.shutdown.call_count)

# atexit hooks are called in inverse order they are added, so do this before
# creating the tracer
atexit.register(print_shutdown_count)

tracer_provider = trace.TracerProvider({tracer_parameters})
tracer_provider.add_span_processor(mock_processor)

{tracer_shutdown}
"""

        def run_general_code(shutdown_on_exit, explicit_shutdown):
            tracer_parameters = ""
            tracer_shutdown = ""

            if not shutdown_on_exit:
                tracer_parameters = "shutdown_on_exit=False"

            if explicit_shutdown:
                tracer_shutdown = "tracer_provider.shutdown()"

            return subprocess.check_output(
                [
                    # use shutil to avoid calling python outside the
                    # virtualenv on windows.
                    shutil.which("python"),
                    "-c",
                    shutdown_python_code.format(
                        tracer_parameters=tracer_parameters,
                        tracer_shutdown=tracer_shutdown,
                    ),
                ]
            )

        # test default shutdown_on_exit (True)
        out = run_general_code(True, False)
        self.assertTrue(out.startswith(b"1"))

        # test that shutdown is called only once even if Tracer.shutdown is
        # called explicitely
        out = run_general_code(True, True)
        self.assertTrue(out.startswith(b"1"))

        # test shutdown_on_exit=False
        out = run_general_code(False, False)
        self.assertTrue(out.startswith(b"0"))

    def test_use_span_exception(self):
        class TestUseSpanException(Exception):
            pass

        default_span = trace_api.DefaultSpan(trace_api.INVALID_SPAN_CONTEXT)
        tracer = new_tracer()
        with self.assertRaises(TestUseSpanException):
            with tracer.use_span(default_span):
                raise TestUseSpanException()


class TestTracerSampling(unittest.TestCase):
    def test_default_sampler(self):
        tracer = new_tracer()

        # Check that the default tracer creates real spans via the default
        # sampler
        root_span = tracer.start_span(name="root span", parent=None)
        self.assertIsInstance(root_span, trace.Span)
        child_span = tracer.start_span(name="child span", parent=root_span)
        self.assertIsInstance(child_span, trace.Span)
        self.assertTrue(root_span.context.trace_flags.sampled)

    def test_sampler_no_sampling(self):
        tracer_provider = trace.TracerProvider(sampling.ALWAYS_OFF)
        tracer = tracer_provider.get_tracer(__name__)

        # Check that the default tracer creates no-op spans if the sampler
        # decides not to sampler
        root_span = tracer.start_span(name="root span", parent=None)
        self.assertIsInstance(root_span, trace_api.DefaultSpan)
        child_span = tracer.start_span(name="child span", parent=root_span)
        self.assertIsInstance(child_span, trace_api.DefaultSpan)


class TestSpanCreation(unittest.TestCase):
    def test_start_span_invalid_spancontext(self):
        """If an invalid span context is passed as the parent, the created
        span should use a new span id.

        Invalid span contexts should also not be added as a parent. This
        eliminates redundant error handling logic in exporters.
        """
        tracer = new_tracer()
        new_span = tracer.start_span(
            "root", parent=trace_api.INVALID_SPAN_CONTEXT
        )
        self.assertTrue(new_span.context.is_valid())
        self.assertIsNone(new_span.parent)

    def test_instrumentation_info(self):
        tracer_provider = trace.TracerProvider()
        tracer1 = tracer_provider.get_tracer("instr1")
        tracer2 = tracer_provider.get_tracer("instr2", "1.3b3")
        span1 = tracer1.start_span("s1")
        span2 = tracer2.start_span("s2")
        self.assertEqual(
            span1.instrumentation_info, InstrumentationInfo("instr1", "")
        )
        self.assertEqual(
            span2.instrumentation_info, InstrumentationInfo("instr2", "1.3b3")
        )

        self.assertEqual(span2.instrumentation_info.version, "1.3b3")
        self.assertEqual(span2.instrumentation_info.name, "instr2")

        self.assertLess(
            span1.instrumentation_info, span2.instrumentation_info
        )  # Check sortability.

    def test_invalid_instrumentation_info(self):
        tracer_provider = trace.TracerProvider()
        with self.assertLogs(level=ERROR):
            tracer1 = tracer_provider.get_tracer("")
        with self.assertLogs(level=ERROR):
            tracer2 = tracer_provider.get_tracer(None)
        self.assertEqual(
            tracer1.instrumentation_info, tracer2.instrumentation_info
        )
        self.assertIsInstance(
            tracer1.instrumentation_info, InstrumentationInfo
        )
        span1 = tracer1.start_span("foo")
        self.assertTrue(span1.is_recording_events())
        self.assertEqual(tracer1.instrumentation_info.version, "")
        self.assertEqual(
            tracer1.instrumentation_info.name, "ERROR:MISSING MODULE NAME"
        )

    def test_span_processor_for_source(self):
        tracer_provider = trace.TracerProvider()
        tracer1 = tracer_provider.get_tracer("instr1")
        tracer2 = tracer_provider.get_tracer("instr2", "1.3b3")
        span1 = tracer1.start_span("s1")
        span2 = tracer2.start_span("s2")

        # pylint:disable=protected-access
        self.assertIs(
            span1.span_processor, tracer_provider._active_span_processor
        )
        self.assertIs(
            span2.span_processor, tracer_provider._active_span_processor
        )

    def test_get_current_span_multiple_tracers(self):
        """In the case where there are multiple tracers,
        get_current_span will return the same active span
        for both tracers.
        """
        tracer_1 = new_tracer()
        tracer_2 = new_tracer()
        root = tracer_1.start_span("root")
        with tracer_1.use_span(root, True):
            self.assertIs(tracer_1.get_current_span(), root)
            self.assertIs(tracer_2.get_current_span(), root)
            self.assertIs(trace_api.get_current_span(), root)

        # outside of the loop, both should not reference a span.
        self.assertIs(tracer_1.get_current_span(), None)
        self.assertIs(tracer_2.get_current_span(), None)
        self.assertIs(trace_api.get_current_span(), None)

    def test_start_span_implicit(self):
        tracer = new_tracer()

        self.assertIsNone(trace_api.get_current_span())

        root = tracer.start_span("root")
        self.assertIsNotNone(root.start_time)
        self.assertIsNone(root.end_time)
        self.assertEqual(root.kind, trace_api.SpanKind.INTERNAL)

        with tracer.use_span(root, True):
            self.assertIs(trace_api.get_current_span(), root)

            with tracer.start_span(
                "child", kind=trace_api.SpanKind.CLIENT
            ) as child:
                self.assertIs(child.parent, root.get_context())
                self.assertEqual(child.kind, trace_api.SpanKind.CLIENT)

                self.assertIsNotNone(child.start_time)
                self.assertIsNone(child.end_time)

                # The new child span should inherit the parent's context but
                # get a new span ID.
                root_context = root.get_context()
                child_context = child.get_context()
                self.assertEqual(root_context.trace_id, child_context.trace_id)
                self.assertNotEqual(
                    root_context.span_id, child_context.span_id
                )
                self.assertEqual(
                    root_context.trace_state, child_context.trace_state
                )
                self.assertEqual(
                    root_context.trace_flags, child_context.trace_flags
                )

                # Verify start_span() did not set the current span.
                self.assertIs(trace_api.get_current_span(), root)

            self.assertIsNotNone(child.end_time)

        self.assertIsNone(tracer.get_current_span())
        self.assertIsNotNone(root.end_time)

    def test_start_span_explicit(self):
        tracer = new_tracer()

        other_parent = trace_api.SpanContext(
            trace_id=0x000000000000000000000000DEADBEEF,
            span_id=0x00000000DEADBEF0,
            is_remote=False,
            trace_flags=trace_api.TraceFlags(trace_api.TraceFlags.SAMPLED),
        )

        self.assertIsNone(trace_api.get_current_span())

        root = tracer.start_span("root")
        self.assertIsNotNone(root.start_time)
        self.assertIsNone(root.end_time)

        # Test with the implicit root span
        with tracer.use_span(root, True):
            self.assertIs(trace_api.get_current_span(), root)

            with tracer.start_span("stepchild", other_parent) as child:
                # The child's parent should be the one passed in,
                # not the current span.
                self.assertNotEqual(child.parent, root)
                self.assertIs(child.parent, other_parent)

                self.assertIsNotNone(child.start_time)
                self.assertIsNone(child.end_time)

                # The child should inherit its context from the explicit
                # parent, not the current span.
                child_context = child.get_context()
                self.assertEqual(other_parent.trace_id, child_context.trace_id)
                self.assertNotEqual(
                    other_parent.span_id, child_context.span_id
                )
                self.assertEqual(
                    other_parent.trace_state, child_context.trace_state
                )
                self.assertEqual(
                    other_parent.trace_flags, child_context.trace_flags
                )

                # Verify start_span() did not set the current span.
                self.assertIs(trace_api.get_current_span(), root)

            # Verify ending the child did not set the current span.
            self.assertIs(trace_api.get_current_span(), root)
            self.assertIsNotNone(child.end_time)

    def test_start_as_current_span_implicit(self):
        tracer = new_tracer()

        self.assertIsNone(trace_api.get_current_span())

        with tracer.start_as_current_span("root") as root:
            self.assertIs(trace_api.get_current_span(), root)

            with tracer.start_as_current_span("child") as child:
<<<<<<< HEAD
                self.assertIs(trace_api.get_current_span(), child)
                self.assertIs(child.parent, root)
=======
                self.assertIs(tracer.get_current_span(), child)
                self.assertIs(child.parent, root.get_context())
>>>>>>> e1192855

            # After exiting the child's scope the parent should become the
            # current span again.
            self.assertIs(trace_api.get_current_span(), root)
            self.assertIsNotNone(child.end_time)

        self.assertIsNone(trace_api.get_current_span())
        self.assertIsNotNone(root.end_time)

    def test_start_as_current_span_explicit(self):
        tracer = new_tracer()

        other_parent = trace_api.SpanContext(
            trace_id=0x000000000000000000000000DEADBEEF,
            span_id=0x00000000DEADBEF0,
            is_remote=False,
        )

        self.assertIsNone(trace_api.get_current_span())

        # Test with the implicit root span
        with tracer.start_as_current_span("root") as root:
            self.assertIs(trace_api.get_current_span(), root)

            self.assertIsNotNone(root.start_time)
            self.assertIsNone(root.end_time)

            with tracer.start_as_current_span(
                "stepchild", other_parent
            ) as child:
                # The child should become the current span as usual, but its
                # parent should be the one passed in, not the
                # previously-current span.
                self.assertIs(trace_api.get_current_span(), child)
                self.assertNotEqual(child.parent, root)
                self.assertIs(child.parent, other_parent)

            # After exiting the child's scope the last span on the stack should
            # become current, not the child's parent.
            self.assertNotEqual(trace_api.get_current_span(), other_parent)
            self.assertIs(trace_api.get_current_span(), root)
            self.assertIsNotNone(child.end_time)

    def test_explicit_span_resource(self):
        resource = resources.Resource.create({})
        tracer_provider = trace.TracerProvider(resource=resource)
        tracer = tracer_provider.get_tracer(__name__)
        span = tracer.start_span("root")
        self.assertIs(span.resource, resource)

    def test_default_span_resource(self):
        tracer_provider = trace.TracerProvider()
        tracer = tracer_provider.get_tracer(__name__)
        span = tracer.start_span("root")
        # pylint: disable=protected-access
        self.assertIs(span.resource, resources._EMPTY_RESOURCE)

    def test_span_context_remote_flag(self):
        tracer = new_tracer()

        span = tracer.start_span("foo")
        self.assertFalse(span.context.is_remote)


class TestSpan(unittest.TestCase):
    def setUp(self):
        self.tracer = new_tracer()

    def test_basic_span(self):
        span = trace.Span("name", mock.Mock(spec=trace_api.SpanContext))
        self.assertEqual(span.name, "name")

    def test_attributes(self):
        with self.tracer.start_as_current_span("root") as root:
            root.set_attribute("component", "http")
            root.set_attribute("http.method", "GET")
            root.set_attribute(
                "http.url", "https://example.com:779/path/12/?q=d#123"
            )
            root.set_attribute("http.status_code", 200)
            root.set_attribute("http.status_text", "OK")
            root.set_attribute("misc.pi", 3.14)

            # Setting an attribute with the same key as an existing attribute
            # SHOULD overwrite the existing attribute's value.
            root.set_attribute("attr-key", "attr-value1")
            root.set_attribute("attr-key", "attr-value2")

            root.set_attribute("empty-list", [])
            list_of_bools = [True, True, False]
            root.set_attribute("list-of-bools", list_of_bools)
            list_of_numerics = [123, 314, 0]
            root.set_attribute("list-of-numerics", list_of_numerics)

            self.assertEqual(len(root.attributes), 10)
            self.assertEqual(root.attributes["component"], "http")
            self.assertEqual(root.attributes["http.method"], "GET")
            self.assertEqual(
                root.attributes["http.url"],
                "https://example.com:779/path/12/?q=d#123",
            )
            self.assertEqual(root.attributes["http.status_code"], 200)
            self.assertEqual(root.attributes["http.status_text"], "OK")
            self.assertEqual(root.attributes["misc.pi"], 3.14)
            self.assertEqual(root.attributes["attr-key"], "attr-value2")
            self.assertEqual(root.attributes["empty-list"], ())
            self.assertEqual(
                root.attributes["list-of-bools"], (True, True, False)
            )
            list_of_bools.append(False)
            self.assertEqual(
                root.attributes["list-of-bools"], (True, True, False)
            )
            self.assertEqual(
                root.attributes["list-of-numerics"], (123, 314, 0)
            )
            list_of_numerics.append(227)
            self.assertEqual(
                root.attributes["list-of-numerics"], (123, 314, 0)
            )

        attributes = {
            "attr-key": "val",
            "attr-key2": "val2",
            "attr-in-both": "span-attr",
        }
        with self.tracer.start_as_current_span(
            "root2", attributes=attributes
        ) as root:
            self.assertEqual(len(root.attributes), 3)
            self.assertEqual(root.attributes["attr-key"], "val")
            self.assertEqual(root.attributes["attr-key2"], "val2")
            self.assertEqual(root.attributes["attr-in-both"], "span-attr")

    def test_invalid_attribute_values(self):
        with self.tracer.start_as_current_span("root") as root:
            root.set_attribute("non-primitive-data-type", dict())
            root.set_attribute(
                "list-of-mixed-data-types-numeric-first",
                [123, False, "string"],
            )
            root.set_attribute(
                "list-of-mixed-data-types-non-numeric-first",
                [False, 123, "string"],
            )
            root.set_attribute(
                "list-with-non-primitive-data-type", [dict(), 123]
            )

            root.set_attribute("", 123)
            root.set_attribute(None, 123)

            self.assertEqual(len(root.attributes), 0)

    def test_check_sequence_helper(self):
        # pylint: disable=protected-access
        self.assertEqual(
            trace.Span._check_attribute_value_sequence([1, 2, 3.4, "ss", 4]),
            "different type",
        )
        self.assertEqual(
            trace.Span._check_attribute_value_sequence([dict(), 1, 2, 3.4, 4]),
            "invalid type",
        )
        self.assertEqual(
            trace.Span._check_attribute_value_sequence(
                ["sw", "lf", 3.4, "ss"]
            ),
            "different type",
        )
        self.assertEqual(
            trace.Span._check_attribute_value_sequence([1, 2, 3.4, 5]),
            "different type",
        )
        self.assertIsNone(
            trace.Span._check_attribute_value_sequence([1, 2, 3, 5])
        )
        self.assertIsNone(
            trace.Span._check_attribute_value_sequence([1.2, 2.3, 3.4, 4.5])
        )
        self.assertIsNone(
            trace.Span._check_attribute_value_sequence([True, False])
        )
        self.assertIsNone(
            trace.Span._check_attribute_value_sequence(["ss", "dw", "fw"])
        )

    def test_sampling_attributes(self):
        decision_attributes = {
            "sampler-attr": "sample-val",
            "attr-in-both": "decision-attr",
        }
        tracer_provider = trace.TracerProvider(
            sampling.StaticSampler(
                sampling.Decision(sampled=True, attributes=decision_attributes)
            )
        )

        self.tracer = tracer_provider.get_tracer(__name__)

        with self.tracer.start_as_current_span("root2") as root:
            self.assertEqual(len(root.attributes), 2)
            self.assertEqual(root.attributes["sampler-attr"], "sample-val")
            self.assertEqual(root.attributes["attr-in-both"], "decision-attr")

        attributes = {
            "attr-key": "val",
            "attr-key2": "val2",
            "attr-in-both": "span-attr",
        }
        with self.tracer.start_as_current_span(
            "root2", attributes=attributes
        ) as root:
            self.assertEqual(len(root.attributes), 4)
            self.assertEqual(root.attributes["attr-key"], "val")
            self.assertEqual(root.attributes["attr-key2"], "val2")
            self.assertEqual(root.attributes["sampler-attr"], "sample-val")
            self.assertEqual(root.attributes["attr-in-both"], "decision-attr")

    def test_events(self):
        self.assertIsNone(trace_api.get_current_span())

        with self.tracer.start_as_current_span("root") as root:
            # only event name
            root.add_event("event0")

            # event name and attributes
            now = time_ns()
            root.add_event("event1", {"name": "pluto"})

            # event name, attributes and timestamp
            now = time_ns()
            root.add_event("event2", {"name": "birthday"}, now)

            def event_formatter():
                return {"name": "hello"}

            # lazy event
            root.add_lazy_event("event3", event_formatter, now)

            self.assertEqual(len(root.events), 4)

            self.assertEqual(root.events[0].name, "event0")
            self.assertEqual(root.events[0].attributes, {})

            self.assertEqual(root.events[1].name, "event1")
            self.assertEqual(root.events[1].attributes, {"name": "pluto"})

            self.assertEqual(root.events[2].name, "event2")
            self.assertEqual(root.events[2].attributes, {"name": "birthday"})
            self.assertEqual(root.events[2].timestamp, now)

            self.assertEqual(root.events[3].name, "event3")
            self.assertEqual(root.events[3].attributes, {"name": "hello"})
            self.assertEqual(root.events[3].timestamp, now)

    def test_links(self):
        other_context1 = trace_api.SpanContext(
            trace_id=trace.generate_trace_id(),
            span_id=trace.generate_span_id(),
            is_remote=False,
        )
        other_context2 = trace_api.SpanContext(
            trace_id=trace.generate_trace_id(),
            span_id=trace.generate_span_id(),
            is_remote=False,
        )
        other_context3 = trace_api.SpanContext(
            trace_id=trace.generate_trace_id(),
            span_id=trace.generate_span_id(),
            is_remote=False,
        )

        def get_link_attributes():
            return {"component": "http"}

        links = (
            trace_api.Link(other_context1),
            trace_api.Link(other_context2, {"name": "neighbor"}),
            trace_api.LazyLink(other_context3, get_link_attributes),
        )
        with self.tracer.start_as_current_span("root", links=links) as root:

            self.assertEqual(len(root.links), 3)
            self.assertEqual(
                root.links[0].context.trace_id, other_context1.trace_id
            )
            self.assertEqual(
                root.links[0].context.span_id, other_context1.span_id
            )
            self.assertEqual(root.links[0].attributes, None)
            self.assertEqual(
                root.links[1].context.trace_id, other_context2.trace_id
            )
            self.assertEqual(
                root.links[1].context.span_id, other_context2.span_id
            )
            self.assertEqual(root.links[1].attributes, {"name": "neighbor"})
            self.assertEqual(
                root.links[2].context.span_id, other_context3.span_id
            )
            self.assertEqual(root.links[2].attributes, {"component": "http"})

    def test_update_name(self):
        with self.tracer.start_as_current_span("root") as root:
            # name
            root.update_name("toor")
            self.assertEqual(root.name, "toor")

    def test_start_span(self):
        """Start twice, end a not started"""
        span = trace.Span("name", mock.Mock(spec=trace_api.SpanContext))

        # end not started span
        self.assertRaises(RuntimeError, span.end)

        span.start()
        start_time = span.start_time
        with self.assertLogs(level=WARNING):
            span.start()
        self.assertEqual(start_time, span.start_time)

        self.assertIs(span.status, None)

        # status
        new_status = trace_api.status.Status(
            trace_api.status.StatusCanonicalCode.CANCELLED, "Test description"
        )
        span.set_status(new_status)
        self.assertIs(
            span.status.canonical_code,
            trace_api.status.StatusCanonicalCode.CANCELLED,
        )
        self.assertIs(span.status.description, "Test description")

    def test_span_override_start_and_end_time(self):
        """Span sending custom start_time and end_time values"""
        span = trace.Span("name", mock.Mock(spec=trace_api.SpanContext))
        start_time = 123
        span.start(start_time)
        self.assertEqual(start_time, span.start_time)
        end_time = 456
        span.end(end_time)
        self.assertEqual(end_time, span.end_time)

    def test_ended_span(self):
        """"Events, attributes are not allowed after span is ended"""

        root = self.tracer.start_span("root")

        # everything should be empty at the beginning
        self.assertEqual(len(root.attributes), 0)
        self.assertEqual(len(root.events), 0)
        self.assertEqual(len(root.links), 0)

        # call end first time
        root.end()
        end_time0 = root.end_time

        # call it a second time
        with self.assertLogs(level=WARNING):
            root.end()
        # end time shouldn't be changed
        self.assertEqual(end_time0, root.end_time)

        with self.assertLogs(level=WARNING):
            root.set_attribute("component", "http")
        self.assertEqual(len(root.attributes), 0)

        with self.assertLogs(level=WARNING):
            root.add_event("event1")
        self.assertEqual(len(root.events), 0)

        with self.assertLogs(level=WARNING):
            root.update_name("xxx")
        self.assertEqual(root.name, "root")

        new_status = trace_api.status.Status(
            trace_api.status.StatusCanonicalCode.CANCELLED, "Test description"
        )

        with self.assertLogs(level=WARNING):
            root.set_status(new_status)
        self.assertEqual(
            root.status.canonical_code, trace_api.status.StatusCanonicalCode.OK
        )

    def test_error_status(self):
        def error_status_test(context):
            with self.assertRaises(AssertionError):
                with context as root:
                    raise AssertionError("unknown")

            self.assertIs(
                root.status.canonical_code, StatusCanonicalCode.UNKNOWN
            )
            self.assertEqual(
                root.status.description, "AssertionError: unknown"
            )

        error_status_test(
            trace.TracerProvider().get_tracer(__name__).start_span("root")
        )
        error_status_test(
            trace.TracerProvider()
            .get_tracer(__name__)
            .start_as_current_span("root")
        )

    def test_override_error_status(self):
        def error_status_test(context):
            with self.assertRaises(AssertionError):
                with context as root:
                    root.set_status(
                        trace_api.status.Status(
                            StatusCanonicalCode.UNAVAILABLE,
                            "Error: Unavailable",
                        )
                    )
                    raise AssertionError("unknown")

            self.assertIs(
                root.status.canonical_code, StatusCanonicalCode.UNAVAILABLE
            )
            self.assertEqual(root.status.description, "Error: Unavailable")

        error_status_test(
            trace.TracerProvider().get_tracer(__name__).start_span("root")
        )
        error_status_test(
            trace.TracerProvider()
            .get_tracer(__name__)
            .start_as_current_span("root")
        )


def span_event_start_fmt(span_processor_name, span_name):
    return span_processor_name + ":" + span_name + ":start"


def span_event_end_fmt(span_processor_name, span_name):
    return span_processor_name + ":" + span_name + ":end"


class MySpanProcessor(trace.SpanProcessor):
    def __init__(self, name, span_list):
        self.name = name
        self.span_list = span_list

    def on_start(self, span: "trace.Span") -> None:
        self.span_list.append(span_event_start_fmt(self.name, span.name))

    def on_end(self, span: "trace.Span") -> None:
        self.span_list.append(span_event_end_fmt(self.name, span.name))


class TestSpanProcessor(unittest.TestCase):
    def test_span_processor(self):
        tracer_provider = trace.TracerProvider()
        tracer = tracer_provider.get_tracer(__name__)

        spans_calls_list = []  # filled by MySpanProcessor
        expected_list = []  # filled by hand

        # Span processors are created but not added to the tracer yet
        sp1 = MySpanProcessor("SP1", spans_calls_list)
        sp2 = MySpanProcessor("SP2", spans_calls_list)

        with tracer.start_as_current_span("foo"):
            with tracer.start_as_current_span("bar"):
                with tracer.start_as_current_span("baz"):
                    pass

        # at this point lists must be empty
        self.assertEqual(len(spans_calls_list), 0)

        # add single span processor
        tracer_provider.add_span_processor(sp1)

        with tracer.start_as_current_span("foo"):
            expected_list.append(span_event_start_fmt("SP1", "foo"))

            with tracer.start_as_current_span("bar"):
                expected_list.append(span_event_start_fmt("SP1", "bar"))

                with tracer.start_as_current_span("baz"):
                    expected_list.append(span_event_start_fmt("SP1", "baz"))

                expected_list.append(span_event_end_fmt("SP1", "baz"))

            expected_list.append(span_event_end_fmt("SP1", "bar"))

        expected_list.append(span_event_end_fmt("SP1", "foo"))

        self.assertListEqual(spans_calls_list, expected_list)

        spans_calls_list.clear()
        expected_list.clear()

        # go for multiple span processors
        tracer_provider.add_span_processor(sp2)

        with tracer.start_as_current_span("foo"):
            expected_list.append(span_event_start_fmt("SP1", "foo"))
            expected_list.append(span_event_start_fmt("SP2", "foo"))

            with tracer.start_as_current_span("bar"):
                expected_list.append(span_event_start_fmt("SP1", "bar"))
                expected_list.append(span_event_start_fmt("SP2", "bar"))

                with tracer.start_as_current_span("baz"):
                    expected_list.append(span_event_start_fmt("SP1", "baz"))
                    expected_list.append(span_event_start_fmt("SP2", "baz"))

                expected_list.append(span_event_end_fmt("SP1", "baz"))
                expected_list.append(span_event_end_fmt("SP2", "baz"))

            expected_list.append(span_event_end_fmt("SP1", "bar"))
            expected_list.append(span_event_end_fmt("SP2", "bar"))

        expected_list.append(span_event_end_fmt("SP1", "foo"))
        expected_list.append(span_event_end_fmt("SP2", "foo"))

        # compare if two lists are the same
        self.assertListEqual(spans_calls_list, expected_list)

    def test_add_span_processor_after_span_creation(self):
        tracer_provider = trace.TracerProvider()
        tracer = tracer_provider.get_tracer(__name__)

        spans_calls_list = []  # filled by MySpanProcessor
        expected_list = []  # filled by hand

        # Span processors are created but not added to the tracer yet
        sp = MySpanProcessor("SP1", spans_calls_list)

        with tracer.start_as_current_span("foo"):
            with tracer.start_as_current_span("bar"):
                with tracer.start_as_current_span("baz"):
                    # add span processor after spans have been created
                    tracer_provider.add_span_processor(sp)

                expected_list.append(span_event_end_fmt("SP1", "baz"))

            expected_list.append(span_event_end_fmt("SP1", "bar"))

        expected_list.append(span_event_end_fmt("SP1", "foo"))

        self.assertListEqual(spans_calls_list, expected_list)<|MERGE_RESOLUTION|>--- conflicted
+++ resolved
@@ -333,13 +333,8 @@
             self.assertIs(trace_api.get_current_span(), root)
 
             with tracer.start_as_current_span("child") as child:
-<<<<<<< HEAD
                 self.assertIs(trace_api.get_current_span(), child)
                 self.assertIs(child.parent, root)
-=======
-                self.assertIs(tracer.get_current_span(), child)
-                self.assertIs(child.parent, root.get_context())
->>>>>>> e1192855
 
             # After exiting the child's scope the parent should become the
             # current span again.
