# Copyright The OpenTelemetry Authors
#
# Licensed under the Apache License, Version 2.0 (the "License");
# you may not use this file except in compliance with the License.
# You may obtain a copy of the License at
#
#     http://www.apache.org/licenses/LICENSE-2.0
#
# Unless required by applicable law or agreed to in writing, software
# distributed under the License is distributed on an "AS IS" BASIS,
# WITHOUT WARRANTIES OR CONDITIONS OF ANY KIND, either express or implied.
# See the License for the specific language governing permissions and
# limitations under the License.

# pylint: disable=too-many-lines
import shutil
import subprocess
import unittest
from importlib import reload
from logging import ERROR, WARNING
from random import randint
from typing import Optional
from unittest import mock

from opentelemetry import trace as trace_api
from opentelemetry.context import Context
from opentelemetry.sdk import resources, trace
from opentelemetry.sdk.environment_variables import (
    OTEL_ATTRIBUTE_VALUE_LENGTH_LIMIT,
    OTEL_SPAN_ATTRIBUTE_COUNT_LIMIT,
    OTEL_SPAN_ATTRIBUTE_VALUE_LENGTH_LIMIT,
    OTEL_SPAN_EVENT_COUNT_LIMIT,
    OTEL_SPAN_LINK_COUNT_LIMIT,
    OTEL_TRACES_SAMPLER,
    OTEL_TRACES_SAMPLER_ARG,
)
from opentelemetry.sdk.trace import Resource, sampling
from opentelemetry.sdk.trace.id_generator import RandomIdGenerator
from opentelemetry.sdk.util import ns_to_iso_str
from opentelemetry.sdk.util.instrumentation import InstrumentationInfo
from opentelemetry.test.spantestutil import (
    get_span_with_dropped_attributes_events_links,
    new_tracer,
)
from opentelemetry.trace import StatusCode
from opentelemetry.util._time import _time_ns


class TestTracer(unittest.TestCase):
    def test_extends_api(self):
        tracer = new_tracer()
        self.assertIsInstance(tracer, trace.Tracer)
        self.assertIsInstance(tracer, trace_api.Tracer)

    def test_shutdown(self):
        tracer_provider = trace.TracerProvider()

        mock_processor1 = mock.Mock(spec=trace.SpanProcessor)
        tracer_provider.add_span_processor(mock_processor1)

        mock_processor2 = mock.Mock(spec=trace.SpanProcessor)
        tracer_provider.add_span_processor(mock_processor2)

        tracer_provider.shutdown()

        self.assertEqual(mock_processor1.shutdown.call_count, 1)
        self.assertEqual(mock_processor2.shutdown.call_count, 1)

        shutdown_python_code = """
import atexit
from unittest import mock

from opentelemetry.sdk import trace

mock_processor = mock.Mock(spec=trace.SpanProcessor)

def print_shutdown_count():
    print(mock_processor.shutdown.call_count)

# atexit hooks are called in inverse order they are added, so do this before
# creating the tracer
atexit.register(print_shutdown_count)

tracer_provider = trace.TracerProvider({tracer_parameters})
tracer_provider.add_span_processor(mock_processor)

{tracer_shutdown}
"""

        def run_general_code(shutdown_on_exit, explicit_shutdown):
            tracer_parameters = ""
            tracer_shutdown = ""

            if not shutdown_on_exit:
                tracer_parameters = "shutdown_on_exit=False"

            if explicit_shutdown:
                tracer_shutdown = "tracer_provider.shutdown()"

            return subprocess.check_output(
                [
                    # use shutil to avoid calling python outside the
                    # virtualenv on windows.
                    shutil.which("python"),
                    "-c",
                    shutdown_python_code.format(
                        tracer_parameters=tracer_parameters,
                        tracer_shutdown=tracer_shutdown,
                    ),
                ]
            )

        # test default shutdown_on_exit (True)
        out = run_general_code(True, False)
        self.assertTrue(out.startswith(b"1"))

        # test that shutdown is called only once even if Tracer.shutdown is
        # called explicitely
        out = run_general_code(True, True)
        self.assertTrue(out.startswith(b"1"))

        # test shutdown_on_exit=False
        out = run_general_code(False, False)
        self.assertTrue(out.startswith(b"0"))

    def test_tracer_provider_accepts_concurrent_multi_span_processor(self):
        span_processor = trace.ConcurrentMultiSpanProcessor(2)
        tracer_provider = trace.TracerProvider(
            active_span_processor=span_processor
        )

        # pylint: disable=protected-access
        self.assertEqual(
            span_processor, tracer_provider._active_span_processor
        )


class TestTracerSampling(unittest.TestCase):
    def tearDown(self):
        reload(trace)

    def test_default_sampler(self):
        tracer = new_tracer()

        # Check that the default tracer creates real spans via the default
        # sampler
        root_span = tracer.start_span(name="root span", context=None)
        ctx = trace_api.set_span_in_context(root_span)
        self.assertIsInstance(root_span, trace.Span)
        child_span = tracer.start_span(name="child span", context=ctx)
        self.assertIsInstance(child_span, trace.Span)
        self.assertTrue(root_span.context.trace_flags.sampled)
        self.assertEqual(
            root_span.get_span_context().trace_flags,
            trace_api.TraceFlags.SAMPLED,
        )
        self.assertEqual(
            child_span.get_span_context().trace_flags,
            trace_api.TraceFlags.SAMPLED,
        )

    def test_default_sampler_type(self):
        tracer_provider = trace.TracerProvider()
        self.assertIsInstance(tracer_provider.sampler, sampling.ParentBased)
        # pylint: disable=protected-access
        self.assertEqual(tracer_provider.sampler._root, sampling.ALWAYS_ON)

    def test_sampler_no_sampling(self):
        tracer_provider = trace.TracerProvider(sampling.ALWAYS_OFF)
        tracer = tracer_provider.get_tracer(__name__)

        # Check that the default tracer creates no-op spans if the sampler
        # decides not to sampler
        root_span = tracer.start_span(name="root span", context=None)
        ctx = trace_api.set_span_in_context(root_span)
        self.assertIsInstance(root_span, trace_api.NonRecordingSpan)
        child_span = tracer.start_span(name="child span", context=ctx)
        self.assertIsInstance(child_span, trace_api.NonRecordingSpan)
        self.assertEqual(
            root_span.get_span_context().trace_flags,
            trace_api.TraceFlags.DEFAULT,
        )
        self.assertEqual(
            child_span.get_span_context().trace_flags,
            trace_api.TraceFlags.DEFAULT,
        )

    @mock.patch.dict("os.environ", {OTEL_TRACES_SAMPLER: "always_off"})
    def test_sampler_with_env(self):
        # pylint: disable=protected-access
        reload(trace)
        tracer_provider = trace.TracerProvider()
        self.assertIsInstance(tracer_provider.sampler, sampling.StaticSampler)
        self.assertEqual(
            tracer_provider.sampler._decision, sampling.Decision.DROP
        )

        tracer = tracer_provider.get_tracer(__name__)

        root_span = tracer.start_span(name="root span", context=None)
        # Should be no-op
        self.assertIsInstance(root_span, trace_api.NonRecordingSpan)

    @mock.patch.dict(
        "os.environ",
        {
            OTEL_TRACES_SAMPLER: "parentbased_traceidratio",
            OTEL_TRACES_SAMPLER_ARG: "0.25",
        },
    )
    def test_ratio_sampler_with_env(self):
        # pylint: disable=protected-access
        reload(trace)
        tracer_provider = trace.TracerProvider()
        self.assertIsInstance(tracer_provider.sampler, sampling.ParentBased)
        self.assertEqual(tracer_provider.sampler._root.rate, 0.25)


class TestSpanCreation(unittest.TestCase):
    def test_start_span_invalid_spancontext(self):
        """If an invalid span context is passed as the parent, the created
        span should use a new span id.

        Invalid span contexts should also not be added as a parent. This
        eliminates redundant error handling logic in exporters.
        """
        tracer = new_tracer()
        parent_context = trace_api.set_span_in_context(
            trace_api.INVALID_SPAN_CONTEXT
        )
        new_span = tracer.start_span("root", context=parent_context)
        self.assertTrue(new_span.context.is_valid)
        self.assertIsNone(new_span.parent)

    def test_instrumentation_info(self):
        tracer_provider = trace.TracerProvider()
        tracer1 = tracer_provider.get_tracer("instr1")
        tracer2 = tracer_provider.get_tracer("instr2", "1.3b3")
        span1 = tracer1.start_span("s1")
        span2 = tracer2.start_span("s2")
        self.assertEqual(
            span1.instrumentation_info, InstrumentationInfo("instr1", "")
        )
        self.assertEqual(
            span2.instrumentation_info, InstrumentationInfo("instr2", "1.3b3")
        )

        self.assertEqual(span2.instrumentation_info.version, "1.3b3")
        self.assertEqual(span2.instrumentation_info.name, "instr2")

        self.assertLess(
            span1.instrumentation_info, span2.instrumentation_info
        )  # Check sortability.

    def test_invalid_instrumentation_info(self):
        tracer_provider = trace.TracerProvider()
        with self.assertLogs(level=ERROR):
            tracer1 = tracer_provider.get_tracer("")
        with self.assertLogs(level=ERROR):
            tracer2 = tracer_provider.get_tracer(None)

        self.assertIsInstance(
            tracer1.instrumentation_info, InstrumentationInfo
        )
        span1 = tracer1.start_span("foo")
        self.assertTrue(span1.is_recording())
        self.assertEqual(tracer1.instrumentation_info.version, "")
        self.assertEqual(tracer1.instrumentation_info.name, "")

        self.assertIsInstance(
            tracer2.instrumentation_info, InstrumentationInfo
        )
        span2 = tracer2.start_span("bar")
        self.assertTrue(span2.is_recording())
        self.assertEqual(tracer2.instrumentation_info.version, "")
        self.assertEqual(tracer2.instrumentation_info.name, "")

        self.assertEqual(
            tracer1.instrumentation_info, tracer2.instrumentation_info
        )

    def test_span_processor_for_source(self):
        tracer_provider = trace.TracerProvider()
        tracer1 = tracer_provider.get_tracer("instr1")
        tracer2 = tracer_provider.get_tracer("instr2", "1.3b3")
        span1 = tracer1.start_span("s1")
        span2 = tracer2.start_span("s2")

        # pylint:disable=protected-access
        self.assertIs(
            span1._span_processor, tracer_provider._active_span_processor
        )
        self.assertIs(
            span2._span_processor, tracer_provider._active_span_processor
        )

    def test_start_span_implicit(self):
        tracer = new_tracer()

        self.assertEqual(trace_api.get_current_span(), trace_api.INVALID_SPAN)

        root = tracer.start_span("root")
        self.assertIsNotNone(root.start_time)
        self.assertIsNone(root.end_time)
        self.assertEqual(root.kind, trace_api.SpanKind.INTERNAL)

        with trace_api.use_span(root, True):
            self.assertIs(trace_api.get_current_span(), root)

            with tracer.start_span(
                "child", kind=trace_api.SpanKind.CLIENT
            ) as child:
                self.assertIs(child.parent, root.get_span_context())
                self.assertEqual(child.kind, trace_api.SpanKind.CLIENT)

                self.assertIsNotNone(child.start_time)
                self.assertIsNone(child.end_time)

                # The new child span should inherit the parent's context but
                # get a new span ID.
                root_context = root.get_span_context()
                child_context = child.get_span_context()
                self.assertEqual(root_context.trace_id, child_context.trace_id)
                self.assertNotEqual(
                    root_context.span_id, child_context.span_id
                )
                self.assertEqual(
                    root_context.trace_state, child_context.trace_state
                )
                self.assertEqual(
                    root_context.trace_flags, child_context.trace_flags
                )

                # Verify start_span() did not set the current span.
                self.assertIs(trace_api.get_current_span(), root)

            self.assertIsNotNone(child.end_time)

        self.assertEqual(trace_api.get_current_span(), trace_api.INVALID_SPAN)
        self.assertIsNotNone(root.end_time)

    def test_start_span_explicit(self):
        tracer = new_tracer()

        other_parent = trace._Span(
            "name",
            trace_api.SpanContext(
                trace_id=0x000000000000000000000000DEADBEEF,
                span_id=0x00000000DEADBEF0,
                is_remote=False,
                trace_flags=trace_api.TraceFlags(trace_api.TraceFlags.SAMPLED),
            ),
        )

        other_parent_context = trace_api.set_span_in_context(other_parent)

        self.assertEqual(trace_api.get_current_span(), trace_api.INVALID_SPAN)

        root = tracer.start_span("root")
        self.assertIsNotNone(root.start_time)
        self.assertIsNone(root.end_time)

        # Test with the implicit root span
        with trace_api.use_span(root, True):
            self.assertIs(trace_api.get_current_span(), root)

            with tracer.start_span("stepchild", other_parent_context) as child:
                # The child's parent should be the one passed in,
                # not the current span.
                self.assertNotEqual(child.parent, root)
                self.assertIs(child.parent, other_parent.get_span_context())

                self.assertIsNotNone(child.start_time)
                self.assertIsNone(child.end_time)

                # The child should inherit its context from the explicit
                # parent, not the current span.
                child_context = child.get_span_context()
                self.assertEqual(
                    other_parent.get_span_context().trace_id,
                    child_context.trace_id,
                )
                self.assertNotEqual(
                    other_parent.get_span_context().span_id,
                    child_context.span_id,
                )
                self.assertEqual(
                    other_parent.get_span_context().trace_state,
                    child_context.trace_state,
                )
                self.assertEqual(
                    other_parent.get_span_context().trace_flags,
                    child_context.trace_flags,
                )

                # Verify start_span() did not set the current span.
                self.assertIs(trace_api.get_current_span(), root)

            # Verify ending the child did not set the current span.
            self.assertIs(trace_api.get_current_span(), root)
            self.assertIsNotNone(child.end_time)

    def test_start_as_current_span_implicit(self):
        tracer = new_tracer()

        self.assertEqual(trace_api.get_current_span(), trace_api.INVALID_SPAN)

        with tracer.start_as_current_span("root") as root:
            self.assertIs(trace_api.get_current_span(), root)

            with tracer.start_as_current_span("child") as child:
                self.assertIs(trace_api.get_current_span(), child)
                self.assertIs(child.parent, root.get_span_context())

            # After exiting the child's scope the parent should become the
            # current span again.
            self.assertIs(trace_api.get_current_span(), root)
            self.assertIsNotNone(child.end_time)

        self.assertEqual(trace_api.get_current_span(), trace_api.INVALID_SPAN)
        self.assertIsNotNone(root.end_time)

    def test_start_as_current_span_explicit(self):
        tracer = new_tracer()

        other_parent = trace._Span(
            "name",
            trace_api.SpanContext(
                trace_id=0x000000000000000000000000DEADBEEF,
                span_id=0x00000000DEADBEF0,
                is_remote=False,
                trace_flags=trace_api.TraceFlags(trace_api.TraceFlags.SAMPLED),
            ),
        )
        other_parent_ctx = trace_api.set_span_in_context(other_parent)

        self.assertEqual(trace_api.get_current_span(), trace_api.INVALID_SPAN)

        # Test with the implicit root span
        with tracer.start_as_current_span("root") as root:
            self.assertIs(trace_api.get_current_span(), root)

            self.assertIsNotNone(root.start_time)
            self.assertIsNone(root.end_time)

            with tracer.start_as_current_span(
                "stepchild", other_parent_ctx
            ) as child:
                # The child should become the current span as usual, but its
                # parent should be the one passed in, not the
                # previously-current span.
                self.assertIs(trace_api.get_current_span(), child)
                self.assertNotEqual(child.parent, root)
                self.assertIs(child.parent, other_parent.get_span_context())

            # After exiting the child's scope the last span on the stack should
            # become current, not the child's parent.
            self.assertNotEqual(trace_api.get_current_span(), other_parent)
            self.assertIs(trace_api.get_current_span(), root)
            self.assertIsNotNone(child.end_time)

    def test_start_as_current_span_decorator(self):
        tracer = new_tracer()

        self.assertEqual(trace_api.get_current_span(), trace_api.INVALID_SPAN)

        @tracer.start_as_current_span("root")
        def func():
            root = trace_api.get_current_span()

            with tracer.start_as_current_span("child") as child:
                self.assertIs(trace_api.get_current_span(), child)
                self.assertIs(child.parent, root.get_span_context())

            # After exiting the child's scope the parent should become the
            # current span again.
            self.assertIs(trace_api.get_current_span(), root)
            self.assertIsNotNone(child.end_time)

            return root

        root1 = func()

        self.assertEqual(trace_api.get_current_span(), trace_api.INVALID_SPAN)
        self.assertIsNotNone(root1.end_time)

        # Second call must create a new span
        root2 = func()
        self.assertEqual(trace_api.get_current_span(), trace_api.INVALID_SPAN)
        self.assertIsNotNone(root2.end_time)
        self.assertIsNot(root1, root2)

    def test_start_as_current_span_no_end_on_exit(self):
        tracer = new_tracer()

        with tracer.start_as_current_span("root", end_on_exit=False) as root:
            self.assertIsNone(root.end_time)

        self.assertIsNone(root.end_time)

    def test_explicit_span_resource(self):
        resource = resources.Resource.create({})
        tracer_provider = trace.TracerProvider(resource=resource)
        tracer = tracer_provider.get_tracer(__name__)
        span = tracer.start_span("root")
        self.assertIs(span.resource, resource)

    def test_default_span_resource(self):
        tracer_provider = trace.TracerProvider()
        tracer = tracer_provider.get_tracer(__name__)
        span = tracer.start_span("root")
        # pylint: disable=protected-access
        self.assertIsInstance(span.resource, resources.Resource)
        self.assertEqual(
            span.resource.attributes.get(resources.SERVICE_NAME),
            "unknown_service",
        )
        self.assertEqual(
            span.resource.attributes.get(resources.TELEMETRY_SDK_LANGUAGE),
            "python",
        )
        self.assertEqual(
            span.resource.attributes.get(resources.TELEMETRY_SDK_NAME),
            "opentelemetry",
        )
        self.assertEqual(
            span.resource.attributes.get(resources.TELEMETRY_SDK_VERSION),
            resources._OPENTELEMETRY_SDK_VERSION,
        )

    def test_span_context_remote_flag(self):
        tracer = new_tracer()

        span = tracer.start_span("foo")
        self.assertFalse(span.context.is_remote)

    def test_disallow_direct_span_creation(self):
        with self.assertRaises(TypeError):
            # pylint: disable=abstract-class-instantiated
            trace.Span("name", mock.Mock(spec=trace_api.SpanContext))

    def test_surplus_span_links(self):
        # pylint: disable=protected-access
        max_links = trace.SpanLimits().max_links
        links = [
            trace_api.Link(trace_api.SpanContext(0x1, idx, is_remote=False))
            for idx in range(0, 16 + max_links)
        ]
        tracer = new_tracer()
        with tracer.start_as_current_span("span", links=links) as root:
            self.assertEqual(len(root.links), max_links)

    def test_surplus_span_attributes(self):
        # pylint: disable=protected-access
        max_attrs = trace.SpanLimits().max_attributes
        attributes = {str(idx): idx for idx in range(0, 16 + max_attrs)}
        tracer = new_tracer()
        with tracer.start_as_current_span(
            "span", attributes=attributes
        ) as root:
            self.assertEqual(len(root.attributes), max_attrs)


class TestSpan(unittest.TestCase):
    # pylint: disable=too-many-public-methods

    def setUp(self):
        self.tracer = new_tracer()

    def test_basic_span(self):
        span = trace._Span("name", mock.Mock(spec=trace_api.SpanContext))
        self.assertEqual(span.name, "name")

    def test_attributes(self):
        with self.tracer.start_as_current_span("root") as root:
            root.set_attributes(
                {
                    "http.method": "GET",
                    "http.url": "https://example.com:779/path/12/?q=d#123",
                }
            )

            root.set_attribute("http.status_code", 200)
            root.set_attribute("http.status_text", "OK")
            root.set_attribute("misc.pi", 3.14)

            # Setting an attribute with the same key as an existing attribute
            # SHOULD overwrite the existing attribute's value.
            root.set_attribute("attr-key", "attr-value1")
            root.set_attribute("attr-key", "attr-value2")

            root.set_attribute("empty-list", [])
            list_of_bools = [True, True, False]
            root.set_attribute("list-of-bools", list_of_bools)
            list_of_numerics = [123, 314, 0]
            root.set_attribute("list-of-numerics", list_of_numerics)

            self.assertEqual(len(root.attributes), 9)
            self.assertEqual(root.attributes["http.method"], "GET")
            self.assertEqual(
                root.attributes["http.url"],
                "https://example.com:779/path/12/?q=d#123",
            )
            self.assertEqual(root.attributes["http.status_code"], 200)
            self.assertEqual(root.attributes["http.status_text"], "OK")
            self.assertEqual(root.attributes["misc.pi"], 3.14)
            self.assertEqual(root.attributes["attr-key"], "attr-value2")
            self.assertEqual(root.attributes["empty-list"], ())
            self.assertEqual(
                root.attributes["list-of-bools"], (True, True, False)
            )
            list_of_bools.append(False)
            self.assertEqual(
                root.attributes["list-of-bools"], (True, True, False)
            )
            self.assertEqual(
                root.attributes["list-of-numerics"], (123, 314, 0)
            )
            list_of_numerics.append(227)
            self.assertEqual(
                root.attributes["list-of-numerics"], (123, 314, 0)
            )

        attributes = {
            "attr-key": "val",
            "attr-key2": "val2",
            "attr-in-both": "span-attr",
        }
        with self.tracer.start_as_current_span(
            "root2", attributes=attributes
        ) as root:
            self.assertEqual(len(root.attributes), 3)
            self.assertEqual(root.attributes["attr-key"], "val")
            self.assertEqual(root.attributes["attr-key2"], "val2")
            self.assertEqual(root.attributes["attr-in-both"], "span-attr")

    def test_invalid_attribute_values(self):
        with self.tracer.start_as_current_span("root") as root:
            root.set_attributes(
                {"correct-value": "foo", "non-primitive-data-type": dict()}
            )

            root.set_attribute("non-primitive-data-type", dict())
            root.set_attribute(
                "list-of-mixed-data-types-numeric-first",
                [123, False, "string"],
            )
            root.set_attribute(
                "list-of-mixed-data-types-non-numeric-first",
                [False, 123, "string"],
            )
            root.set_attribute(
                "list-with-non-primitive-data-type", [dict(), 123]
            )
            root.set_attribute("list-with-numeric-and-bool", [1, True])

            root.set_attribute("", 123)
            root.set_attribute(None, 123)

            self.assertEqual(len(root.attributes), 1)
            self.assertEqual(root.attributes["correct-value"], "foo")

    def test_byte_type_attribute_value(self):
        with self.tracer.start_as_current_span("root") as root:
            with self.assertLogs(level=WARNING):
                root.set_attribute(
                    "invalid-byte-type-attribute",
                    b"\xd8\xe1\xb7\xeb\xa8\xe5 \xd2\xb7\xe1",
                )
                self.assertFalse(
                    "invalid-byte-type-attribute" in root.attributes
                )

            root.set_attribute("valid-byte-type-attribute", b"valid byte")
            self.assertTrue(
                isinstance(root.attributes["valid-byte-type-attribute"], str)
            )

    def test_sampling_attributes(self):
        sampling_attributes = {
            "sampler-attr": "sample-val",
            "attr-in-both": "decision-attr",
        }
        tracer_provider = trace.TracerProvider(
            sampling.StaticSampler(sampling.Decision.RECORD_AND_SAMPLE)
        )

        self.tracer = tracer_provider.get_tracer(__name__)

        with self.tracer.start_as_current_span(
            name="root2", attributes=sampling_attributes
        ) as root:
            self.assertEqual(len(root.attributes), 2)
            self.assertEqual(root.attributes["sampler-attr"], "sample-val")
            self.assertEqual(root.attributes["attr-in-both"], "decision-attr")
            self.assertEqual(
                root.get_span_context().trace_flags,
                trace_api.TraceFlags.SAMPLED,
            )

    def test_events(self):
        self.assertEqual(trace_api.get_current_span(), trace_api.INVALID_SPAN)

        with self.tracer.start_as_current_span("root") as root:
            # only event name
            root.add_event("event0")

            # event name and attributes
            root.add_event(
                "event1", {"name": "pluto", "some_bools": [True, False]}
            )

            # event name, attributes and timestamp
            now = _time_ns()
            root.add_event("event2", {"name": ["birthday"]}, now)

            mutable_list = ["original_contents"]
            root.add_event("event3", {"name": mutable_list})

            self.assertEqual(len(root.events), 4)

            self.assertEqual(root.events[0].name, "event0")
            self.assertEqual(root.events[0].attributes, {})

            self.assertEqual(root.events[1].name, "event1")
            self.assertEqual(
                root.events[1].attributes,
                {"name": "pluto", "some_bools": (True, False)},
            )

            self.assertEqual(root.events[2].name, "event2")
            self.assertEqual(
                root.events[2].attributes, {"name": ("birthday",)}
            )
            self.assertEqual(root.events[2].timestamp, now)

            self.assertEqual(root.events[3].name, "event3")
            self.assertEqual(
                root.events[3].attributes, {"name": ("original_contents",)}
            )
            mutable_list = ["new_contents"]
            self.assertEqual(
                root.events[3].attributes, {"name": ("original_contents",)}
            )

    def test_events_are_immutable(self):
        event_properties = [
            prop for prop in dir(trace.EventBase) if not prop.startswith("_")
        ]

        with self.tracer.start_as_current_span("root") as root:
            root.add_event("event0", {"name": ["birthday"]})
            event = root.events[0]

            for prop in event_properties:
                with self.assertRaises(AttributeError):
                    setattr(event, prop, "something")

    def test_event_attributes_are_immutable(self):
        with self.tracer.start_as_current_span("root") as root:
            root.add_event("event0", {"name": ["birthday"]})
            event = root.events[0]

            with self.assertRaises(TypeError):
                event.attributes["name"][0] = "happy"

            with self.assertRaises(TypeError):
                event.attributes["name"] = "hello"

    def test_invalid_event_attributes(self):
        self.assertEqual(trace_api.get_current_span(), trace_api.INVALID_SPAN)

        with self.tracer.start_as_current_span("root") as root:
            root.add_event("event0", {"attr1": True, "attr2": ["hi", False]})
            root.add_event("event0", {"attr1": dict()})
            root.add_event("event0", {"attr1": [[True]]})
            root.add_event("event0", {"attr1": [dict()], "attr2": [1, 2]})

            self.assertEqual(len(root.events), 4)
            self.assertEqual(root.events[0].attributes, {"attr1": True})
            self.assertEqual(root.events[1].attributes, {})
            self.assertEqual(root.events[2].attributes, {})
            self.assertEqual(root.events[3].attributes, {"attr2": (1, 2)})

    def test_links(self):
        id_generator = RandomIdGenerator()
        other_context1 = trace_api.SpanContext(
            trace_id=id_generator.generate_trace_id(),
            span_id=id_generator.generate_span_id(),
            is_remote=False,
        )
        other_context2 = trace_api.SpanContext(
            trace_id=id_generator.generate_trace_id(),
            span_id=id_generator.generate_span_id(),
            is_remote=False,
        )

        links = (
            trace_api.Link(other_context1),
            trace_api.Link(other_context2, {"name": "neighbor"}),
        )
        with self.tracer.start_as_current_span("root", links=links) as root:

            self.assertEqual(len(root.links), 2)
            self.assertEqual(
                root.links[0].context.trace_id, other_context1.trace_id
            )
            self.assertEqual(
                root.links[0].context.span_id, other_context1.span_id
            )
            self.assertEqual(0, len(root.links[0].attributes))
            self.assertEqual(
                root.links[1].context.trace_id, other_context2.trace_id
            )
            self.assertEqual(
                root.links[1].context.span_id, other_context2.span_id
            )
            self.assertEqual(root.links[1].attributes, {"name": "neighbor"})

            with self.assertRaises(TypeError):
                root.links[1].attributes["name"] = "new_neighbour"

    def test_update_name(self):
        with self.tracer.start_as_current_span("root") as root:
            # name
            root.update_name("toor")
            self.assertEqual(root.name, "toor")

    def test_start_span(self):
        """Start twice, end a not started"""
        span = trace._Span("name", mock.Mock(spec=trace_api.SpanContext))

        # end not started span
        self.assertRaises(RuntimeError, span.end)

        span.start()
        start_time = span.start_time
        with self.assertLogs(level=WARNING):
            span.start()
        self.assertEqual(start_time, span.start_time)

        self.assertIsNotNone(span.status)
        self.assertIs(span.status.status_code, trace_api.StatusCode.UNSET)

        # status
        new_status = trace_api.status.Status(
            trace_api.StatusCode.ERROR, "Test description"
        )
        span.set_status(new_status)
        self.assertIs(span.status.status_code, trace_api.StatusCode.ERROR)
        self.assertIs(span.status.description, "Test description")

    def test_start_accepts_context(self):
        # pylint: disable=no-self-use
        span_processor = mock.Mock(spec=trace.SpanProcessor)
        span = trace._Span(
            "name",
            mock.Mock(spec=trace_api.SpanContext),
            span_processor=span_processor,
        )
        context = Context()
        span.start(parent_context=context)
        span_processor.on_start.assert_called_once_with(
            span, parent_context=context
        )

    def test_span_override_start_and_end_time(self):
        """Span sending custom start_time and end_time values"""
        span = trace._Span("name", mock.Mock(spec=trace_api.SpanContext))
        start_time = 123
        span.start(start_time)
        self.assertEqual(start_time, span.start_time)
        end_time = 456
        span.end(end_time)
        self.assertEqual(end_time, span.end_time)

    def test_ended_span(self):
        """Events, attributes are not allowed after span is ended"""

        root = self.tracer.start_span("root")

        # everything should be empty at the beginning
        self.assertEqual(len(root.attributes), 0)
        self.assertEqual(len(root.events), 0)
        self.assertEqual(len(root.links), 0)

        # call end first time
        root.end()
        end_time0 = root.end_time

        # call it a second time
        with self.assertLogs(level=WARNING):
            root.end()
        # end time shouldn't be changed
        self.assertEqual(end_time0, root.end_time)

        with self.assertLogs(level=WARNING):
            root.set_attribute("http.method", "GET")
        self.assertEqual(len(root.attributes), 0)

        with self.assertLogs(level=WARNING):
            root.add_event("event1")
        self.assertEqual(len(root.events), 0)

        with self.assertLogs(level=WARNING):
            root.update_name("xxx")
        self.assertEqual(root.name, "root")

        new_status = trace_api.status.Status(
            trace_api.StatusCode.ERROR, "Test description"
        )

        with self.assertLogs(level=WARNING):
            root.set_status(new_status)
        self.assertEqual(root.status.status_code, trace_api.StatusCode.UNSET)

    def test_error_status(self):
        def error_status_test(context):
            with self.assertRaises(AssertionError):
                with context as root:
                    raise AssertionError("unknown")
            self.assertIs(root.status.status_code, StatusCode.ERROR)
            self.assertEqual(
                root.status.description, "AssertionError: unknown"
            )

        error_status_test(
            trace.TracerProvider().get_tracer(__name__).start_span("root")
        )
        error_status_test(
            trace.TracerProvider()
            .get_tracer(__name__)
            .start_as_current_span("root")
        )

    def test_status_cannot_override_ok(self):
        def error_status_test(context):
            with self.assertRaises(AssertionError):
                with context as root:
                    root.set_status(trace_api.status.Status(StatusCode.OK))
                    raise AssertionError("unknown")
            self.assertIs(root.status.status_code, StatusCode.OK)
            self.assertIsNone(root.status.description)

        error_status_test(
            trace.TracerProvider().get_tracer(__name__).start_span("root")
        )
        error_status_test(
            trace.TracerProvider()
            .get_tracer(__name__)
            .start_as_current_span("root")
        )

    def test_status_cannot_set_unset(self):
        def unset_status_test(context):
            with self.assertRaises(AssertionError):
                with context as root:
                    raise AssertionError("unknown")
            root.set_status(trace_api.status.Status(StatusCode.UNSET))
            self.assertIs(root.status.status_code, StatusCode.ERROR)
            self.assertEqual(
                root.status.description, "AssertionError: unknown"
            )

        unset_status_test(
            trace.TracerProvider().get_tracer(__name__).start_span("root")
        )
        unset_status_test(
            trace.TracerProvider()
            .get_tracer(__name__)
            .start_as_current_span("root")
        )

    def test_last_status_wins(self):
        def error_status_test(context):
            with self.assertRaises(AssertionError):
                with context as root:
                    raise AssertionError("unknown")
                root.set_status(trace_api.status.Status(StatusCode.OK))
                self.assertIs(root.status.status_code, StatusCode.OK)
                self.assertIsNone(root.status.description)

        error_status_test(
            trace.TracerProvider().get_tracer(__name__).start_span("root")
        )
        error_status_test(
            trace.TracerProvider()
            .get_tracer(__name__)
            .start_as_current_span("root")
        )

    def test_record_exception(self):
        span = trace._Span("name", mock.Mock(spec=trace_api.SpanContext))
        try:
            raise ValueError("invalid")
        except ValueError as err:
            span.record_exception(err)
        exception_event = span.events[0]
        self.assertEqual("exception", exception_event.name)
        self.assertEqual(
            "invalid", exception_event.attributes["exception.message"]
        )
        self.assertEqual(
            "ValueError", exception_event.attributes["exception.type"]
        )
        self.assertIn(
            "ValueError: invalid",
            exception_event.attributes["exception.stacktrace"],
        )

    def test_record_exception_with_attributes(self):
        span = trace._Span("name", mock.Mock(spec=trace_api.SpanContext))
        try:
            raise RuntimeError("error")
        except RuntimeError as err:
            attributes = {"has_additional_attributes": True}
            span.record_exception(err, attributes)
        exception_event = span.events[0]
        self.assertEqual("exception", exception_event.name)
        self.assertEqual(
            "error", exception_event.attributes["exception.message"]
        )
        self.assertEqual(
            "RuntimeError", exception_event.attributes["exception.type"]
        )
        self.assertEqual(
            "False", exception_event.attributes["exception.escaped"]
        )
        self.assertIn(
            "RuntimeError: error",
            exception_event.attributes["exception.stacktrace"],
        )
        self.assertIn("has_additional_attributes", exception_event.attributes)
        self.assertEqual(
            True, exception_event.attributes["has_additional_attributes"]
        )

    def test_record_exception_escaped(self):
        span = trace._Span("name", mock.Mock(spec=trace_api.SpanContext))
        try:
            raise RuntimeError("error")
        except RuntimeError as err:
            span.record_exception(exception=err, escaped=True)
        exception_event = span.events[0]
        self.assertEqual("exception", exception_event.name)
        self.assertEqual(
            "error", exception_event.attributes["exception.message"]
        )
        self.assertEqual(
            "RuntimeError", exception_event.attributes["exception.type"]
        )
        self.assertIn(
            "RuntimeError: error",
            exception_event.attributes["exception.stacktrace"],
        )
        self.assertEqual(
            "True", exception_event.attributes["exception.escaped"]
        )

    def test_record_exception_with_timestamp(self):
        span = trace._Span("name", mock.Mock(spec=trace_api.SpanContext))
        try:
            raise RuntimeError("error")
        except RuntimeError as err:
            timestamp = 1604238587112021089
            span.record_exception(err, timestamp=timestamp)
        exception_event = span.events[0]
        self.assertEqual("exception", exception_event.name)
        self.assertEqual(
            "error", exception_event.attributes["exception.message"]
        )
        self.assertEqual(
            "RuntimeError", exception_event.attributes["exception.type"]
        )
        self.assertIn(
            "RuntimeError: error",
            exception_event.attributes["exception.stacktrace"],
        )
        self.assertEqual(1604238587112021089, exception_event.timestamp)

    def test_record_exception_with_attributes_and_timestamp(self):
        span = trace._Span("name", mock.Mock(spec=trace_api.SpanContext))
        try:
            raise RuntimeError("error")
        except RuntimeError as err:
            attributes = {"has_additional_attributes": True}
            timestamp = 1604238587112021089
            span.record_exception(err, attributes, timestamp)
        exception_event = span.events[0]
        self.assertEqual("exception", exception_event.name)
        self.assertEqual(
            "error", exception_event.attributes["exception.message"]
        )
        self.assertEqual(
            "RuntimeError", exception_event.attributes["exception.type"]
        )
        self.assertIn(
            "RuntimeError: error",
            exception_event.attributes["exception.stacktrace"],
        )
        self.assertIn("has_additional_attributes", exception_event.attributes)
        self.assertEqual(
            True, exception_event.attributes["has_additional_attributes"]
        )
        self.assertEqual(1604238587112021089, exception_event.timestamp)

    def test_record_exception_context_manager(self):
        try:
            with self.tracer.start_as_current_span("span") as span:
                raise RuntimeError("example error")
        except RuntimeError:
            pass
        finally:
            self.assertEqual(len(span.events), 1)
            event = span.events[0]
            self.assertEqual("exception", event.name)
            self.assertEqual(
                "RuntimeError", event.attributes["exception.type"]
            )
            self.assertEqual(
                "example error", event.attributes["exception.message"]
            )

            stacktrace = """in test_record_exception_context_manager
    raise RuntimeError("example error")
RuntimeError: example error"""
            self.assertIn(stacktrace, event.attributes["exception.stacktrace"])

        try:
            with self.tracer.start_as_current_span(
                "span", record_exception=False
            ) as span:
                raise RuntimeError("example error")
        except RuntimeError:
            pass
        finally:
            self.assertEqual(len(span.events), 0)


def span_event_start_fmt(span_processor_name, span_name):
    return span_processor_name + ":" + span_name + ":start"


def span_event_end_fmt(span_processor_name, span_name):
    return span_processor_name + ":" + span_name + ":end"


class MySpanProcessor(trace.SpanProcessor):
    def __init__(self, name, span_list):
        self.name = name
        self.span_list = span_list

    def on_start(
        self, span: "trace.Span", parent_context: Optional[Context] = None
    ) -> None:
        self.span_list.append(span_event_start_fmt(self.name, span.name))

    def on_end(self, span: "trace.ReadableSpan") -> None:
        self.span_list.append(span_event_end_fmt(self.name, span.name))


class TestSpanProcessor(unittest.TestCase):
    def test_span_processor(self):
        tracer_provider = trace.TracerProvider()
        tracer = tracer_provider.get_tracer(__name__)

        spans_calls_list = []  # filled by MySpanProcessor
        expected_list = []  # filled by hand

        # Span processors are created but not added to the tracer yet
        sp1 = MySpanProcessor("SP1", spans_calls_list)
        sp2 = MySpanProcessor("SP2", spans_calls_list)

        with tracer.start_as_current_span("foo"):
            with tracer.start_as_current_span("bar"):
                with tracer.start_as_current_span("baz"):
                    pass

        # at this point lists must be empty
        self.assertEqual(len(spans_calls_list), 0)

        # add single span processor
        tracer_provider.add_span_processor(sp1)

        with tracer.start_as_current_span("foo"):
            expected_list.append(span_event_start_fmt("SP1", "foo"))

            with tracer.start_as_current_span("bar"):
                expected_list.append(span_event_start_fmt("SP1", "bar"))

                with tracer.start_as_current_span("baz"):
                    expected_list.append(span_event_start_fmt("SP1", "baz"))

                expected_list.append(span_event_end_fmt("SP1", "baz"))

            expected_list.append(span_event_end_fmt("SP1", "bar"))

        expected_list.append(span_event_end_fmt("SP1", "foo"))

        self.assertListEqual(spans_calls_list, expected_list)

        spans_calls_list.clear()
        expected_list.clear()

        # go for multiple span processors
        tracer_provider.add_span_processor(sp2)

        with tracer.start_as_current_span("foo"):
            expected_list.append(span_event_start_fmt("SP1", "foo"))
            expected_list.append(span_event_start_fmt("SP2", "foo"))

            with tracer.start_as_current_span("bar"):
                expected_list.append(span_event_start_fmt("SP1", "bar"))
                expected_list.append(span_event_start_fmt("SP2", "bar"))

                with tracer.start_as_current_span("baz"):
                    expected_list.append(span_event_start_fmt("SP1", "baz"))
                    expected_list.append(span_event_start_fmt("SP2", "baz"))

                expected_list.append(span_event_end_fmt("SP1", "baz"))
                expected_list.append(span_event_end_fmt("SP2", "baz"))

            expected_list.append(span_event_end_fmt("SP1", "bar"))
            expected_list.append(span_event_end_fmt("SP2", "bar"))

        expected_list.append(span_event_end_fmt("SP1", "foo"))
        expected_list.append(span_event_end_fmt("SP2", "foo"))

        # compare if two lists are the same
        self.assertListEqual(spans_calls_list, expected_list)

    def test_add_span_processor_after_span_creation(self):
        tracer_provider = trace.TracerProvider()
        tracer = tracer_provider.get_tracer(__name__)

        spans_calls_list = []  # filled by MySpanProcessor
        expected_list = []  # filled by hand

        # Span processors are created but not added to the tracer yet
        sp = MySpanProcessor("SP1", spans_calls_list)

        with tracer.start_as_current_span("foo"):
            with tracer.start_as_current_span("bar"):
                with tracer.start_as_current_span("baz"):
                    # add span processor after spans have been created
                    tracer_provider.add_span_processor(sp)

                expected_list.append(span_event_end_fmt("SP1", "baz"))

            expected_list.append(span_event_end_fmt("SP1", "bar"))

        expected_list.append(span_event_end_fmt("SP1", "foo"))

        self.assertListEqual(spans_calls_list, expected_list)

    def test_to_json(self):
        context = trace_api.SpanContext(
            trace_id=0x000000000000000000000000DEADBEEF,
            span_id=0x00000000DEADBEF0,
            is_remote=False,
            trace_flags=trace_api.TraceFlags(trace_api.TraceFlags.SAMPLED),
        )
        parent = trace._Span("parent-name", context, resource=Resource({}))
        span = trace._Span(
            "span-name", context, resource=Resource({}), parent=parent
        )

        self.assertEqual(
            span.to_json(),
            """{
    "name": "span-name",
    "context": {
        "trace_id": "0x000000000000000000000000deadbeef",
        "span_id": "0x00000000deadbef0",
        "trace_state": "[]"
    },
    "kind": "SpanKind.INTERNAL",
    "parent_id": "0x00000000deadbef0",
    "start_time": null,
    "end_time": null,
    "status": {
        "status_code": "UNSET"
    },
    "attributes": {},
    "events": [],
    "links": [],
    "resource": {}
}""",
        )
        self.assertEqual(
            span.to_json(indent=None),
            '{"name": "span-name", "context": {"trace_id": "0x000000000000000000000000deadbeef", "span_id": "0x00000000deadbef0", "trace_state": "[]"}, "kind": "SpanKind.INTERNAL", "parent_id": "0x00000000deadbef0", "start_time": null, "end_time": null, "status": {"status_code": "UNSET"}, "attributes": {}, "events": [], "links": [], "resource": {}}',
        )

    def test_attributes_to_json(self):
        context = trace_api.SpanContext(
            trace_id=0x000000000000000000000000DEADBEEF,
            span_id=0x00000000DEADBEF0,
            is_remote=False,
            trace_flags=trace_api.TraceFlags(trace_api.TraceFlags.SAMPLED),
        )
        span = trace._Span("span-name", context, resource=Resource({}))
        span.set_attribute("key", "value")
        span.add_event("event", {"key2": "value2"}, 123)
        date_str = ns_to_iso_str(123)
        self.assertEqual(
            span.to_json(indent=None),
            '{"name": "span-name", "context": {"trace_id": "0x000000000000000000000000deadbeef", "span_id": "0x00000000deadbef0", "trace_state": "[]"}, "kind": "SpanKind.INTERNAL", "parent_id": null, "start_time": null, "end_time": null, "status": {"status_code": "UNSET"}, "attributes": {"key": "value"}, "events": [{"name": "event", "timestamp": "'
            + date_str
            + '", "attributes": {"key2": "value2"}}], "links": [], "resource": {}}',
        )


class TestSpanLimits(unittest.TestCase):
    # pylint: disable=protected-access

    long_val = "v" * 1000

    def _assert_attr_length(self, attr_val, max_len):
        if isinstance(attr_val, str):
            expected = self.long_val
            if max_len is not None:
                expected = expected[:max_len]
            self.assertEqual(attr_val, expected)

    def test_limits_defaults(self):
        limits = trace.SpanLimits()
        self.assertEqual(
            limits.max_attributes,
            trace._DEFAULT_OTEL_SPAN_ATTRIBUTE_COUNT_LIMIT,
        )
        self.assertEqual(
            limits.max_events, trace._DEFAULT_OTEL_SPAN_EVENT_COUNT_LIMIT
        )
        self.assertEqual(
            limits.max_links, trace._DEFAULT_OTEL_SPAN_LINK_COUNT_LIMIT
        )
        self.assertIsNone(limits.max_attribute_length)
<<<<<<< HEAD
        self.assertIsNone(limits.max_span_attribute_length)

    def test_limits_attribute_length_limits_code(self):
        # global limit unset while span limit is set
        limits = trace.SpanLimits(max_span_attribute_length=22)
        self.assertIsNone(limits.max_attribute_length)
        self.assertEqual(limits.max_span_attribute_length, 22)

        # span limit falls back to global limit when no value is provided
        limits = trace.SpanLimits(max_attribute_length=22)
        self.assertEqual(limits.max_attribute_length, 22)
        self.assertEqual(limits.max_span_attribute_length, 22)

        # global and span limits set to different values
        limits = trace.SpanLimits(max_attribute_length=22, max_span_attribute_length=33)
        self.assertEqual(limits.max_attribute_length, 22)
        self.assertEqual(limits.max_span_attribute_length, 33)
=======
>>>>>>> 2a726e41

    def test_limits_values_code(self):
        max_attributes, max_events, max_links, max_attr_length = (
            randint(0, 10000),
            randint(0, 10000),
            randint(0, 10000),
            randint(0, 10000),
        )
        limits = trace.SpanLimits(
            max_attributes=max_attributes,
            max_events=max_events,
            max_links=max_links,
            max_attribute_length=max_attr_length,
        )
        self.assertEqual(limits.max_attributes, max_attributes)
        self.assertEqual(limits.max_events, max_events)
        self.assertEqual(limits.max_links, max_links)
        self.assertEqual(limits.max_attribute_length, max_attr_length)

    def test_limits_values_env(self):
        max_attributes, max_events, max_links, max_attr_length = (
            randint(0, 10000),
            randint(0, 10000),
            randint(0, 10000),
            randint(0, 10000),
        )
        with mock.patch.dict(
            "os.environ",
            {
                OTEL_SPAN_ATTRIBUTE_COUNT_LIMIT: str(max_attributes),
                OTEL_SPAN_EVENT_COUNT_LIMIT: str(max_events),
                OTEL_SPAN_LINK_COUNT_LIMIT: str(max_links),
                OTEL_SPAN_ATTRIBUTE_VALUE_LENGTH_LIMIT: str(max_attr_length),
            },
        ):
            limits = trace.SpanLimits()
            self.assertEqual(limits.max_attributes, max_attributes)
            self.assertEqual(limits.max_events, max_events)
            self.assertEqual(limits.max_links, max_links)

<<<<<<< HEAD
=======
    def _test_span_limits(
        self, tracer, max_attrs, max_events, max_links, max_attr_len
    ):
        id_generator = RandomIdGenerator()
        some_links = [
            trace_api.Link(
                trace_api.SpanContext(
                    trace_id=id_generator.generate_trace_id(),
                    span_id=id_generator.generate_span_id(),
                    is_remote=False,
                ),
                attributes={"k": self.long_val},
            )
            for _ in range(100)
        ]

        some_attrs = {
            "init_attribute_{}".format(idx): self.long_val
            for idx in range(100)
        }
        with tracer.start_as_current_span(
            "root", links=some_links, attributes=some_attrs
        ) as root:
            self.assertEqual(len(root.links), max_links)
            self.assertEqual(len(root.attributes), max_attrs)
            for idx in range(100):
                root.set_attribute(
                    "my_str_attribute_{}".format(idx), self.long_val
                )
                root.set_attribute(
                    "my_byte_attribute_{}".format(idx), self.long_val.encode()
                )
                root.set_attribute(
                    "my_int_attribute_{}".format(idx), self.long_val.encode()
                )
                root.add_event(
                    "my_event_{}".format(idx), attributes={"k": self.long_val}
                )

            self.assertEqual(len(root.attributes), max_attrs)
            self.assertEqual(len(root.events), max_events)

            for link in root.links:
                for attr_val in link.attributes.values():
                    self._assert_attr_length(attr_val, max_attr_len)

            for event in root.events:
                for attr_val in event.attributes.values():
                    self._assert_attr_length(attr_val, max_attr_len)

            for attr_val in root.attributes.values():
                self._assert_attr_length(attr_val, max_attr_len)

    def _test_span_no_limits(self, tracer):
        num_links = int(trace._DEFAULT_OTEL_SPAN_LINK_COUNT_LIMIT) + randint(
            1, 100
        )

        id_generator = RandomIdGenerator()
        some_links = [
            trace_api.Link(
                trace_api.SpanContext(
                    trace_id=id_generator.generate_trace_id(),
                    span_id=id_generator.generate_span_id(),
                    is_remote=False,
                )
            )
            for _ in range(num_links)
        ]
        with tracer.start_as_current_span("root", links=some_links) as root:
            self.assertEqual(len(root.links), num_links)

        num_events = int(trace._DEFAULT_OTEL_SPAN_EVENT_COUNT_LIMIT) + randint(
            1, 100
        )
        with tracer.start_as_current_span("root") as root:
            for idx in range(num_events):
                root.add_event(
                    "my_event_{}".format(idx), attributes={"k": self.long_val}
                )

            self.assertEqual(len(root.events), num_events)

        num_attributes = int(
            trace._DEFAULT_OTEL_SPAN_ATTRIBUTE_COUNT_LIMIT
        ) + randint(1, 100)
        with tracer.start_as_current_span("root") as root:
            for idx in range(num_attributes):
                root.set_attribute(
                    "my_attribute_{}".format(idx), self.long_val
                )

            self.assertEqual(len(root.attributes), num_attributes)
            for attr_val in root.attributes.values():
                self.assertEqual(attr_val, self.long_val)
>>>>>>> 2a726e41

    @mock.patch.dict(
        "os.environ",
        {
            OTEL_SPAN_ATTRIBUTE_COUNT_LIMIT: "13",
            OTEL_SPAN_EVENT_COUNT_LIMIT: "7",
            OTEL_SPAN_LINK_COUNT_LIMIT: "4",
<<<<<<< HEAD
            OTEL_ATTRIBUTE_VALUE_LENGTH_LIMIT: "11",
            OTEL_SPAN_ATTRIBUTE_VALUE_LENGTH_LIMIT: "15",
=======
            OTEL_SPAN_ATTRIBUTE_VALUE_LENGTH_LIMIT: "11",
>>>>>>> 2a726e41
        },
    )
    def test_span_limits_env(self):
        self._test_span_limits(
            new_tracer(),
            max_attrs=13,
            max_events=7,
            max_links=4,
            max_attr_len=11,
<<<<<<< HEAD
            max_span_attr_len=15,
=======
>>>>>>> 2a726e41
        )

    @mock.patch.dict(
        "os.environ",
        {
            OTEL_SPAN_ATTRIBUTE_COUNT_LIMIT: "10",
            OTEL_SPAN_EVENT_COUNT_LIMIT: "20",
            OTEL_SPAN_LINK_COUNT_LIMIT: "30",
<<<<<<< HEAD
            OTEL_ATTRIBUTE_VALUE_LENGTH_LIMIT: "40",
            OTEL_SPAN_ATTRIBUTE_VALUE_LENGTH_LIMIT: "50",
=======
            OTEL_SPAN_ATTRIBUTE_VALUE_LENGTH_LIMIT: "40",
>>>>>>> 2a726e41
        },
    )
    def test_span_limits_default_to_env(self):
        self._test_span_limits(
            new_tracer(
                span_limits=trace.SpanLimits(
                    max_attributes=None,
                    max_events=None,
                    max_links=None,
                    max_attribute_length=None,
<<<<<<< HEAD
                    max_span_attribute_length=None,
=======
>>>>>>> 2a726e41
                )
            ),
            max_attrs=10,
            max_events=20,
            max_links=30,
            max_attr_len=40,
<<<<<<< HEAD
            max_span_attr_len=50,
=======
>>>>>>> 2a726e41
        )

    def test_span_limits_code(self):
        self._test_span_limits(
            new_tracer(
                span_limits=trace.SpanLimits(
                    max_attributes=11,
                    max_events=15,
                    max_links=13,
                    max_attribute_length=9,
<<<<<<< HEAD
                    max_span_attribute_length=25,
=======
>>>>>>> 2a726e41
                )
            ),
            max_attrs=11,
            max_events=15,
            max_links=13,
            max_attr_len=9,
<<<<<<< HEAD
            max_span_attr_len=25,
=======
>>>>>>> 2a726e41
        )

    @mock.patch.dict(
        "os.environ",
        {
            OTEL_SPAN_ATTRIBUTE_COUNT_LIMIT: "unset",
            OTEL_SPAN_EVENT_COUNT_LIMIT: "unset",
            OTEL_SPAN_LINK_COUNT_LIMIT: "unset",
            OTEL_SPAN_ATTRIBUTE_VALUE_LENGTH_LIMIT: "unset",
        },
    )

    def test_span_no_limits_env(self):
        self._test_span_no_limits(new_tracer())

    def test_span_no_limits_code(self):
        self._test_span_no_limits(
            new_tracer(
                span_limits=trace.SpanLimits(
                    max_attributes=trace.SpanLimits.UNSET,
                    max_links=trace.SpanLimits.UNSET,
                    max_events=trace.SpanLimits.UNSET,
                    max_attribute_length=trace.SpanLimits.UNSET,
                )
            )
        )

    def test_dropped_attributes(self):
        span = get_span_with_dropped_attributes_events_links()
        self.assertEqual(1, span.dropped_links)
        self.assertEqual(2, span.dropped_attributes)
        self.assertEqual(3, span.dropped_events)
        self.assertEqual(2, span.events[0].attributes.dropped)
        self.assertEqual(2, span.links[0].attributes.dropped)
        self.assertEqual(2, span.resource.attributes.dropped)

    def _test_span_limits(
        self, tracer, max_attrs, max_events, max_links, max_attr_len, max_span_attr_len,
    ):
        id_generator = RandomIdGenerator()
        some_links = [
            trace_api.Link(
                trace_api.SpanContext(
                    trace_id=id_generator.generate_trace_id(),
                    span_id=id_generator.generate_span_id(),
                    is_remote=False,
                ),
                attributes={"k": self.long_val},
            )
            for _ in range(100)
        ]

        some_attrs = {
            "init_attribute_{}".format(idx): self.long_val
            for idx in range(100)
        }
        with tracer.start_as_current_span(
            "root", links=some_links, attributes=some_attrs
        ) as root:
            self.assertEqual(len(root.links), max_links)
            self.assertEqual(len(root.attributes), max_attrs)
            for idx in range(100):
                root.set_attribute(
                    "my_str_attribute_{}".format(idx), self.long_val
                )
                root.set_attribute(
                    "my_byte_attribute_{}".format(idx), self.long_val.encode()
                )
                root.set_attribute(
                    "my_int_attribute_{}".format(idx), self.long_val.encode()
                )
                root.add_event(
                    "my_event_{}".format(idx), attributes={"k": self.long_val}
                )

            self.assertEqual(len(root.attributes), max_attrs)
            self.assertEqual(len(root.events), max_events)

            for link in root.links:
                for attr_val in link.attributes.values():
                    self._assert_attr_length(attr_val, max_attr_len)

            for event in root.events:
                for attr_val in event.attributes.values():
                    self._assert_attr_length(attr_val, max_attr_len)

            for attr_val in root.attributes.values():
                self._assert_attr_length(attr_val, max_span_attr_len)

    def _test_span_no_limits(self, tracer):
        num_links = int(trace._DEFAULT_OTEL_SPAN_LINK_COUNT_LIMIT) + randint(
            1, 100
        )

        id_generator = RandomIdGenerator()
        some_links = [
            trace_api.Link(
                trace_api.SpanContext(
                    trace_id=id_generator.generate_trace_id(),
                    span_id=id_generator.generate_span_id(),
                    is_remote=False,
                )
            )
            for _ in range(num_links)
        ]
        with tracer.start_as_current_span("root", links=some_links) as root:
            self.assertEqual(len(root.links), num_links)

        num_events = int(trace._DEFAULT_OTEL_SPAN_EVENT_COUNT_LIMIT) + randint(
            1, 100
        )
        with tracer.start_as_current_span("root") as root:
            for idx in range(num_events):
                root.add_event(
                    "my_event_{}".format(idx), attributes={"k": self.long_val}
                )

            self.assertEqual(len(root.events), num_events)

        num_attributes = int(
            trace._DEFAULT_OTEL_SPAN_ATTRIBUTE_COUNT_LIMIT
        ) + randint(1, 100)
        with tracer.start_as_current_span("root") as root:
            for idx in range(num_attributes):
                root.set_attribute(
                    "my_attribute_{}".format(idx), self.long_val
                )

            self.assertEqual(len(root.attributes), num_attributes)
            for attr_val in root.attributes.values():
                self.assertEqual(attr_val, self.long_val)<|MERGE_RESOLUTION|>--- conflicted
+++ resolved
@@ -1336,7 +1336,6 @@
             limits.max_links, trace._DEFAULT_OTEL_SPAN_LINK_COUNT_LIMIT
         )
         self.assertIsNone(limits.max_attribute_length)
-<<<<<<< HEAD
         self.assertIsNone(limits.max_span_attribute_length)
 
     def test_limits_attribute_length_limits_code(self):
@@ -1351,11 +1350,11 @@
         self.assertEqual(limits.max_span_attribute_length, 22)
 
         # global and span limits set to different values
-        limits = trace.SpanLimits(max_attribute_length=22, max_span_attribute_length=33)
+        limits = trace.SpanLimits(
+            max_attribute_length=22, max_span_attribute_length=33
+        )
         self.assertEqual(limits.max_attribute_length, 22)
         self.assertEqual(limits.max_span_attribute_length, 33)
-=======
->>>>>>> 2a726e41
 
     def test_limits_values_code(self):
         max_attributes, max_events, max_links, max_attr_length = (
@@ -1396,8 +1395,6 @@
             self.assertEqual(limits.max_events, max_events)
             self.assertEqual(limits.max_links, max_links)
 
-<<<<<<< HEAD
-=======
     def _test_span_limits(
         self, tracer, max_attrs, max_events, max_links, max_attr_len
     ):
@@ -1493,7 +1490,6 @@
             self.assertEqual(len(root.attributes), num_attributes)
             for attr_val in root.attributes.values():
                 self.assertEqual(attr_val, self.long_val)
->>>>>>> 2a726e41
 
     @mock.patch.dict(
         "os.environ",
@@ -1501,12 +1497,8 @@
             OTEL_SPAN_ATTRIBUTE_COUNT_LIMIT: "13",
             OTEL_SPAN_EVENT_COUNT_LIMIT: "7",
             OTEL_SPAN_LINK_COUNT_LIMIT: "4",
-<<<<<<< HEAD
             OTEL_ATTRIBUTE_VALUE_LENGTH_LIMIT: "11",
             OTEL_SPAN_ATTRIBUTE_VALUE_LENGTH_LIMIT: "15",
-=======
-            OTEL_SPAN_ATTRIBUTE_VALUE_LENGTH_LIMIT: "11",
->>>>>>> 2a726e41
         },
     )
     def test_span_limits_env(self):
@@ -1516,10 +1508,7 @@
             max_events=7,
             max_links=4,
             max_attr_len=11,
-<<<<<<< HEAD
             max_span_attr_len=15,
-=======
->>>>>>> 2a726e41
         )
 
     @mock.patch.dict(
@@ -1528,12 +1517,8 @@
             OTEL_SPAN_ATTRIBUTE_COUNT_LIMIT: "10",
             OTEL_SPAN_EVENT_COUNT_LIMIT: "20",
             OTEL_SPAN_LINK_COUNT_LIMIT: "30",
-<<<<<<< HEAD
             OTEL_ATTRIBUTE_VALUE_LENGTH_LIMIT: "40",
             OTEL_SPAN_ATTRIBUTE_VALUE_LENGTH_LIMIT: "50",
-=======
-            OTEL_SPAN_ATTRIBUTE_VALUE_LENGTH_LIMIT: "40",
->>>>>>> 2a726e41
         },
     )
     def test_span_limits_default_to_env(self):
@@ -1544,20 +1529,14 @@
                     max_events=None,
                     max_links=None,
                     max_attribute_length=None,
-<<<<<<< HEAD
                     max_span_attribute_length=None,
-=======
->>>>>>> 2a726e41
                 )
             ),
             max_attrs=10,
             max_events=20,
             max_links=30,
             max_attr_len=40,
-<<<<<<< HEAD
             max_span_attr_len=50,
-=======
->>>>>>> 2a726e41
         )
 
     def test_span_limits_code(self):
@@ -1568,20 +1547,14 @@
                     max_events=15,
                     max_links=13,
                     max_attribute_length=9,
-<<<<<<< HEAD
                     max_span_attribute_length=25,
-=======
->>>>>>> 2a726e41
                 )
             ),
             max_attrs=11,
             max_events=15,
             max_links=13,
             max_attr_len=9,
-<<<<<<< HEAD
             max_span_attr_len=25,
-=======
->>>>>>> 2a726e41
         )
 
     @mock.patch.dict(
@@ -1593,7 +1566,6 @@
             OTEL_SPAN_ATTRIBUTE_VALUE_LENGTH_LIMIT: "unset",
         },
     )
-
     def test_span_no_limits_env(self):
         self._test_span_no_limits(new_tracer())
 
@@ -1619,7 +1591,13 @@
         self.assertEqual(2, span.resource.attributes.dropped)
 
     def _test_span_limits(
-        self, tracer, max_attrs, max_events, max_links, max_attr_len, max_span_attr_len,
+        self,
+        tracer,
+        max_attrs,
+        max_events,
+        max_links,
+        max_attr_len,
+        max_span_attr_len,
     ):
         id_generator = RandomIdGenerator()
         some_links = [
