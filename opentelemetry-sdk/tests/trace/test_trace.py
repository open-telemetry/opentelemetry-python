--- conflicted
+++ resolved
@@ -202,12 +202,8 @@
         )
 
     def test_start_span_implicit(self):
-<<<<<<< HEAD
-        tracer = trace.Tracer("test_start_span_implicit")
-=======
         tracer = new_tracer()
 
->>>>>>> 8fa21e6b
         self.assertIsNone(tracer.get_current_span())
 
         root = tracer.start_span("root")
@@ -251,12 +247,8 @@
         self.assertIsNotNone(root.end_time)
 
     def test_start_span_explicit(self):
-<<<<<<< HEAD
-        tracer = trace.Tracer("test_start_span_explicit")
-=======
         tracer = new_tracer()
 
->>>>>>> 8fa21e6b
         other_parent = trace_api.SpanContext(
             trace_id=0x000000000000000000000000DEADBEEF,
             span_id=0x00000000DEADBEF0,
@@ -303,12 +295,8 @@
             self.assertIsNotNone(child.end_time)
 
     def test_start_as_current_span_implicit(self):
-<<<<<<< HEAD
-        tracer = trace.Tracer("test_start_as_current_span_implicit")
-=======
         tracer = new_tracer()
 
->>>>>>> 8fa21e6b
         self.assertIsNone(tracer.get_current_span())
 
         with tracer.start_as_current_span("root") as root:
@@ -327,12 +315,8 @@
         self.assertIsNotNone(root.end_time)
 
     def test_start_as_current_span_explicit(self):
-<<<<<<< HEAD
-        tracer = trace.Tracer("test_start_as_current_span_explicit")
-=======
         tracer = new_tracer()
 
->>>>>>> 8fa21e6b
         other_parent = trace_api.SpanContext(
             trace_id=0x000000000000000000000000DEADBEEF,
             span_id=0x00000000DEADBEF0,
@@ -366,12 +350,7 @@
 
 class TestSpan(unittest.TestCase):
     def setUp(self):
-<<<<<<< HEAD
-        Context.set_current(Context())
-        self.tracer = trace.Tracer("test_span")
-=======
         self.tracer = new_tracer()
->>>>>>> 8fa21e6b
 
     def test_basic_span(self):
         span = trace.Span("name", mock.Mock(spec=trace_api.SpanContext))
