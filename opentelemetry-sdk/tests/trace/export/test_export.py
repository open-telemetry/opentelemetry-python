--- conflicted
+++ resolved
@@ -99,16 +99,12 @@
 
 
 class TestBatchExportSpanProcessor(unittest.TestCase):
-<<<<<<< HEAD
     @classmethod
     def setUpClass(cls):
         # reset the current context
         set_current(ContextVarsContext())
 
-    def test_batch_span_processor(self):
-=======
     def test_shutdown(self):
->>>>>>> ae484cba
         spans_names_list = []
 
         my_exporter = MySpanExporter(destination=spans_names_list)
