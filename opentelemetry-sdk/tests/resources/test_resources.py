# Copyright The OpenTelemetry Authors
#
# Licensed under the Apache License, Version 2.0 (the "License");
# you may not use this file except in compliance with the License.
# You may obtain a copy of the License at
#
#     http://www.apache.org/licenses/LICENSE-2.0
#
# Unless required by applicable law or agreed to in writing, software
# distributed under the License is distributed on an "AS IS" BASIS,
# WITHOUT WARRANTIES OR CONDITIONS OF ANY KIND, either express or implied.
# See the License for the specific language governing permissions and
# limitations under the License.

# pylint: disable=protected-access

import os
import unittest
<<<<<<< HEAD
from logging import ERROR
=======
import uuid
>>>>>>> 3dbbd1b7
from unittest import mock

from opentelemetry.sdk import resources


class TestResources(unittest.TestCase):
    def setUp(self) -> None:
        os.environ[resources.OTEL_RESOURCE_ATTRIBUTES] = ""

    def tearDown(self) -> None:
        os.environ.pop(resources.OTEL_RESOURCE_ATTRIBUTES)

    def test_create(self):
        attributes = {
            "service": "ui",
            "version": 1,
            "has_bugs": True,
            "cost": 112.12,
        }

        expected_attributes = {
            "service": "ui",
            "version": 1,
            "has_bugs": True,
            "cost": 112.12,
            resources.TELEMETRY_SDK_NAME: "opentelemetry",
            resources.TELEMETRY_SDK_LANGUAGE: "python",
            resources.TELEMETRY_SDK_VERSION: resources._OPENTELEMETRY_SDK_VERSION,
            resources.SERVICE_NAME: "unknown_service",
        }

        resource = resources.Resource.create(attributes)
        self.assertIsInstance(resource, resources.Resource)
        self.assertEqual(resource.attributes, expected_attributes)

        schema_url = "https://opentelemetry.io/schemas/1.3.0"

        resource = resources.Resource.create(attributes, schema_url)
        self.assertIsInstance(resource, resources.Resource)
        self.assertEqual(resource.attributes, expected_attributes)
        self.assertEqual(resource.schema_url, schema_url)

        os.environ[resources.OTEL_RESOURCE_ATTRIBUTES] = "key=value"
        resource = resources.Resource.create(attributes)
        self.assertIsInstance(resource, resources.Resource)
        expected_with_envar = expected_attributes.copy()
        expected_with_envar["key"] = "value"
        self.assertEqual(resource.attributes, expected_with_envar)
        os.environ[resources.OTEL_RESOURCE_ATTRIBUTES] = ""

        resource = resources.Resource.get_empty()
        self.assertEqual(resource, resources._EMPTY_RESOURCE)

        resource = resources.Resource.create(None)
        self.assertEqual(
            resource,
            resources._DEFAULT_RESOURCE.merge(
                resources.Resource(
                    {resources.SERVICE_NAME: "unknown_service"}, ""
                )
            ),
        )
        self.assertEqual(resource.schema_url, "")

        resource = resources.Resource.create(None, None)
        self.assertEqual(
            resource,
            resources._DEFAULT_RESOURCE.merge(
                resources.Resource(
                    {resources.SERVICE_NAME: "unknown_service"}, ""
                )
            ),
        )
        self.assertEqual(resource.schema_url, "")

        resource = resources.Resource.create({})
        self.assertEqual(
            resource,
            resources._DEFAULT_RESOURCE.merge(
                resources.Resource(
                    {resources.SERVICE_NAME: "unknown_service"}, ""
                )
            ),
        )
        self.assertEqual(resource.schema_url, "")

        resource = resources.Resource.create({}, None)
        self.assertEqual(
            resource,
            resources._DEFAULT_RESOURCE.merge(
                resources.Resource(
                    {resources.SERVICE_NAME: "unknown_service"}, ""
                )
            ),
        )
        self.assertEqual(resource.schema_url, "")

    def test_resource_merge(self):
        left = resources.Resource({"service": "ui"}, "")
        right = resources.Resource({"host": "service-host"}, "")
        self.assertEqual(
            left.merge(right),
            resources.Resource({"service": "ui", "host": "service-host"}, ""),
        )
        schema_urls = (
            "https://opentelemetry.io/schemas/1.2.0",
            "https://opentelemetry.io/schemas/1.3.0",
        )

        left = resources.Resource.create({}, None)
        right = resources.Resource.create({}, None)
        self.assertEqual(left.merge(right).schema_url, "")

        left = resources.Resource.create({}, None)
        right = resources.Resource.create({}, schema_urls[0])
        self.assertEqual(left.merge(right).schema_url, schema_urls[0])

        left = resources.Resource.create({}, schema_urls[0])
        right = resources.Resource.create({}, None)
        self.assertEqual(left.merge(right).schema_url, schema_urls[0])

        left = resources.Resource.create({}, schema_urls[0])
        right = resources.Resource.create({}, schema_urls[0])
        self.assertEqual(left.merge(right).schema_url, schema_urls[0])

        left = resources.Resource.create({}, schema_urls[0])
        right = resources.Resource.create({}, schema_urls[1])
        with self.assertLogs(level=ERROR):
            left.merge(right)

    def test_resource_merge_empty_string(self):
        """Verify Resource.merge behavior with the empty string.

        Attributes from the source Resource take precedence, with
        the exception of the empty string.

        """
        left = resources.Resource({"service": "ui", "host": ""}, "")
        right = resources.Resource(
            {"host": "service-host", "service": "not-ui"}, ""
        )
        self.assertEqual(
            left.merge(right),
            resources.Resource(
                {"service": "not-ui", "host": "service-host"}, ""
            ),
        )

    def test_immutability(self):
        attributes = {
            "service": "ui",
            "version": 1,
            "has_bugs": True,
            "cost": 112.12,
        }

        default_attributes = {
            resources.TELEMETRY_SDK_NAME: "opentelemetry",
            resources.TELEMETRY_SDK_LANGUAGE: "python",
            resources.TELEMETRY_SDK_VERSION: resources._OPENTELEMETRY_SDK_VERSION,
            resources.SERVICE_NAME: "unknown_service",
        }

        attributes_copy = attributes.copy()
        attributes_copy.update(default_attributes)

        resource = resources.Resource.create(attributes)
        self.assertEqual(resource.attributes, attributes_copy)

        resource.attributes["has_bugs"] = False
        self.assertEqual(resource.attributes, attributes_copy)

        attributes["cost"] = 999.91
        self.assertEqual(resource.attributes, attributes_copy)

    def test_service_name_using_process_name(self):
        resource = resources.Resource.create(
            {resources.PROCESS_EXECUTABLE_NAME: "test"}
        )
        self.assertEqual(
            resource.attributes.get(resources.SERVICE_NAME),
            "unknown_service:test",
        )

    def test_invalid_resource_attribute_values(self):
        resource = resources.Resource(
            {
                resources.SERVICE_NAME: "test",
                "non-primitive-data-type": dict(),
                "invalid-byte-type-attribute": b"\xd8\xe1\xb7\xeb\xa8\xe5 \xd2\xb7\xe1",
                "": "empty-key-value",
                None: "null-key-value",
                "another-non-primitive": uuid.uuid4(),
            }
        )
        self.assertEqual(
            resource.attributes,
            {
                resources.SERVICE_NAME: "test",
            },
        )
        self.assertEqual(len(resource.attributes), 1)

    def test_aggregated_resources_no_detectors(self):
        aggregated_resources = resources.get_aggregated_resources([])
        self.assertEqual(aggregated_resources, resources.Resource.get_empty())

    def test_aggregated_resources_with_static_resource(self):
        static_resource = resources.Resource(
            {"static_key": "static_value"}, ""
        )

        self.assertEqual(
            resources.get_aggregated_resources(
                [], initial_resource=static_resource
            ),
            static_resource,
        )

        resource_detector = mock.Mock(spec=resources.ResourceDetector)
        resource_detector.detect.return_value = resources.Resource(
            {"static_key": "try_to_overwrite_existing_value", "key": "value"},
            "",
        )
        self.assertEqual(
            resources.get_aggregated_resources(
                [resource_detector], initial_resource=static_resource
            ),
            resources.Resource(
                {
                    "static_key": "try_to_overwrite_existing_value",
                    "key": "value",
                },
                "",
            ),
        )

    def test_aggregated_resources_multiple_detectors(self):
        resource_detector1 = mock.Mock(spec=resources.ResourceDetector)
        resource_detector1.detect.return_value = resources.Resource(
            {"key1": "value1"}, ""
        )
        resource_detector2 = mock.Mock(spec=resources.ResourceDetector)
        resource_detector2.detect.return_value = resources.Resource(
            {"key2": "value2", "key3": "value3"}, ""
        )
        resource_detector3 = mock.Mock(spec=resources.ResourceDetector)
        resource_detector3.detect.return_value = resources.Resource(
            {
                "key2": "try_to_overwrite_existing_value",
                "key3": "try_to_overwrite_existing_value",
                "key4": "value4",
            },
            "",
        )

        self.assertEqual(
            resources.get_aggregated_resources(
                [resource_detector1, resource_detector2, resource_detector3]
            ),
            resources.Resource(
                {
                    "key1": "value1",
                    "key2": "try_to_overwrite_existing_value",
                    "key3": "try_to_overwrite_existing_value",
                    "key4": "value4",
                },
                "",
            ),
        )

    def test_resource_detector_ignore_error(self):
        resource_detector = mock.Mock(spec=resources.ResourceDetector)
        resource_detector.detect.side_effect = Exception()
        resource_detector.raise_on_error = False
        self.assertEqual(
            resources.get_aggregated_resources([resource_detector]),
            resources.Resource.get_empty(),
        )

    def test_resource_detector_raise_error(self):
        resource_detector = mock.Mock(spec=resources.ResourceDetector)
        resource_detector.detect.side_effect = Exception()
        resource_detector.raise_on_error = True
        self.assertRaises(
            Exception, resources.get_aggregated_resources, [resource_detector]
        )

    @mock.patch.dict(
        os.environ,
        {"OTEL_RESOURCE_ATTRIBUTES": "key1=env_value1,key2=env_value2"},
    )
    def test_env_priority(self):
        resource_env = resources.Resource.create()
        self.assertEqual(resource_env.attributes["key1"], "env_value1")
        self.assertEqual(resource_env.attributes["key2"], "env_value2")

        resource_env_override = resources.Resource.create(
            {"key1": "value1", "key2": "value2"}
        )
        self.assertEqual(resource_env_override.attributes["key1"], "value1")
        self.assertEqual(resource_env_override.attributes["key2"], "value2")

    @mock.patch.dict(
        os.environ,
        {
            resources.OTEL_SERVICE_NAME: "test-srv-name",
            resources.OTEL_RESOURCE_ATTRIBUTES: "service.name=svc-name-from-resource",
        },
    )
    def test_service_name_env(self):
        resource = resources.Resource.create()
        self.assertEqual(resource.attributes["service.name"], "test-srv-name")

        resource = resources.Resource.create({"service.name": "from-code"})
        self.assertEqual(resource.attributes["service.name"], "from-code")


class TestOTELResourceDetector(unittest.TestCase):
    def setUp(self) -> None:
        os.environ[resources.OTEL_RESOURCE_ATTRIBUTES] = ""

    def tearDown(self) -> None:
        os.environ.pop(resources.OTEL_RESOURCE_ATTRIBUTES)

    def test_empty(self):
        detector = resources.OTELResourceDetector()
        os.environ[resources.OTEL_RESOURCE_ATTRIBUTES] = ""
        self.assertEqual(detector.detect(), resources.Resource.get_empty())

    def test_one(self):
        detector = resources.OTELResourceDetector()
        os.environ[resources.OTEL_RESOURCE_ATTRIBUTES] = "k=v"
        self.assertEqual(detector.detect(), resources.Resource({"k": "v"}, ""))

    def test_one_with_whitespace(self):
        detector = resources.OTELResourceDetector()
        os.environ[resources.OTEL_RESOURCE_ATTRIBUTES] = "    k  = v   "
        self.assertEqual(detector.detect(), resources.Resource({"k": "v"}, ""))

    def test_multiple(self):
        detector = resources.OTELResourceDetector()
        os.environ[resources.OTEL_RESOURCE_ATTRIBUTES] = "k=v,k2=v2"
        self.assertEqual(
            detector.detect(), resources.Resource({"k": "v", "k2": "v2"}, "")
        )

    def test_multiple_with_whitespace(self):
        detector = resources.OTELResourceDetector()
        os.environ[
            resources.OTEL_RESOURCE_ATTRIBUTES
        ] = "    k  = v  , k2   = v2 "
        self.assertEqual(
            detector.detect(), resources.Resource({"k": "v", "k2": "v2"}, "")
        )

    @mock.patch.dict(
        os.environ,
        {resources.OTEL_SERVICE_NAME: "test-srv-name"},
    )
    def test_service_name_env(self):
        detector = resources.OTELResourceDetector()
        self.assertEqual(
            detector.detect(),
            resources.Resource({"service.name": "test-srv-name"}, ""),
        )

    @mock.patch.dict(
        os.environ,
        {
            resources.OTEL_SERVICE_NAME: "from-service-name",
            resources.OTEL_RESOURCE_ATTRIBUTES: "service.name=from-resource-attrs",
        },
    )
    def test_service_name_env_precedence(self):
        detector = resources.OTELResourceDetector()
        self.assertEqual(
            detector.detect(),
            resources.Resource({"service.name": "from-service-name"}, ""),
        )<|MERGE_RESOLUTION|>--- conflicted
+++ resolved
@@ -16,11 +16,8 @@
 
 import os
 import unittest
-<<<<<<< HEAD
+import uuid
 from logging import ERROR
-=======
-import uuid
->>>>>>> 3dbbd1b7
 from unittest import mock
 
 from opentelemetry.sdk import resources
