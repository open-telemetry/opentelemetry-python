--- conflicted
+++ resolved
@@ -43,14 +43,9 @@
 zip_safe = False
 include_package_data = True
 install_requires =
-<<<<<<< HEAD
-    opentelemetry-api == 1.7.1
-    opentelemetry-semantic-conventions == 0.26b1
-    setuptools >= 16.0
-=======
     opentelemetry-api == 1.8.0
     opentelemetry-semantic-conventions == 0.27b0
->>>>>>> 5771b547
+    setuptools >= 16.0
 
 [options.packages.find]
 where = src
