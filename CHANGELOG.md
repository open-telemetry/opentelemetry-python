--- conflicted
+++ resolved
@@ -6,14 +6,12 @@
 and this project adheres to [Semantic Versioning](https://semver.org/spec/v2.0.0.html).
 
 ## Unreleased
-<<<<<<< HEAD
 
 - Modify Prometheus exporter to translate non-monotonic Sums into Gauges
   ([#3306](https://github.com/open-telemetry/opentelemetry-python/pull/3306))
-
-=======
-- Use BoundedAttributes instead of raw dict to extract attributes from LogRecord and Support dropped_attributes_count in LogRecord ([#3310](https://github.com/open-telemetry/opentelemetry-python/pull/3310))
->>>>>>> 46757ff0
+- Use BoundedAttributes instead of raw dict to extract attributes from LogRecord and Support dropped_attributes_count in LogRecord 
+  ([#3310](https://github.com/open-telemetry/opentelemetry-python/pull/3310))
+
 ## Version 1.18.0/0.39b0 (2023-05-04)
 
 - Select histogram aggregation with an environment variable
