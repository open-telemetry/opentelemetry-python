# Changelog

All notable changes to this project will be documented in this file.

The format is based on [Keep a Changelog](https://keepachangelog.com/en/1.0.0/),
and this project adheres to [Semantic Versioning](https://semver.org/spec/v2.0.0.html).

## Unreleased

<<<<<<< HEAD
- Do not execute Flask Tests in debug mode
  ([#3956](https://github.com/open-telemetry/opentelemetry-python/pull/3956))
=======
- Log a warning when a `LogRecord` in `sdk/log` has dropped attributes
  due to reaching limits
  ([#3946](https://github.com/open-telemetry/opentelemetry-python/pull/3946))
- Fix RandomIdGenerator can generate invalid Span/Trace Ids
  ([#3949](https://github.com/open-telemetry/opentelemetry-python/pull/3949))
>>>>>>> c2b9a678
- Add Python 3.12 to tox
  ([#3616](https://github.com/open-telemetry/opentelemetry-python/pull/3616))
- Improve resource field structure for LogRecords
  ([#3972](https://github.com/open-telemetry/opentelemetry-python/pull/3972))
- Update Semantic Conventions code generation scripts:
  - fix namespace exclusion that resulted in dropping  `os` and `net` namespaces.
  - add `Final` decorator to constants to prevent collisions
  - enable mypy and fix detected issues
  - allow to drop specific attributes in preparation for Semantic Conventions v1.26.0
  ([#3973](https://github.com/open-telemetry/opentelemetry-python/pull/3966))
- Update semantic conventions to version 1.26.0.
  ([#3964](https://github.com/open-telemetry/opentelemetry-python/pull/3964))
- Use semconv exception attributes for record exceptions in spans
  ([#3979](https://github.com/open-telemetry/opentelemetry-python/pull/3979))
- Fix _encode_events assumes events.attributes.dropped exists
  ([#3965](https://github.com/open-telemetry/opentelemetry-python/pull/3965))
- Validate links at span creation
  ([#3991](https://github.com/open-telemetry/opentelemetry-python/pull/3991))

## Version 1.25.0/0.46b0 (2024-05-30)

- Fix class BoundedAttributes to have RLock rather than Lock
  ([#3859](https://github.com/open-telemetry/opentelemetry-python/pull/3859))
- Remove thread lock by loading RuntimeContext explicitly.
  ([#3763](https://github.com/open-telemetry/opentelemetry-python/pull/3763))
- Update proto version to v1.2.0
  ([#3844](https://github.com/open-telemetry/opentelemetry-python/pull/3844))
- Add to_json method to ExponentialHistogram
  ([#3780](https://github.com/open-telemetry/opentelemetry-python/pull/3780))
- Bump mypy to 1.9.0
  ([#3795](https://github.com/open-telemetry/opentelemetry-python/pull/3795))
- Fix exponential histograms
  ([#3798](https://github.com/open-telemetry/opentelemetry-python/pull/3798))
- Fix otlp exporter to export log_record.observed_timestamp
  ([#3785](https://github.com/open-telemetry/opentelemetry-python/pull/3785))
- Add capture the fully qualified type name for raised exceptions in spans
  ([#3837](https://github.com/open-telemetry/opentelemetry-python/pull/3837))
- Prometheus exporter sort label keys to prevent duplicate metrics when user input changes order
  ([#3698](https://github.com/open-telemetry/opentelemetry-python/pull/3698))
- Update semantic conventions to version 1.25.0.
  Refactor semantic-convention structure:
  - `SpanAttributes`, `ResourceAttributes`, and `MetricInstruments` are deprecated.
  - Attribute and metric definitions are now grouped by the namespace.
  - Stable attributes and metrics are moved to `opentelemetry.semconv.attributes`
  and `opentelemetry.semconv.metrics` modules.
  - Stable and experimental attributes and metrics are defined under
  `opentelemetry.semconv._incubating` import path.
  ([#3586](https://github.com/open-telemetry/opentelemetry-python/pull/3586))
- Rename test objects to avoid pytest warnings
  ([#3823] (https://github.com/open-telemetry/opentelemetry-python/pull/3823))
- Add span flags to OTLP spans and links
  ([#3881](https://github.com/open-telemetry/opentelemetry-python/pull/3881))
- Record links with invalid SpanContext if either attributes or TraceState are not empty
  ([#3917](https://github.com/open-telemetry/opentelemetry-python/pull/3917/))
- Add OpenTelemetry trove classifiers to PyPI packages
  ([#3913] (https://github.com/open-telemetry/opentelemetry-python/pull/3913))
- Fix prometheus metric name and unit conversion
  ([#3924](https://github.com/open-telemetry/opentelemetry-python/pull/3924))
  - this is a breaking change to prometheus metric names so they comply with the
  [specification](https://github.com/open-telemetry/opentelemetry-specification/blob/v1.33.0/specification/compatibility/prometheus_and_openmetrics.md#otlp-metric-points-to-prometheus).
  - you can temporarily opt-out of the unit normalization by setting the environment variable
  `OTEL_PYTHON_EXPERIMENTAL_DISABLE_PROMETHEUS_UNIT_NORMALIZATION=true`
  - common unit abbreviations are converted to Prometheus conventions (`s` -> `seconds`),
  following the [collector's implementation](https://github.com/open-telemetry/opentelemetry-collector-contrib/blob/c0b51136575aa7ba89326d18edb4549e7e1bbdb9/pkg/translator/prometheus/normalize_name.go#L108)
  - repeated `_` are replaced with a single `_`
  - unit annotations (enclosed in curly braces like `{requests}`) are stripped away
  - units with slash are converted e.g. `m/s` -> `meters_per_second`.
  - The exporter's API is not changed
- Add parameters for Distros and configurators to configure autoinstrumentation in addition to existing environment variables.
  ([#3864](https://github.com/open-telemetry/opentelemetry-python/pull/3864))

## Version 1.24.0/0.45b0 (2024-03-28)

- Make create_gauge non-abstract method
  ([#3817](https://github.com/open-telemetry/opentelemetry-python/pull/3817))
- Make `tracer.start_as_current_span()` decorator work with async functions
  ([#3633](https://github.com/open-telemetry/opentelemetry-python/pull/3633))
- Fix python 3.12 deprecation warning
  ([#3751](https://github.com/open-telemetry/opentelemetry-python/pull/3751))
- bump mypy to 0.982
  ([#3776](https://github.com/open-telemetry/opentelemetry-python/pull/3776))
- Add support for OTEL_SDK_DISABLED environment variable
  ([#3648](https://github.com/open-telemetry/opentelemetry-python/pull/3648))
- Fix ValueError message for PeriodicExportingMetricsReader
  ([#3769](https://github.com/open-telemetry/opentelemetry-python/pull/3769))
- Use `BaseException` instead of `Exception` in `record_exception`
  ([#3354](https://github.com/open-telemetry/opentelemetry-python/pull/3354))
- Make span.record_exception more robust
  ([#3778](https://github.com/open-telemetry/opentelemetry-python/pull/3778))
- Fix license field in pyproject.toml files
  ([#3803](https://github.com/open-telemetry/opentelemetry-python/pull/3803))

## Version 1.23.0/0.44b0 (2024-02-23)

- Use Attribute rather than boundattribute in logrecord
  ([#3567](https://github.com/open-telemetry/opentelemetry-python/pull/3567))
- Fix flush error when no LoggerProvider configured for LoggingHandler
  ([#3608](https://github.com/open-telemetry/opentelemetry-python/pull/3608))
- Add `Span.add_link()` method to add link after span start
  ([#3618](https://github.com/open-telemetry/opentelemetry-python/pull/3618))
- Fix `OTLPMetricExporter` ignores `preferred_aggregation` property
  ([#3603](https://github.com/open-telemetry/opentelemetry-python/pull/3603))
- Logs: set `observed_timestamp` field
  ([#3565](https://github.com/open-telemetry/opentelemetry-python/pull/3565))
- Add missing Resource SchemaURL in OTLP exporters
  ([#3652](https://github.com/open-telemetry/opentelemetry-python/pull/3652))
- Fix loglevel warning text
  ([#3566](https://github.com/open-telemetry/opentelemetry-python/pull/3566))
- Prometheus Exporter string representation for target_info labels
  ([#3659](https://github.com/open-telemetry/opentelemetry-python/pull/3659))
- Logs: ObservedTimestamp field is missing in console exporter output
  ([#3564](https://github.com/open-telemetry/opentelemetry-python/pull/3564))
- Fix explicit bucket histogram aggregation
  ([#3429](https://github.com/open-telemetry/opentelemetry-python/pull/3429))
- Add `code.lineno`, `code.function` and `code.filepath` to all logs
  ([#3675](https://github.com/open-telemetry/opentelemetry-python/pull/3675))
- Add Synchronous Gauge instrument
  ([#3462](https://github.com/open-telemetry/opentelemetry-python/pull/3462))
- Drop support for 3.7
  ([#3668](https://github.com/open-telemetry/opentelemetry-python/pull/3668))
- Include key in attribute sequence warning
  ([#3639](https://github.com/open-telemetry/opentelemetry-python/pull/3639))
- Upgrade markupsafe, Flask and related dependencies to dev and test
  environments ([#3609](https://github.com/open-telemetry/opentelemetry-python/pull/3609))
- Handle HTTP 2XX responses as successful in OTLP exporters
  ([#3623](https://github.com/open-telemetry/opentelemetry-python/pull/3623))
- Improve Resource Detector timeout messaging
  ([#3645](https://github.com/open-telemetry/opentelemetry-python/pull/3645))
- Add Proxy classes for logging
  ([#3575](https://github.com/open-telemetry/opentelemetry-python/pull/3575))
- Remove dependency on 'backoff' library
  ([#3679](https://github.com/open-telemetry/opentelemetry-python/pull/3679))

## Version 1.22.0/0.43b0 (2023-12-15)

- Prometheus exporter sanitize info metric
  ([#3572](https://github.com/open-telemetry/opentelemetry-python/pull/3572))
- Remove Jaeger exporters
  ([#3554](https://github.com/open-telemetry/opentelemetry-python/pull/3554))
- Log stacktrace on `UNKNOWN` status OTLP export error
  ([#3536](https://github.com/open-telemetry/opentelemetry-python/pull/3536))
- Fix OTLPExporterMixin shutdown timeout period
  ([#3524](https://github.com/open-telemetry/opentelemetry-python/pull/3524))
- Handle `taskName` `logrecord` attribute
  ([#3557](https://github.com/open-telemetry/opentelemetry-python/pull/3557))

## Version 1.21.0/0.42b0 (2023-11-01)

- Fix `SumAggregation`
￼  ([#3390](https://github.com/open-telemetry/opentelemetry-python/pull/3390))
- Fix handling of empty metric collection cycles
  ([#3335](https://github.com/open-telemetry/opentelemetry-python/pull/3335))
- Fix error when no LoggerProvider configured for LoggingHandler
  ([#3423](https://github.com/open-telemetry/opentelemetry-python/pull/3423))
- Make `opentelemetry_metrics_exporter` entrypoint support pull exporters
  ([#3428](https://github.com/open-telemetry/opentelemetry-python/pull/3428))
- Allow instrument names to have '/' and up to 255 characters
  ([#3442](https://github.com/open-telemetry/opentelemetry-python/pull/3442))
- Do not load Resource on sdk import
  ([#3447](https://github.com/open-telemetry/opentelemetry-python/pull/3447))
- Update semantic conventions to version 1.21.0
  ([#3251](https://github.com/open-telemetry/opentelemetry-python/pull/3251))
- Add missing schema_url in global api for logging and metrics
  ([#3251](https://github.com/open-telemetry/opentelemetry-python/pull/3251))
- Prometheus exporter support for auto instrumentation
  ([#3413](https://github.com/open-telemetry/opentelemetry-python/pull/3413))
- Implement Process Resource detector
  ([#3472](https://github.com/open-telemetry/opentelemetry-python/pull/3472))


## Version 1.20.0/0.41b0 (2023-09-04)

- Modify Prometheus exporter to translate non-monotonic Sums into Gauges
  ([#3306](https://github.com/open-telemetry/opentelemetry-python/pull/3306))

## Version 1.19.0/0.40b0 (2023-07-13)

- Drop `setuptools` runtime requirement.
  ([#3372](https://github.com/open-telemetry/opentelemetry-python/pull/3372))
- Update the body type in the log
  ([$3343](https://github.com/open-telemetry/opentelemetry-python/pull/3343))
- Add max_scale option to Exponential Bucket Histogram Aggregation
  ([#3323](https://github.com/open-telemetry/opentelemetry-python/pull/3323))
- Use BoundedAttributes instead of raw dict to extract attributes from LogRecord
  ([#3310](https://github.com/open-telemetry/opentelemetry-python/pull/3310))
- Support dropped_attributes_count in LogRecord and exporters
  ([#3351](https://github.com/open-telemetry/opentelemetry-python/pull/3351))
- Add unit to view instrument selection criteria
  ([#3341](https://github.com/open-telemetry/opentelemetry-python/pull/3341))
- Upgrade opentelemetry-proto to 0.20 and regen
  [#3355](https://github.com/open-telemetry/opentelemetry-python/pull/3355))
- Include endpoint in Grpc transient error warning
  [#3362](https://github.com/open-telemetry/opentelemetry-python/pull/3362))
- Fixed bug where logging export is tracked as trace
  [#3375](https://github.com/open-telemetry/opentelemetry-python/pull/3375))
- Default LogRecord observed_timestamp to current timestamp
  [#3377](https://github.com/open-telemetry/opentelemetry-python/pull/3377))


## Version 1.18.0/0.39b0 (2023-05-19)

- Select histogram aggregation with an environment variable
  ([#3265](https://github.com/open-telemetry/opentelemetry-python/pull/3265))
- Move Protobuf encoding to its own package
  ([#3169](https://github.com/open-telemetry/opentelemetry-python/pull/3169))
- Add experimental feature to detect resource detectors in auto instrumentation
  ([#3181](https://github.com/open-telemetry/opentelemetry-python/pull/3181))
- Fix exporting of ExponentialBucketHistogramAggregation from opentelemetry.sdk.metrics.view
  ([#3240](https://github.com/open-telemetry/opentelemetry-python/pull/3240))
- Fix headers types mismatch for OTLP Exporters
  ([#3226](https://github.com/open-telemetry/opentelemetry-python/pull/3226))
- Fix suppress instrumentation for log batch processor
  ([#3223](https://github.com/open-telemetry/opentelemetry-python/pull/3223))
- Add speced out environment variables and arguments for BatchLogRecordProcessor
  ([#3237](https://github.com/open-telemetry/opentelemetry-python/pull/3237))
- Add benchmark tests for metrics
  ([#3267](https://github.com/open-telemetry/opentelemetry-python/pull/3267))


## Version 1.17.0/0.38b0 (2023-03-22)

- Implement LowMemory temporality
  ([#3223](https://github.com/open-telemetry/opentelemetry-python/pull/3223))
- PeriodicExportingMetricReader will continue if collection times out
  ([#3100](https://github.com/open-telemetry/opentelemetry-python/pull/3100))
- Fix formatting of ConsoleMetricExporter.
  ([#3197](https://github.com/open-telemetry/opentelemetry-python/pull/3197))
- Fix use of built-in samplers in SDK configuration
  ([#3176](https://github.com/open-telemetry/opentelemetry-python/pull/3176))
- Implement shutdown procedure forOTLP grpc exporters
  ([#3138](https://github.com/open-telemetry/opentelemetry-python/pull/3138))
- Add exponential histogram
  ([#2964](https://github.com/open-telemetry/opentelemetry-python/pull/2964))
- Add OpenCensus trace bridge/shim
  ([#3210](https://github.com/open-telemetry/opentelemetry-python/pull/3210))

## Version 1.16.0/0.37b0 (2023-02-17)

- Change ``__all__`` to be statically defined.
  ([#3143](https://github.com/open-telemetry/opentelemetry-python/pull/3143))
- Remove the ability to set a global metric prefix for Prometheus exporter
  ([#3137](https://github.com/open-telemetry/opentelemetry-python/pull/3137))
- Adds environment variables for log exporter
  ([#3037](https://github.com/open-telemetry/opentelemetry-python/pull/3037))
- Add attribute name to type warning message.
  ([3124](https://github.com/open-telemetry/opentelemetry-python/pull/3124))
- Add db metric name to semantic conventions
  ([#3115](https://github.com/open-telemetry/opentelemetry-python/pull/3115))
- Fix User-Agent header value for OTLP exporters to conform to RFC7231 & RFC7230
  ([#3128](https://github.com/open-telemetry/opentelemetry-python/pull/3128))
- Fix validation of baggage values
  ([#3058](https://github.com/open-telemetry/opentelemetry-python/pull/3058))
- Fix capitalization of baggage keys
  ([#3151](https://github.com/open-telemetry/opentelemetry-python/pull/3151))
- Bump min required api version for OTLP exporters
  ([#3156](https://github.com/open-telemetry/opentelemetry-python/pull/3156))
- deprecate jaeger exporters
  ([#3158](https://github.com/open-telemetry/opentelemetry-python/pull/3158))
- Create a single resource instance
  ([#3118](https://github.com/open-telemetry/opentelemetry-python/pull/3118))

## Version 1.15.0/0.36b0 (2022-12-09)

- PeriodicExportingMetricsReader with +Inf interval
  to support explicit metric collection
  ([#3059](https://github.com/open-telemetry/opentelemetry-python/pull/3059))
- Regenerate opentelemetry-proto to be compatible with protobuf 3 and 4
  ([#3070](https://github.com/open-telemetry/opentelemetry-python/pull/3070))
- Rename parse_headers to parse_env_headers and improve error message
  ([#2376](https://github.com/open-telemetry/opentelemetry-python/pull/2376))
- Add url decode values from OTEL_RESOURCE_ATTRIBUTES
  ([#3046](https://github.com/open-telemetry/opentelemetry-python/pull/3046))
- Fixed circular dependency issue with custom samplers
  ([#3026](https://github.com/open-telemetry/opentelemetry-python/pull/3026))
- Add missing entry points for OTLP/HTTP exporter
  ([#3027](https://github.com/open-telemetry/opentelemetry-python/pull/3027))
- Update logging to include logging api as per specification
  ([#3038](https://github.com/open-telemetry/opentelemetry-python/pull/3038))
- Fix: Avoid generator in metrics _ViewInstrumentMatch.collect()
  ([#3035](https://github.com/open-telemetry/opentelemetry-python/pull/3035)
- [exporter-otlp-proto-grpc] add user agent string
  ([#3009](https://github.com/open-telemetry/opentelemetry-python/pull/3009))

## Version 1.14.0/0.35b0 (2022-11-04)

- Add logarithm and exponent mappings
  ([#2960](https://github.com/open-telemetry/opentelemetry-python/pull/2960))
- Add and use missing metrics environment variables
  ([#2968](https://github.com/open-telemetry/opentelemetry-python/pull/2968))
- Enabled custom samplers via entry points
  ([#2972](https://github.com/open-telemetry/opentelemetry-python/pull/2972))
- Update log symbol names
  ([#2943](https://github.com/open-telemetry/opentelemetry-python/pull/2943))
- Update explicit histogram bucket boundaries
  ([#2947](https://github.com/open-telemetry/opentelemetry-python/pull/2947))
- `exporter-otlp-proto-http`: add user agent string
  ([#2959](https://github.com/open-telemetry/opentelemetry-python/pull/2959))
- Add http-metric instrument names to semantic conventions
  ([#2976](https://github.com/open-telemetry/opentelemetry-python/pull/2976))
- [exporter/opentelemetry-exporter-otlp-proto-http] Add OTLPMetricExporter
  ([#2891](https://github.com/open-telemetry/opentelemetry-python/pull/2891))
- Add support for py3.11
  ([#2997](https://github.com/open-telemetry/opentelemetry-python/pull/2997))
- Fix a bug with exporter retries for with newer versions of the backoff library
  ([#2980](https://github.com/open-telemetry/opentelemetry-python/pull/2980))

## Version 1.13.0/0.34b0 (2022-09-26)

- Add a configurable max_export_batch_size to the gRPC metrics exporter
  ([#2809](https://github.com/open-telemetry/opentelemetry-python/pull/2809))
- Remove support for 3.6
  ([#2763](https://github.com/open-telemetry/opentelemetry-python/pull/2763))
- Update PeriodicExportingMetricReader to never call export() concurrently
  ([#2873](https://github.com/open-telemetry/opentelemetry-python/pull/2873))
- Add param for `indent` size to `LogRecord.to_json()`
  ([#2870](https://github.com/open-telemetry/opentelemetry-python/pull/2870))
- Fix: Remove `LogEmitter.flush()` to align with OTel Log spec
  ([#2863](https://github.com/open-telemetry/opentelemetry-python/pull/2863))
- Bump minimum required API/SDK version for exporters that support metrics
  ([#2918](https://github.com/open-telemetry/opentelemetry-python/pull/2918))
- Fix metric reader examples + added `preferred_temporality` and `preferred_aggregation`
  for `ConsoleMetricExporter`
  ([#2911](https://github.com/open-telemetry/opentelemetry-python/pull/2911))
- Add support for setting OTLP export protocol with env vars, as defined in the
  [specifications](https://github.com/open-telemetry/opentelemetry-specification/blob/main/specification/protocol/exporter.md#specify-protocol)
  ([#2893](https://github.com/open-telemetry/opentelemetry-python/pull/2893))
- Add force_flush to span exporters
  ([#2919](https://github.com/open-telemetry/opentelemetry-python/pull/2919))

## Version 1.12.0/0.33b0 (2022-08-08)

- Add `force_flush` method to metrics exporter
  ([#2852](https://github.com/open-telemetry/opentelemetry-python/pull/2852))
- Change tracing to use `Resource.to_json()`
  ([#2784](https://github.com/open-telemetry/opentelemetry-python/pull/2784))
- Fix get_log_emitter instrumenting_module_version args typo
  ([#2830](https://github.com/open-telemetry/opentelemetry-python/pull/2830))
- Fix OTLP gRPC exporter warning message
  ([#2781](https://github.com/open-telemetry/opentelemetry-python/pull/2781))
- Fix tracing decorator with late configuration
  ([#2754](https://github.com/open-telemetry/opentelemetry-python/pull/2754))
- Fix --insecure of CLI argument
  ([#2696](https://github.com/open-telemetry/opentelemetry-python/pull/2696))
- Add temporality and aggregation configuration for metrics exporters,
  use `OTEL_EXPORTER_OTLP_METRICS_TEMPORALITY_PREFERENCE` only for OTLP metrics exporter
  ([#2843](https://github.com/open-telemetry/opentelemetry-python/pull/2843))
- Instrument instances are always created through a Meter
  ([#2844](https://github.com/open-telemetry/opentelemetry-python/pull/2844))

## Version 1.12.0rc2/0.32b0 (2022-07-04)

- Fix instrument name and unit regexes
  ([#2796](https://github.com/open-telemetry/opentelemetry-python/pull/2796))
- Add optional sessions parameter to all Exporters leveraging requests.Session
  ([#2783](https://github.com/open-telemetry/opentelemetry-python/pull/2783)
- Add min/max fields to Histogram
  ([#2759](https://github.com/open-telemetry/opentelemetry-python/pull/2759))
- `opentelemetry-exporter-otlp-proto-http` Add support for OTLP/HTTP log exporter
  ([#2462](https://github.com/open-telemetry/opentelemetry-python/pull/2462))
- Fix yield of `None`-valued points
  ([#2745](https://github.com/open-telemetry/opentelemetry-python/pull/2745))
- Add missing `to_json` methods
  ([#2722](https://github.com/open-telemetry/opentelemetry-python/pull/2722)
- Fix type hints for textmap `Getter` and `Setter`
  ([#2657](https://github.com/open-telemetry/opentelemetry-python/pull/2657))
- Fix LogEmitterProvider.force_flush hanging randomly
  ([#2714](https://github.com/open-telemetry/opentelemetry-python/pull/2714))
- narrow protobuf dependencies to exclude protobuf >= 4
  ([#2720](https://github.com/open-telemetry/opentelemetry-python/pull/2720))
- Specify worker thread names
  ([#2724](https://github.com/open-telemetry/opentelemetry-python/pull/2724))
- Loosen dependency on `backoff` for newer Python versions
  ([#2726](https://github.com/open-telemetry/opentelemetry-python/pull/2726))
- fix: frozenset object has no attribute items
  ([#2727](https://github.com/open-telemetry/opentelemetry-python/pull/2727))
- fix: create suppress HTTP instrumentation key in opentelemetry context
  ([#2729](https://github.com/open-telemetry/opentelemetry-python/pull/2729))
- Support logs SDK auto instrumentation enable/disable with env
  ([#2728](https://github.com/open-telemetry/opentelemetry-python/pull/2728))
- fix: update entry point object references for metrics
  ([#2731](https://github.com/open-telemetry/opentelemetry-python/pull/2731))
- Allow set_status to accept the StatusCode and optional description
  ([#2735](https://github.com/open-telemetry/opentelemetry-python/pull/2735))
- Configure auto instrumentation to support metrics
  ([#2705](https://github.com/open-telemetry/opentelemetry-python/pull/2705))
- Add entrypoint for metrics exporter
  ([#2748](https://github.com/open-telemetry/opentelemetry-python/pull/2748))
- Fix Jaeger propagator usage with NonRecordingSpan
  ([#2762](https://github.com/open-telemetry/opentelemetry-python/pull/2762))
- Add `opentelemetry.propagate` module and `opentelemetry.propagators` package
  to the API reference documentation
  ([#2785](https://github.com/open-telemetry/opentelemetry-python/pull/2785))

## Version 1.12.0rc1/0.31b0 (2022-05-17)

- Fix LoggingHandler to handle LogRecord with exc_info=False
  ([#2690](https://github.com/open-telemetry/opentelemetry-python/pull/2690))
- Make metrics components public
  ([#2684](https://github.com/open-telemetry/opentelemetry-python/pull/2684))
- Update to semantic conventions v1.11.0
  ([#2669](https://github.com/open-telemetry/opentelemetry-python/pull/2669))
- Update opentelemetry-proto to v0.17.0
  ([#2668](https://github.com/open-telemetry/opentelemetry-python/pull/2668))
- Add CallbackOptions to observable instrument callback params
  ([#2664](https://github.com/open-telemetry/opentelemetry-python/pull/2664))
- Add timeouts to metric SDK
  ([#2653](https://github.com/open-telemetry/opentelemetry-python/pull/2653))
- Add variadic arguments to metric exporter/reader interfaces
  ([#2654](https://github.com/open-telemetry/opentelemetry-python/pull/2654))
- Added a `opentelemetry.sdk.resources.ProcessResourceDetector` that adds the
  'process.runtime.{name,version,description}' resource attributes when used
  with the `opentelemetry.sdk.resources.get_aggregated_resources` API
  ([#2660](https://github.com/open-telemetry/opentelemetry-python/pull/2660))
- Move Metrics API behind internal package
  ([#2651](https://github.com/open-telemetry/opentelemetry-python/pull/2651))

## Version 1.11.1/0.30b1 (2022-04-21)

- Add parameter to MetricReader constructor to select aggregation per instrument kind
  ([#2638](https://github.com/open-telemetry/opentelemetry-python/pull/2638))
- Add parameter to MetricReader constructor to select temporality per instrument kind
  ([#2637](https://github.com/open-telemetry/opentelemetry-python/pull/2637))
- Fix unhandled callback exceptions on async instruments
  ([#2614](https://github.com/open-telemetry/opentelemetry-python/pull/2614))
- Rename `DefaultCounter`, `DefaultHistogram`, `DefaultObservableCounter`,
  `DefaultObservableGauge`, `DefaultObservableUpDownCounter`, `DefaultUpDownCounter`
  instruments to `NoOpCounter`, `NoOpHistogram`, `NoOpObservableCounter`,
  `NoOpObservableGauge`, `NoOpObservableUpDownCounter`, `NoOpUpDownCounter`
  ([#2616](https://github.com/open-telemetry/opentelemetry-python/pull/2616))
- Deprecate InstrumentationLibraryInfo and Add InstrumentationScope
  ([#2583](https://github.com/open-telemetry/opentelemetry-python/pull/2583))

## Version 1.11.0/0.30b0 (2022-04-18)

- Rename API Measurement for async instruments to Observation
  ([#2617](https://github.com/open-telemetry/opentelemetry-python/pull/2617))
- Add support for zero or more callbacks
  ([#2602](https://github.com/open-telemetry/opentelemetry-python/pull/2602))
- Fix parsing of trace flags when extracting traceparent
  ([#2577](https://github.com/open-telemetry/opentelemetry-python/pull/2577))
- Add default aggregation
  ([#2543](https://github.com/open-telemetry/opentelemetry-python/pull/2543))
- Fix incorrect installation of some exporter “convenience” packages into
  “site-packages/src”
  ([#2525](https://github.com/open-telemetry/opentelemetry-python/pull/2525))
- Capture exception information as part of log attributes
  ([#2531](https://github.com/open-telemetry/opentelemetry-python/pull/2531))
- Change OTLPHandler to LoggingHandler
  ([#2528](https://github.com/open-telemetry/opentelemetry-python/pull/2528))
- Fix delta histogram sum not being reset on collection
  ([#2533](https://github.com/open-telemetry/opentelemetry-python/pull/2533))
- Add InMemoryMetricReader to metrics SDK
  ([#2540](https://github.com/open-telemetry/opentelemetry-python/pull/2540))
- Drop the usage of name field from log model in OTLP
  ([#2565](https://github.com/open-telemetry/opentelemetry-python/pull/2565))
- Update opentelemetry-proto to v0.15.0
  ([#2566](https://github.com/open-telemetry/opentelemetry-python/pull/2566))
- Remove `enable_default_view` option from sdk MeterProvider
  ([#2547](https://github.com/open-telemetry/opentelemetry-python/pull/2547))
- Update otlp-proto-grpc and otlp-proto-http exporters to have more lax requirements for `backoff` lib
  ([#2575](https://github.com/open-telemetry/opentelemetry-python/pull/2575))
- Add min/max to histogram point
  ([#2581](https://github.com/open-telemetry/opentelemetry-python/pull/2581))
- Update opentelemetry-proto to v0.16.0
  ([#2619](https://github.com/open-telemetry/opentelemetry-python/pull/2619))

## Version 1.10.0/0.29b0 (2022-03-10)

- Docs rework: [non-API docs are
  moving](https://github.com/open-telemetry/opentelemetry-python/issues/2172) to
  [opentelemetry.io](https://opentelemetry.io). For details, including a list of
  pages that have moved, see
  [#2453](https://github.com/open-telemetry/opentelemetry-python/pull/2453), and
  [#2498](https://github.com/open-telemetry/opentelemetry-python/pull/2498).
- `opentelemetry-exporter-otlp-proto-grpc` update SDK dependency to ~1.9.
  ([#2442](https://github.com/open-telemetry/opentelemetry-python/pull/2442))
- bugfix(auto-instrumentation): attach OTLPHandler to root logger
  ([#2450](https://github.com/open-telemetry/opentelemetry-python/pull/2450))
- Bump semantic conventions from 1.6.1 to 1.8.0
  ([#2461](https://github.com/open-telemetry/opentelemetry-python/pull/2461))
- fix exception handling in get_aggregated_resources
  ([#2464](https://github.com/open-telemetry/opentelemetry-python/pull/2464))
- Fix `OTEL_EXPORTER_OTLP_ENDPOINT` usage in OTLP HTTP trace exporter
  ([#2493](https://github.com/open-telemetry/opentelemetry-python/pull/2493))
- [exporter/opentelemetry-exporter-prometheus] restore package using the new metrics API
  ([#2321](https://github.com/open-telemetry/opentelemetry-python/pull/2321))

## Version 1.9.1/0.28b1 (2022-01-29)

- Update opentelemetry-proto to v0.12.0. Note that this update removes deprecated status codes.
  ([#2415](https://github.com/open-telemetry/opentelemetry-python/pull/2415))

## Version 1.9.0/0.28b0 (2022-01-26)

- Fix SpanLimits global span limit defaulting when set to 0
  ([#2398](https://github.com/open-telemetry/opentelemetry-python/pull/2398))
- Add Python version support policy
  ([#2397](https://github.com/open-telemetry/opentelemetry-python/pull/2397))
- Decode URL-encoded headers in environment variables
  ([#2312](https://github.com/open-telemetry/opentelemetry-python/pull/2312))
- [exporter/opentelemetry-exporter-otlp-proto-grpc] Add OTLPMetricExporter
  ([#2323](https://github.com/open-telemetry/opentelemetry-python/pull/2323))
- Complete metric exporter format and update OTLP exporter
  ([#2364](https://github.com/open-telemetry/opentelemetry-python/pull/2364))
- [api] Add `NoOpTracer` and `NoOpTracerProvider`. Marking `_DefaultTracer` and `_DefaultTracerProvider` as deprecated.
  ([#2363](https://github.com/open-telemetry/opentelemetry-python/pull/2363))
- [exporter/opentelemetry-exporter-otlp-proto-grpc] Add Sum to OTLPMetricExporter
  ([#2370](https://github.com/open-telemetry/opentelemetry-python/pull/2370))
- [api] Rename `_DefaultMeter` and `_DefaultMeterProvider` to `NoOpMeter` and `NoOpMeterProvider`.
  ([#2383](https://github.com/open-telemetry/opentelemetry-python/pull/2383))
- [exporter/opentelemetry-exporter-otlp-proto-grpc] Add Gauge to OTLPMetricExporter
  ([#2408](https://github.com/open-telemetry/opentelemetry-python/pull/2408))
- [logs] prevent None from causing problems
  ([#2410](https://github.com/open-telemetry/opentelemetry-python/pull/2410))

## Version 1.8.0/0.27b0 (2021-12-17)

- Adds Aggregation and instruments as part of Metrics SDK
  ([#2234](https://github.com/open-telemetry/opentelemetry-python/pull/2234))
- Update visibility of OTEL_METRICS_EXPORTER environment variable
  ([#2303](https://github.com/open-telemetry/opentelemetry-python/pull/2303))
- Adding entrypoints for log emitter provider and console, otlp log exporters
  ([#2253](https://github.com/open-telemetry/opentelemetry-python/pull/2253))
- Rename ConsoleExporter to ConsoleLogExporter
  ([#2307](https://github.com/open-telemetry/opentelemetry-python/pull/2307))
- Adding OTEL_LOGS_EXPORTER environment variable
  ([#2320](https://github.com/open-telemetry/opentelemetry-python/pull/2320))
- Add `setuptools` to `install_requires`
  ([#2334](https://github.com/open-telemetry/opentelemetry-python/pull/2334))
- Add otlp entrypoint for log exporter
  ([#2322](https://github.com/open-telemetry/opentelemetry-python/pull/2322))
- Support insecure configuration for OTLP gRPC exporter
  ([#2350](https://github.com/open-telemetry/opentelemetry-python/pull/2350))

## Version 1.7.1/0.26b1 (2021-11-11)

- Add support for Python 3.10
  ([#2207](https://github.com/open-telemetry/opentelemetry-python/pull/2207))
- remove `X-B3-ParentSpanId` for B3 propagator as per OpenTelemetry specification
  ([#2237](https://github.com/open-telemetry/opentelemetry-python/pull/2237))
- Populate `auto.version` in Resource if using auto-instrumentation
  ([#2243](https://github.com/open-telemetry/opentelemetry-python/pull/2243))
- Return proxy instruments from ProxyMeter
  ([#2169](https://github.com/open-telemetry/opentelemetry-python/pull/2169))
- Make Measurement a concrete class
  ([#2153](https://github.com/open-telemetry/opentelemetry-python/pull/2153))
- Add metrics API
  ([#1887](https://github.com/open-telemetry/opentelemetry-python/pull/1887))
- Make batch processor fork aware and reinit when needed
  ([#2242](https://github.com/open-telemetry/opentelemetry-python/pull/2242))
- `opentelemetry-sdk` Sanitize env var resource attribute pairs
  ([#2256](https://github.com/open-telemetry/opentelemetry-python/pull/2256))
- `opentelemetry-test` start releasing to pypi.org
  ([#2269](https://github.com/open-telemetry/opentelemetry-python/pull/2269))

## Version 1.6.2/0.25b2 (2021-10-19)

- Fix parental trace relationship for opentracing `follows_from` reference
  ([#2180](https://github.com/open-telemetry/opentelemetry-python/pull/2180))

## Version 1.6.1/0.25b1 (2021-10-18)

- Fix ReadableSpan property types attempting to create a mapping from a list
  ([#2215](https://github.com/open-telemetry/opentelemetry-python/pull/2215))
- Upgrade GRPC/protobuf related dependency and regenerate otlp protobufs
  ([#2201](https://github.com/open-telemetry/opentelemetry-python/pull/2201))
- Propagation: only warn about oversized baggage headers when headers exist
  ([#2212](https://github.com/open-telemetry/opentelemetry-python/pull/2212))

## Version 1.6.0/0.25b0 (2021-10-13)

- Fix race in `set_tracer_provider()`
  ([#2182](https://github.com/open-telemetry/opentelemetry-python/pull/2182))
- Automatically load OTEL environment variables as options for `opentelemetry-instrument`
  ([#1969](https://github.com/open-telemetry/opentelemetry-python/pull/1969))
- `opentelemetry-semantic-conventions` Update to semantic conventions v1.6.1
  ([#2077](https://github.com/open-telemetry/opentelemetry-python/pull/2077))
- Do not count invalid attributes for dropped
  ([#2096](https://github.com/open-telemetry/opentelemetry-python/pull/2096))
- Fix propagation bug caused by counting skipped entries
  ([#2071](https://github.com/open-telemetry/opentelemetry-python/pull/2071))
- Add entry point for exporters with default protocol
  ([#2093](https://github.com/open-telemetry/opentelemetry-python/pull/2093))
- Renamed entrypoints `otlp_proto_http_span`, `otlp_proto_grpc_span`, `console_span` to remove
  redundant `_span` suffix.
  ([#2093](https://github.com/open-telemetry/opentelemetry-python/pull/2093))
- Do not skip sequence attribute on decode error
  ([#2097](https://github.com/open-telemetry/opentelemetry-python/pull/2097))
- `opentelemetry-test`: Add `HttpTestBase` to allow tests with actual TCP sockets
  ([#2101](https://github.com/open-telemetry/opentelemetry-python/pull/2101))
- Fix incorrect headers parsing via environment variables
  ([#2103](https://github.com/open-telemetry/opentelemetry-python/pull/2103))
- Add support for OTEL_ATTRIBUTE_COUNT_LIMIT
  ([#2139](https://github.com/open-telemetry/opentelemetry-python/pull/2139))
- Attribute limits no longer apply to Resource attributes
  ([#2138](https://github.com/open-telemetry/opentelemetry-python/pull/2138))
- `opentelemetry-exporter-otlp`: Add `opentelemetry-otlp-proto-http` as dependency
  ([#2147](https://github.com/open-telemetry/opentelemetry-python/pull/2147))
- Fix validity calculation for trace and span IDs
  ([#2145](https://github.com/open-telemetry/opentelemetry-python/pull/2145))
- Add `schema_url` to `TracerProvider.get_tracer`
  ([#2154](https://github.com/open-telemetry/opentelemetry-python/pull/2154))
- Make baggage implementation w3c spec complaint
  ([#2167](https://github.com/open-telemetry/opentelemetry-python/pull/2167))
- Add name to `BatchSpanProcessor` worker thread
  ([#2186](https://github.com/open-telemetry/opentelemetry-python/pull/2186))

## Version 1.5.0/0.24b0 (2021-08-26)

- Add pre and post instrumentation entry points
  ([#1983](https://github.com/open-telemetry/opentelemetry-python/pull/1983))
- Fix documentation on well known exporters and variable OTEL_TRACES_EXPORTER which were misnamed
  ([#2023](https://github.com/open-telemetry/opentelemetry-python/pull/2023))
- `opentelemetry-sdk` `get_aggregated_resource()` returns default resource and service name
  whenever called
  ([#2013](https://github.com/open-telemetry/opentelemetry-python/pull/2013))
- `opentelemetry-distro` & `opentelemetry-sdk` Moved Auto Instrumentation Configurator code to SDK
  to let distros use its default implementation
  ([#1937](https://github.com/open-telemetry/opentelemetry-python/pull/1937))
- Add Trace ID validation to
  meet [TraceID spec](https://github.com/open-telemetry/opentelemetry-specification/blob/main/specification/overview.md#spancontext) ([#1992](https://github.com/open-telemetry/opentelemetry-python/pull/1992))
- Fixed Python 3.10 incompatibility in `opentelemetry-opentracing-shim` tests
  ([#2018](https://github.com/open-telemetry/opentelemetry-python/pull/2018))
- `opentelemetry-sdk` added support for `OTEL_SPAN_ATTRIBUTE_VALUE_LENGTH_LIMIT`
  ([#2044](https://github.com/open-telemetry/opentelemetry-python/pull/2044))
- `opentelemetry-sdk` Fixed bugs (#2041, #2042 & #2045) in Span Limits
  ([#2044](https://github.com/open-telemetry/opentelemetry-python/pull/2044))
- `opentelemetry-sdk` Add support for `OTEL_ATTRIBUTE_VALUE_LENGTH_LIMIT` env var
  ([#2056](https://github.com/open-telemetry/opentelemetry-python/pull/2056))
- `opentelemetry-sdk` Treat limit even vars set to empty values as unset/unlimited.
  ([#2054](https://github.com/open-telemetry/opentelemetry-python/pull/2054))
- `opentelemetry-api` Attribute keys must be non-empty strings.
  ([#2057](https://github.com/open-telemetry/opentelemetry-python/pull/2057))

## Version 0.23.1 (2021-07-26)

### Changed

- Fix opentelemetry-bootstrap dependency script.
  ([#1987](https://github.com/open-telemetry/opentelemetry-python/pull/1987))

## Version 1.4.0/0.23b0 (2021-07-21)

### Added

- Moved `opentelemetry-instrumentation` to core repository.
  ([#1959](https://github.com/open-telemetry/opentelemetry-python/pull/1959))
- Add support for OTLP Exporter Protobuf over HTTP
  ([#1868](https://github.com/open-telemetry/opentelemetry-python/pull/1868))
- Dropped attributes/events/links count available exposed on ReadableSpans.
  ([#1893](https://github.com/open-telemetry/opentelemetry-python/pull/1893))
- Added dropped count to otlp, jaeger and zipkin exporters.
  ([#1893](https://github.com/open-telemetry/opentelemetry-python/pull/1893))

### Added

- Give OTLPHandler the ability to process attributes
  ([#1952](https://github.com/open-telemetry/opentelemetry-python/pull/1952))
- Add global LogEmitterProvider and convenience function get_log_emitter
  ([#1901](https://github.com/open-telemetry/opentelemetry-python/pull/1901))
- Add OTLPHandler for standard library logging module
  ([#1903](https://github.com/open-telemetry/opentelemetry-python/pull/1903))

### Changed

- Updated `opentelemetry-opencensus-exporter` to use `service_name` of spans instead of resource
  ([#1897](https://github.com/open-telemetry/opentelemetry-python/pull/1897))
- Added descriptions to the env variables mentioned in the opentelemetry-specification
  ([#1898](https://github.com/open-telemetry/opentelemetry-python/pull/1898))
- Ignore calls to `Span.set_status` with `StatusCode.UNSET` and also if previous status already
  had `StatusCode.OK`.
  ([#1902](https://github.com/open-telemetry/opentelemetry-python/pull/1902))
- Attributes for `Link` and `Resource` are immutable as they are for `Event`, which means
  any attempt to modify attributes directly will result in a `TypeError` exception.
  ([#1909](https://github.com/open-telemetry/opentelemetry-python/pull/1909))
- Added `BoundedAttributes` to the API to make it available for `Link` which is defined in the
  API. Marked `BoundedDict` in the SDK as deprecated as a result.
  ([#1915](https://github.com/open-telemetry/opentelemetry-python/pull/1915))
- Fix OTLP SpanExporter to distinguish spans based off Resource and InstrumentationInfo
  ([#1927](https://github.com/open-telemetry/opentelemetry-python/pull/1927))
- Updating dependency for opentelemetry api/sdk packages to support major version instead of
  pinning to specific versions.
  ([#1933](https://github.com/open-telemetry/opentelemetry-python/pull/1933))
- `opentelemetry-semantic-conventions` Generate semconv constants update for OTel Spec 1.5.0
  ([#1946](https://github.com/open-telemetry/opentelemetry-python/pull/1946))

### Fixed

- Updated `opentelementry-opentracing-shim` `ScopeShim` to report exceptions in
  opentelemetry specification format, rather than opentracing spec format.
  ([#1878](https://github.com/open-telemetry/opentelemetry-python/pull/1878))

## Version 1.3.0/0.22b0 (2021-06-01)

### Added

- Allow span limits to be set programmatically via TracerProvider.
  ([#1877](https://github.com/open-telemetry/opentelemetry-python/pull/1877))
- Added support for CreateKey functionality.
  ([#1853](https://github.com/open-telemetry/opentelemetry-python/pull/1853))

### Changed

- Updated get_tracer to return an empty string when passed an invalid name
  ([#1854](https://github.com/open-telemetry/opentelemetry-python/pull/1854))
- Changed AttributeValue sequences to warn mypy users on adding None values to array
  ([#1855](https://github.com/open-telemetry/opentelemetry-python/pull/1855))
- Fixed exporter OTLP header parsing to match baggage header formatting.
  ([#1869](https://github.com/open-telemetry/opentelemetry-python/pull/1869))
- Added optional `schema_url` field to `Resource` class
  ([#1871](https://github.com/open-telemetry/opentelemetry-python/pull/1871))
- Update protos to latest version release 0.9.0
  ([#1873](https://github.com/open-telemetry/opentelemetry-python/pull/1873))

## Version 1.2.0/0.21b0 (2021-05-11)

### Added

- Added example for running Django with auto instrumentation.
  ([#1803](https://github.com/open-telemetry/opentelemetry-python/pull/1803))
- Added `B3SingleFormat` and `B3MultiFormat` propagators to the `opentelemetry-propagator-b3` package.
  ([#1823](https://github.com/open-telemetry/opentelemetry-python/pull/1823))
- Added support for OTEL_SERVICE_NAME.
  ([#1829](https://github.com/open-telemetry/opentelemetry-python/pull/1829))
- Lazily read/configure limits and allow limits to be unset.
  ([#1839](https://github.com/open-telemetry/opentelemetry-python/pull/1839))
- Added support for OTEL_EXPORTER_JAEGER_TIMEOUT
  ([#1863](https://github.com/open-telemetry/opentelemetry-python/pull/1863))

### Changed

- Fixed OTLP gRPC exporter silently failing if scheme is not specified in endpoint.
  ([#1806](https://github.com/open-telemetry/opentelemetry-python/pull/1806))
- Rename CompositeHTTPPropagator to CompositePropagator as per specification.
  ([#1807](https://github.com/open-telemetry/opentelemetry-python/pull/1807))
- Propagators use the root context as default for `extract` and do not modify
  the context if extracting from carrier does not work.
  ([#1811](https://github.com/open-telemetry/opentelemetry-python/pull/1811))
- Fixed `b3` propagator entrypoint to point to `B3SingleFormat` propagator.
  ([#1823](https://github.com/open-telemetry/opentelemetry-python/pull/1823))
- Added `b3multi` propagator entrypoint to point to `B3MultiFormat` propagator.
  ([#1823](https://github.com/open-telemetry/opentelemetry-python/pull/1823))
- Improve warning when failing to decode byte attribute
  ([#1810](https://github.com/open-telemetry/opentelemetry-python/pull/1810))
- Fixed inconsistency in parent_id formatting from the ConsoleSpanExporter
  ([#1833](https://github.com/open-telemetry/opentelemetry-python/pull/1833))
- Include span parent in Jaeger gRPC export as `CHILD_OF` reference
  ([#1809])(https://github.com/open-telemetry/opentelemetry-python/pull/1809)
- Fixed sequence values in OTLP exporter not translating
  ([#1818](https://github.com/open-telemetry/opentelemetry-python/pull/1818))
- Update transient errors retry timeout and retryable status codes
  ([#1842](https://github.com/open-telemetry/opentelemetry-python/pull/1842))
- Apply validation of attributes to `Resource`, move attribute related logic to separate package.
  ([#1834](https://github.com/open-telemetry/opentelemetry-python/pull/1834))
- Fix start span behavior when excess links and attributes are included
  ([#1856](https://github.com/open-telemetry/opentelemetry-python/pull/1856))

### Removed

- Moved `opentelemetry-instrumentation` to contrib repository.
  ([#1797](https://github.com/open-telemetry/opentelemetry-python/pull/1797))

## Version 1.1.0 (2021-04-20)

### Added

- Added `py.typed` file to every package. This should resolve a bunch of mypy
  errors for users.
  ([#1720](https://github.com/open-telemetry/opentelemetry-python/pull/1720))
- Add auto generated trace and resource attributes semantic conventions
  ([#1759](https://github.com/open-telemetry/opentelemetry-python/pull/1759))
- Added `SpanKind` to `should_sample` parameters, suggest using parent span context's tracestate
  instead of manually passed in tracestate in `should_sample`
  ([#1764](https://github.com/open-telemetry/opentelemetry-python/pull/1764))
- Added experimental HTTP back propagators.
  ([#1762](https://github.com/open-telemetry/opentelemetry-python/pull/1762))
- Zipkin exporter: Add support for timeout and implement shutdown
  ([#1799](https://github.com/open-telemetry/opentelemetry-python/pull/1799))

### Changed

- Adjust `B3Format` propagator to be spec compliant by not modifying context
  when propagation headers are not present/invalid/empty
  ([#1728](https://github.com/open-telemetry/opentelemetry-python/pull/1728))
- Silence unnecessary warning when creating a new Status object without description.
  ([#1721](https://github.com/open-telemetry/opentelemetry-python/pull/1721))
- Update bootstrap cmd to use exact version when installing instrumentation packages.
  ([#1722](https://github.com/open-telemetry/opentelemetry-python/pull/1722))
- Fix B3 propagator to never return None.
  ([#1750](https://github.com/open-telemetry/opentelemetry-python/pull/1750))
- Added ProxyTracerProvider and ProxyTracer implementations to allow fetching provider
  and tracer instances before a global provider is set up.
  ([#1726](https://github.com/open-telemetry/opentelemetry-python/pull/1726))
- Added `__contains__` to `opentelementry.trace.span.TraceState`.
  ([#1773](https://github.com/open-telemetry/opentelemetry-python/pull/1773))
- `opentelemetry-opentracing-shim` Fix an issue in the shim where a Span was being wrapped
  in a NonRecordingSpan when it wasn't necessary.
  ([#1776](https://github.com/open-telemetry/opentelemetry-python/pull/1776))
- OTLP Exporter now uses the scheme in the endpoint to determine whether to establish
  a secure connection or not.
  ([#1771](https://github.com/open-telemetry/opentelemetry-python/pull/1771))

## Version 1.0.0 (2021-03-26)

### Added

- Document how to work with fork process web server models(Gunicorn, uWSGI etc...)
  ([#1609](https://github.com/open-telemetry/opentelemetry-python/pull/1609))
- Add `max_attr_value_length` support to Jaeger exporter
  ([#1633](https://github.com/open-telemetry/opentelemetry-python/pull/1633))
- Moved `use_span` from Tracer to `opentelemetry.trace.use_span`.
  ([#1668](https://github.com/open-telemetry/opentelemetry-python/pull/1668))
- `opentelemetry.trace.use_span()` will now overwrite previously set status on span in case an
  exception is raised inside the context manager and `set_status_on_exception` is set to `True`.
  ([#1668](https://github.com/open-telemetry/opentelemetry-python/pull/1668))
- Add `udp_split_oversized_batches` support to jaeger exporter
  ([#1500](https://github.com/open-telemetry/opentelemetry-python/pull/1500))

### Changed

- remove `service_name` from constructor of jaeger and opencensus exporters and
  use of env variable `OTEL_PYTHON_SERVICE_NAME`
  ([#1669])(https://github.com/open-telemetry/opentelemetry-python/pull/1669)
- Rename `IdsGenerator` to `IdGenerator`
  ([#1651](https://github.com/open-telemetry/opentelemetry-python/pull/1651))
- Make TracerProvider's resource attribute private
  ([#1652](https://github.com/open-telemetry/opentelemetry-python/pull/1652))
- Rename Resource's `create_empty` to `get_empty`
  ([#1653](https://github.com/open-telemetry/opentelemetry-python/pull/1653))
- Renamed `BatchExportSpanProcessor` to `BatchSpanProcessor` and `SimpleExportSpanProcessor` to
  `SimpleSpanProcessor`
  ([#1656](https://github.com/open-telemetry/opentelemetry-python/pull/1656))
- Rename `DefaultSpan` to `NonRecordingSpan`
  ([#1661](https://github.com/open-telemetry/opentelemetry-python/pull/1661))
- Fixed distro configuration with `OTEL_TRACES_EXPORTER` env var set to `otlp`
  ([#1657](https://github.com/open-telemetry/opentelemetry-python/pull/1657))
- Moving `Getter`, `Setter` and `TextMapPropagator` out of `opentelemetry.trace.propagation` and
  into `opentelemetry.propagators`
  ([#1662](https://github.com/open-telemetry/opentelemetry-python/pull/1662))
- Rename `BaggagePropagator` to `W3CBaggagePropagator`
  ([#1663](https://github.com/open-telemetry/opentelemetry-python/pull/1663))
- Rename `JaegerSpanExporter` to `JaegerExporter` and rename `ZipkinSpanExporter` to `ZipkinExporter`
  ([#1664](https://github.com/open-telemetry/opentelemetry-python/pull/1664))
- Expose `StatusCode` from the `opentelemetry.trace` module
  ([#1681](https://github.com/open-telemetry/opentelemetry-python/pull/1681))
- Status now only sets `description` when `status_code` is set to `StatusCode.ERROR`
  ([#1673](https://github.com/open-telemetry/opentelemetry-python/pull/1673))
- Update OTLP exporter to use OTLP proto `0.7.0`
  ([#1674](https://github.com/open-telemetry/opentelemetry-python/pull/1674))
- Remove time_ns from API and add a warning for older versions of Python
  ([#1602](https://github.com/open-telemetry/opentelemetry-python/pull/1602))
- Hide implementation classes/variables in api/sdk
  ([#1684](https://github.com/open-telemetry/opentelemetry-python/pull/1684))
- Cleanup OTLP exporter compression options, add tests
  ([#1671](https://github.com/open-telemetry/opentelemetry-python/pull/1671))
- Initial documentation for environment variables
  ([#1680](https://github.com/open-telemetry/opentelemetry-python/pull/1680))
- Change Zipkin exporter to obtain service.name from span
  ([#1696](https://github.com/open-telemetry/opentelemetry-python/pull/1696))
- Split up `opentelemetry-exporter-jaeger` package into `opentelemetry-exporter-jaeger-proto-grpc` and
  `opentelemetry-exporter-jaeger-thrift` packages to reduce dependencies for each one.
  ([#1694](https://github.com/open-telemetry/opentelemetry-python/pull/1694))
- Added `opentelemetry-exporter-otlp-proto-grpc` and changed `opentelemetry-exporter-otlp` to
  install it as a dependency. This will allow for the next package/protocol to also be in
  its own package.
  ([#1695](https://github.com/open-telemetry/opentelemetry-python/pull/1695))
- Change Jaeger exporters to obtain service.name from span
  ([#1703](https://github.com/open-telemetry/opentelemetry-python/pull/1703))
- Fixed an unset `OTEL_TRACES_EXPORTER` resulting in an error
  ([#1707](https://github.com/open-telemetry/opentelemetry-python/pull/1707))
- Split Zipkin exporter into `opentelemetry-exporter-zipkin-json` and
  `opentelemetry-exporter-zipkin-proto-http` packages to reduce dependencies. The
  `opentelemetry-exporter-zipkin` installs both.
  ([#1699](https://github.com/open-telemetry/opentelemetry-python/pull/1699))
- Make setters and getters optional
  ([#1690](https://github.com/open-telemetry/opentelemetry-python/pull/1690))

### Removed

- Removed unused `get_hexadecimal_trace_id` and `get_hexadecimal_span_id` methods.
  ([#1675](https://github.com/open-telemetry/opentelemetry-python/pull/1675))
- Remove `OTEL_EXPORTER_*_ INSECURE` env var
  ([#1682](https://github.com/open-telemetry/opentelemetry-python/pull/1682))
- Removing support for Python 3.5
  ([#1706](https://github.com/open-telemetry/opentelemetry-python/pull/1706))

## Version 0.19b0 (2021-03-26)

### Changed

- remove `service_name` from constructor of jaeger and opencensus exporters and
  use of env variable `OTEL_PYTHON_SERVICE_NAME`
  ([#1669])(https://github.com/open-telemetry/opentelemetry-python/pull/1669)
- Rename `IdsGenerator` to `IdGenerator`
  ([#1651](https://github.com/open-telemetry/opentelemetry-python/pull/1651))

### Removed

- Removing support for Python 3.5
  ([#1706](https://github.com/open-telemetry/opentelemetry-python/pull/1706))

## Version 0.18b0 (2021-02-16)

### Added

- Add urllib to opentelemetry-bootstrap target list
  ([#1584](https://github.com/open-telemetry/opentelemetry-python/pull/1584))

## Version 1.0.0rc1 (2021-02-12)

### Changed

- Tracer provider environment variables are now consistent with the rest
  ([#1571](https://github.com/open-telemetry/opentelemetry-python/pull/1571))
- Rename `TRACE_` to `TRACES_` for environment variables
  ([#1595](https://github.com/open-telemetry/opentelemetry-python/pull/1595))
- Limits for Span attributes, events and links have been updated to 128
  ([1597](https://github.com/open-telemetry/opentelemetry-python/pull/1597))
- Read-only Span attributes have been moved to ReadableSpan class
  ([#1560](https://github.com/open-telemetry/opentelemetry-python/pull/1560))
- `BatchExportSpanProcessor` flushes export queue when it reaches `max_export_batch_size`
  ([#1521](https://github.com/open-telemetry/opentelemetry-python/pull/1521))

### Added

- Added `end_on_exit` argument to `start_as_current_span`
  ([#1519](https://github.com/open-telemetry/opentelemetry-python/pull/1519))
- Add `Span.set_attributes` method to set multiple values with one call
  ([#1520](https://github.com/open-telemetry/opentelemetry-python/pull/1520))
- Make sure Resources follow semantic conventions
  ([#1480](https://github.com/open-telemetry/opentelemetry-python/pull/1480))
- Allow missing carrier headers to continue without raising AttributeError
  ([#1545](https://github.com/open-telemetry/opentelemetry-python/pull/1545))

### Removed

- Remove Configuration
  ([#1523](https://github.com/open-telemetry/opentelemetry-python/pull/1523))
- Remove Metrics as part of stable, marked as experimental
  ([#1568](https://github.com/open-telemetry/opentelemetry-python/pull/1568))

## Version 0.17b0 (2021-01-20)

### Added

- Add support for OTLP v0.6.0
  ([#1472](https://github.com/open-telemetry/opentelemetry-python/pull/1472))
- Add protobuf via gRPC exporting support for Jaeger
  ([#1471](https://github.com/open-telemetry/opentelemetry-python/pull/1471))
- Add support for Python 3.9
  ([#1441](https://github.com/open-telemetry/opentelemetry-python/pull/1441))
- Added the ability to disable instrumenting libraries specified by OTEL_PYTHON_DISABLED_INSTRUMENTATIONS env variable,
  when using opentelemetry-instrument command.
  ([#1461](https://github.com/open-telemetry/opentelemetry-python/pull/1461))
- Add `fields` to propagators
  ([#1374](https://github.com/open-telemetry/opentelemetry-python/pull/1374))
- Add local/remote samplers to parent based sampler
  ([#1440](https://github.com/open-telemetry/opentelemetry-python/pull/1440))
- Add support for OTEL*SPAN*{ATTRIBUTE_COUNT_LIMIT,EVENT_COUNT_LIMIT,LINK_COUNT_LIMIT}
  ([#1377](https://github.com/open-telemetry/opentelemetry-python/pull/1377))
- Return `None` for `DictGetter` if key not found
  ([#1449](https://github.com/open-telemetry/opentelemetry-python/pull/1449))
- Added support for Jaeger propagator
  ([#1219](https://github.com/open-telemetry/opentelemetry-python/pull/1219))
- Remove dependency on SDK from `opentelemetry-instrumentation` package. The
  `opentelemetry-sdk` package now registers an entrypoint `opentelemetry_configurator`
  to allow `opentelemetry-instrument` to load the configuration for the SDK
  ([#1420](https://github.com/open-telemetry/opentelemetry-python/pull/1420))
- `opentelemetry-exporter-zipkin` Add support for array attributes in Span and Resource exports
  ([#1285](https://github.com/open-telemetry/opentelemetry-python/pull/1285))
- Added `__repr__` for `DefaultSpan`, added `trace_flags` to `__repr__` of
  `SpanContext` ([#1485](https://github.com/open-telemetry/opentelemetry-python/pull/1485))
- `opentelemetry-sdk` Add support for OTEL_TRACE_SAMPLER and OTEL_TRACE_SAMPLER_ARG env variables
  ([#1496](https://github.com/open-telemetry/opentelemetry-python/pull/1496))
- Adding `opentelemetry-distro` package to add default configuration for
  span exporter to OTLP
  ([#1482](https://github.com/open-telemetry/opentelemetry-python/pull/1482))

### Changed

- `opentelemetry-exporter-zipkin` Updated zipkin exporter status code and error tag
  ([#1486](https://github.com/open-telemetry/opentelemetry-python/pull/1486))
- Recreate span on every run of a `start_as_current_span`-decorated function
  ([#1451](https://github.com/open-telemetry/opentelemetry-python/pull/1451))
- `opentelemetry-exporter-otlp` Headers are now passed in as tuple as metadata, instead of a
  string, which was incorrect.
  ([#1507](https://github.com/open-telemetry/opentelemetry-python/pull/1507))
- `opentelemetry-exporter-jaeger` Updated Jaeger exporter status code tag
  ([#1488](https://github.com/open-telemetry/opentelemetry-python/pull/1488))
- `opentelemetry-api` `opentelemety-sdk` Moved `idsgenerator` into sdk
  ([#1514](https://github.com/open-telemetry/opentelemetry-python/pull/1514))
- `opentelemetry-sdk` The B3Format propagator has been moved into its own package: `opentelemetry-propagator-b3`
  ([#1513](https://github.com/open-telemetry/opentelemetry-python/pull/1513))
- Update default port for OTLP exporter from 55680 to 4317
  ([#1516](https://github.com/open-telemetry/opentelemetry-python/pull/1516))
- `opentelemetry-exporter-zipkin` Update boolean attribute value transformation
  ([#1509](https://github.com/open-telemetry/opentelemetry-python/pull/1509))
- Move opentelemetry-opentracing-shim out of instrumentation folder
  ([#1533](https://github.com/open-telemetry/opentelemetry-python/pull/1533))
- `opentelemetry-sdk` The JaegerPropagator has been moved into its own package: `opentelemetry-propagator-jaeger`
  ([#1525](https://github.com/open-telemetry/opentelemetry-python/pull/1525))
- `opentelemetry-exporter-jaeger`, `opentelemetry-exporter-zipkin` Update InstrumentationInfo tag keys for Jaeger and
  Zipkin exporters
  ([#1535](https://github.com/open-telemetry/opentelemetry-python/pull/1535))
- `opentelemetry-sdk` Remove rate property setter from TraceIdRatioBasedSampler
  ([#1536](https://github.com/open-telemetry/opentelemetry-python/pull/1536))
- Fix TraceState to adhere to specs
  ([#1502](https://github.com/open-telemetry/opentelemetry-python/pull/1502))
- Update Resource `merge` key conflict precedence
  ([#1544](https://github.com/open-telemetry/opentelemetry-python/pull/1544))

### Removed

- `opentelemetry-api` Remove ThreadLocalRuntimeContext since python3.4 is not supported.

## Version 0.16b1 (2020-11-26)

### Added

- Add meter reference to observers
  ([#1425](https://github.com/open-telemetry/opentelemetry-python/pull/1425))

## Version 0.16b0 (2020-11-25)

### Added

- Add optional parameter to `record_exception` method
  ([#1314](https://github.com/open-telemetry/opentelemetry-python/pull/1314))
- Add pickle support to SpanContext class
  ([#1380](https://github.com/open-telemetry/opentelemetry-python/pull/1380))
- Add instrumentation library name and version to OTLP exported metrics
  ([#1418](https://github.com/open-telemetry/opentelemetry-python/pull/1418))
- Add Gzip compression for exporter
  ([#1141](https://github.com/open-telemetry/opentelemetry-python/pull/1141))
- Support for v2 api protobuf format
  ([#1318](https://github.com/open-telemetry/opentelemetry-python/pull/1318))
- Add IDs Generator as Configurable Property of Auto Instrumentation
  ([#1404](https://github.com/open-telemetry/opentelemetry-python/pull/1404))
- Added support for `OTEL_EXPORTER` to the `opentelemetry-instrument` command
  ([#1036](https://github.com/open-telemetry/opentelemetry-python/pull/1036))

### Changed

- Change temporality for Counter and UpDownCounter
  ([#1384](https://github.com/open-telemetry/opentelemetry-python/pull/1384))
- OTLP exporter: Handle error case when no credentials supplied
  ([#1366](https://github.com/open-telemetry/opentelemetry-python/pull/1366))
- Update protobuf versions
  ([#1356](https://github.com/open-telemetry/opentelemetry-python/pull/1356))
- Add missing references to instrumented packages
  ([#1416](https://github.com/open-telemetry/opentelemetry-python/pull/1416))
- Instrumentation Package depends on the OTel SDK
  ([#1405](https://github.com/open-telemetry/opentelemetry-python/pull/1405))
- Allow samplers to modify tracestate
  ([#1319](https://github.com/open-telemetry/opentelemetry-python/pull/1319))
- Update exception handling optional parameters, add escaped attribute to record_exception
  ([#1365](https://github.com/open-telemetry/opentelemetry-python/pull/1365))
- Rename `MetricRecord` to `ExportRecord`
  ([#1367](https://github.com/open-telemetry/opentelemetry-python/pull/1367))
- Rename `Record` to `Accumulation`
  ([#1373](https://github.com/open-telemetry/opentelemetry-python/pull/1373))
- Rename `Meter` to `Accumulator`
  ([#1372](https://github.com/open-telemetry/opentelemetry-python/pull/1372))
- Fix `ParentBased` sampler for implicit parent spans. Fix also `trace_state`
  erasure for dropped spans or spans sampled by the `TraceIdRatioBased` sampler.
  ([#1394](https://github.com/open-telemetry/opentelemetry-python/pull/1394))

## Version 0.15b0 (2020-11-02)

### Added

- Add Env variables in OTLP exporter
  ([#1101](https://github.com/open-telemetry/opentelemetry-python/pull/1101))
- Add support for Jaeger Span Exporter configuration by environment variables and<br/>
  change JaegerSpanExporter constructor parameters
  ([#1114](https://github.com/open-telemetry/opentelemetry-python/pull/1114))

### Changed

- Updating status codes to adhere to specs
  ([#1282](https://github.com/open-telemetry/opentelemetry-python/pull/1282))
- Set initial checkpoint timestamp in aggregators
  ([#1237](https://github.com/open-telemetry/opentelemetry-python/pull/1237))
- Make `SpanProcessor.on_start` accept parent Context
  ([#1251](https://github.com/open-telemetry/opentelemetry-python/pull/1251))
- Fix b3 propagator entrypoint
  ([#1265](https://github.com/open-telemetry/opentelemetry-python/pull/1265))
- Allow None in sequence attributes values
  ([#998](https://github.com/open-telemetry/opentelemetry-python/pull/998))
- Samplers to accept parent Context
  ([#1267](https://github.com/open-telemetry/opentelemetry-python/pull/1267))
- Span.is_recording() returns false after span has ended
  ([#1289](https://github.com/open-telemetry/opentelemetry-python/pull/1289))
- Allow samplers to modify tracestate
  ([#1319](https://github.com/open-telemetry/opentelemetry-python/pull/1319))
- Remove TracerProvider coupling from Tracer init
  ([#1295](https://github.com/open-telemetry/opentelemetry-python/pull/1295))

## Version 0.14b0 (2020-10-13)

### Added

- Add optional parameter to `record_exception` method
  ([#1242](https://github.com/open-telemetry/opentelemetry-python/pull/1242))
- Add support for `OTEL_PROPAGATORS`
  ([#1123](https://github.com/open-telemetry/opentelemetry-python/pull/1123))
- Add keys method to TextMap propagator Getter
  ([#1196](https://github.com/open-telemetry/opentelemetry-python/issues/1196))
- Add timestamps to OTLP exporter
  ([#1199](https://github.com/open-telemetry/opentelemetry-python/pull/1199))
- Add Global Error Handler
  ([#1080](https://github.com/open-telemetry/opentelemetry-python/pull/1080))
- Add support for `OTEL_BSP_MAX_QUEUE_SIZE`, `OTEL_BSP_SCHEDULE_DELAY_MILLIS`, `OTEL_BSP_MAX_EXPORT_BATCH_SIZE`
  and `OTEL_BSP_EXPORT_TIMEOUT_MILLIS` environment variables
  ([#1105](https://github.com/open-telemetry/opentelemetry-python/pull/1120))
- Adding Resource to MeterRecord
  ([#1209](https://github.com/open-telemetry/opentelemetry-python/pull/1209))
  s

### Changed

- Store `int`s as `int`s in the global Configuration object
  ([#1118](https://github.com/open-telemetry/opentelemetry-python/pull/1118))
- Allow for Custom Trace and Span IDs Generation - `IdsGenerator` for TracerProvider
  ([#1153](https://github.com/open-telemetry/opentelemetry-python/pull/1153))
- Update baggage propagation header
  ([#1194](https://github.com/open-telemetry/opentelemetry-python/pull/1194))
- Make instances of SpanContext immutable
  ([#1134](https://github.com/open-telemetry/opentelemetry-python/pull/1134))
- Parent is now always passed in via Context, instead of Span or SpanContext
  ([#1146](https://github.com/open-telemetry/opentelemetry-python/pull/1146))
- Update OpenTelemetry protos to v0.5.0
  ([#1143](https://github.com/open-telemetry/opentelemetry-python/pull/1143))
- Zipkin exporter now accepts a `max_tag_value_length` attribute to customize the
  maximum allowed size a tag value can have.
  ([#1151](https://github.com/open-telemetry/opentelemetry-python/pull/1151))
- Fixed OTLP events to Zipkin annotations translation.
  ([#1161](https://github.com/open-telemetry/opentelemetry-python/pull/1161))
- Fixed bootstrap command to correctly install opentelemetry-instrumentation-falcon instead of
  opentelemetry-instrumentation-flask.
  ([#1138](https://github.com/open-telemetry/opentelemetry-python/pull/1138))
- Update sampling result names
  ([#1128](https://github.com/open-telemetry/opentelemetry-python/pull/1128))
- Event attributes are now immutable
  ([#1195](https://github.com/open-telemetry/opentelemetry-python/pull/1195))
- Renaming metrics Batcher to Processor
  ([#1203](https://github.com/open-telemetry/opentelemetry-python/pull/1203))
- Protect access to Span implementation
  ([#1188](https://github.com/open-telemetry/opentelemetry-python/pull/1188))
- `start_as_current_span` and `use_span` can now optionally auto-record any exceptions raised inside the context
  manager.
  ([#1162](https://github.com/open-telemetry/opentelemetry-python/pull/1162))

## Version 0.13b0 (2020-09-17)

### Added

- Add instrumentation info to exported spans
  ([#1095](https://github.com/open-telemetry/opentelemetry-python/pull/1095))
- Add metric OTLP exporter
  ([#835](https://github.com/open-telemetry/opentelemetry-python/pull/835))
- Add type hints to OTLP exporter
  ([#1121](https://github.com/open-telemetry/opentelemetry-python/pull/1121))
- Add support for OTEL_EXPORTER_ZIPKIN_ENDPOINT env var. As part of this change, the
  configuration of the ZipkinSpanExporter exposes a `url` argument to replace `host_name`,
  `port`, `protocol`, `endpoint`. This brings this implementation inline with other
  implementations.
  ([#1064](https://github.com/open-telemetry/opentelemetry-python/pull/1064))
- Zipkin exporter report instrumentation info.
  ([#1097](https://github.com/open-telemetry/opentelemetry-python/pull/1097))
- Add status mapping to tags
  ([#1111](https://github.com/open-telemetry/opentelemetry-python/issues/1111))
- Report instrumentation info
  ([#1098](https://github.com/open-telemetry/opentelemetry-python/pull/1098))
- Add support for http metrics
  ([#1116](https://github.com/open-telemetry/opentelemetry-python/pull/1116))
- Populate resource attributes as per semantic conventions
  ([#1053](https://github.com/open-telemetry/opentelemetry-python/pull/1053))

### Changed

- Refactor `SpanContext.is_valid` from a method to a data attribute
  ([#1005](https://github.com/open-telemetry/opentelemetry-python/pull/1005))
- Moved samplers from API to SDK
  ([#1023](https://github.com/open-telemetry/opentelemetry-python/pull/1023))
- Change return value type of `correlationcontext.get_correlations` to immutable `MappingProxyType`
  ([#1024](https://github.com/open-telemetry/opentelemetry-python/pull/1024))
- Sampling spec changes
  ([#1034](https://github.com/open-telemetry/opentelemetry-python/pull/1034))
- Remove lazy Event and Link API from Span interface
  ([#1045](https://github.com/open-telemetry/opentelemetry-python/pull/1045))
- Rename CorrelationContext to Baggage
  ([#1060](https://github.com/open-telemetry/opentelemetry-python/pull/1060))
- Rename HTTPTextFormat to TextMapPropagator. This change also updates `get_global_httptextformat` and
  `set_global_httptextformat` to `get_global_textmap` and `set_global_textmap`
  ([#1085](https://github.com/open-telemetry/opentelemetry-python/pull/1085))
- Fix api/sdk setup.cfg to include missing python files
  ([#1091](https://github.com/open-telemetry/opentelemetry-python/pull/1091))
- Improve BatchExportSpanProcessor
  ([#1062](https://github.com/open-telemetry/opentelemetry-python/pull/1062))
- Rename Resource labels to attributes
  ([#1082](https://github.com/open-telemetry/opentelemetry-python/pull/1082))
- Rename members of `trace.sampling.Decision` enum
  ([#1115](https://github.com/open-telemetry/opentelemetry-python/pull/1115))
- Merge `OTELResourceDetector` result when creating resources
  ([#1096](https://github.com/open-telemetry/opentelemetry-python/pull/1096))

### Removed

- Drop support for Python 3.4
  ([#1099](https://github.com/open-telemetry/opentelemetry-python/pull/1099))

## Version 0.12b0 (2020-08-14)

### Added

- Implement Views in metrics SDK
  ([#596](https://github.com/open-telemetry/opentelemetry-python/pull/596))

### Changed

- Update environment variable names, prefix changed from `OPENTELEMETRY` to `OTEL`
  ([#904](https://github.com/open-telemetry/opentelemetry-python/pull/904))
- Stop TracerProvider and MeterProvider from being overridden
  ([#959](https://github.com/open-telemetry/opentelemetry-python/pull/959))
- Update default port to 55680
  ([#977](https://github.com/open-telemetry/opentelemetry-python/pull/977))
- Add proper length zero padding to hex strings of traceId, spanId, parentId sent on the wire, for compatibility with
  jaeger-collector
  ([#908](https://github.com/open-telemetry/opentelemetry-python/pull/908))
- Send start_timestamp and convert labels to strings
  ([#937](https://github.com/open-telemetry/opentelemetry-python/pull/937))
- Renamed several packages
  ([#953](https://github.com/open-telemetry/opentelemetry-python/pull/953))
- Thrift URL for Jaeger exporter doesn't allow HTTPS (hardcoded to HTTP)
  ([#978](https://github.com/open-telemetry/opentelemetry-python/pull/978))
- Change reference names to opentelemetry-instrumentation-opentracing-shim
  ([#969](https://github.com/open-telemetry/opentelemetry-python/pull/969))
- Changed default Sampler to `ParentOrElse(AlwaysOn)`
  ([#960](https://github.com/open-telemetry/opentelemetry-python/pull/960))
- Update environment variable names, prefix changed from `OPENTELEMETRY` to `OTEL`
  ([#904](https://github.com/open-telemetry/opentelemetry-python/pull/904))
- Update environment variable `OTEL_RESOURCE` to `OTEL_RESOURCE_ATTRIBUTES` as per
  the specification

## Version 0.11b0 (2020-07-28)

### Added

- Add support for resources and resource detector
  ([#853](https://github.com/open-telemetry/opentelemetry-python/pull/853))

### Changed

- Return INVALID_SPAN if no TracerProvider set for get_current_span
  ([#751](https://github.com/open-telemetry/opentelemetry-python/pull/751))
- Rename record_error to record_exception
  ([#927](https://github.com/open-telemetry/opentelemetry-python/pull/927))
- Update span exporter to use OpenTelemetry Proto v0.4.0
  ([#872](https://github.com/open-telemetry/opentelemetry-python/pull/889))

## Version 0.10b0 (2020-06-23)

### Changed

- Regenerate proto code and add pyi stubs
  ([#823](https://github.com/open-telemetry/opentelemetry-python/pull/823))
- Rename CounterAggregator -> SumAggregator
  ([#816](https://github.com/open-telemetry/opentelemetry-python/pull/816))

## Version 0.9b0 (2020-06-10)

### Added

- Adding trace.get_current_span, Removing Tracer.get_current_span
  ([#552](https://github.com/open-telemetry/opentelemetry-python/pull/552))
- Add SumObserver, UpDownSumObserver and LastValueAggregator in metrics
  ([#789](https://github.com/open-telemetry/opentelemetry-python/pull/789))
- Add start_pipeline to MeterProvider
  ([#791](https://github.com/open-telemetry/opentelemetry-python/pull/791))
- Initial release of opentelemetry-ext-otlp, opentelemetry-proto

### Changed

- Move stateful & resource from Meter to MeterProvider
  ([#751](https://github.com/open-telemetry/opentelemetry-python/pull/751))
- Rename Measure to ValueRecorder in metrics
  ([#761](https://github.com/open-telemetry/opentelemetry-python/pull/761))
- Rename Observer to ValueObserver
  ([#764](https://github.com/open-telemetry/opentelemetry-python/pull/764))
- Log a warning when replacing the global Tracer/Meter provider
  ([#856](https://github.com/open-telemetry/opentelemetry-python/pull/856))
- bugfix: byte type attributes are decoded before adding to attributes dict
  ([#775](https://github.com/open-telemetry/opentelemetry-python/pull/775))
- Rename opentelemetry-auto-instrumentation to opentelemetry-instrumentation,
  and console script `opentelemetry-auto-instrumentation` to `opentelemetry-instrument`

## Version 0.8b0 (2020-05-27)

### Added

- Add a new bootstrap command that enables automatic instrument installations.
  ([#650](https://github.com/open-telemetry/opentelemetry-python/pull/650))

### Changed

- Handle boolean, integer and float values in Configuration
  ([#662](https://github.com/open-telemetry/opentelemetry-python/pull/662))
- bugfix: ensure status is always string
  ([#640](https://github.com/open-telemetry/opentelemetry-python/pull/640))
- Transform resource to tags when exporting
  ([#707](https://github.com/open-telemetry/opentelemetry-python/pull/707))
- Rename otcollector to opencensus
  ([#695](https://github.com/open-telemetry/opentelemetry-python/pull/695))
- Transform resource to tags when exporting
  ([#645](https://github.com/open-telemetry/opentelemetry-python/pull/645))
- `ext/boto`: Could not serialize attribute aws.region to tag when exporting via jaeger
  Serialize tuple type values by coercing them into a string, since Jaeger does not
  support tuple types.
  ([#865](https://github.com/open-telemetry/opentelemetry-python/pull/865))
- Validate span attribute types in SDK
  ([#678](https://github.com/open-telemetry/opentelemetry-python/pull/678))
- Specify to_json indent from arguments
  ([#718](https://github.com/open-telemetry/opentelemetry-python/pull/718))
- Span.resource will now default to an empty resource
  ([#724](https://github.com/open-telemetry/opentelemetry-python/pull/724))
- bugfix: Fix error message
  ([#729](https://github.com/open-telemetry/opentelemetry-python/pull/729))
- deep copy empty attributes
  ([#714](https://github.com/open-telemetry/opentelemetry-python/pull/714))

## Version 0.7b1 (2020-05-12)

### Added

- Add reset for the global configuration object, for testing purposes
  ([#636](https://github.com/open-telemetry/opentelemetry-python/pull/636))
- Add support for programmatic instrumentation
  ([#579](https://github.com/open-telemetry/opentelemetry-python/pull/569))

### Changed

- tracer.get_tracer now optionally accepts a TracerProvider
  ([#602](https://github.com/open-telemetry/opentelemetry-python/pull/602))
- Configuration object can now be used by any component of opentelemetry,
  including 3rd party instrumentations
  ([#563](https://github.com/open-telemetry/opentelemetry-python/pull/563))
- bugfix: configuration object now matches fields in a case-sensitive manner
  ([#583](https://github.com/open-telemetry/opentelemetry-python/pull/583))
- bugfix: configuration object now accepts all valid python variable names
  ([#583](https://github.com/open-telemetry/opentelemetry-python/pull/583))
- bugfix: configuration undefined attributes now return None instead of raising
  an AttributeError.
  ([#583](https://github.com/open-telemetry/opentelemetry-python/pull/583))
- bugfix: 'debug' field is now correct
  ([#549](https://github.com/open-telemetry/opentelemetry-python/pull/549))
- bugfix: enable auto-instrumentation command to work for custom entry points
  (e.g. flask_run)
  ([#567](https://github.com/open-telemetry/opentelemetry-python/pull/567))
- Exporter API: span parents are now always spancontext
  ([#548](https://github.com/open-telemetry/opentelemetry-python/pull/548))
- Console span exporter now prints prettier, more legible messages
  ([#505](https://github.com/open-telemetry/opentelemetry-python/pull/505))
- bugfix: B3 propagation now retrieves parentSpanId correctly
  ([#621](https://github.com/open-telemetry/opentelemetry-python/pull/621))
- bugfix: a DefaultSpan now longer causes an exception when used with tracer
  ([#577](https://github.com/open-telemetry/opentelemetry-python/pull/577))
- move last_updated_timestamp into aggregators instead of bound metric
  instrument
  ([#522](https://github.com/open-telemetry/opentelemetry-python/pull/522))
- bugfix: suppressing instrumentation in metrics to eliminate an infinite loop
  of telemetry
  ([#529](https://github.com/open-telemetry/opentelemetry-python/pull/529))
- bugfix: freezing span attribute sequences, reducing potential user errors
  ([#529](https://github.com/open-telemetry/opentelemetry-python/pull/529))

## Version 0.6b0 (2020-03-30)

### Added

- Add support for lazy events and links
  ([#474](https://github.com/open-telemetry/opentelemetry-python/pull/474))
- Adding is_remote flag to SpanContext, indicating when a span is remote
  ([#516](https://github.com/open-telemetry/opentelemetry-python/pull/516))
- Adding a solution to release metric handles and observers
  ([#435](https://github.com/open-telemetry/opentelemetry-python/pull/435))
- Initial release: opentelemetry-instrumentation

### Changed

- Metrics API no longer uses LabelSet
  ([#527](https://github.com/open-telemetry/opentelemetry-python/pull/527))
- Allow digit as first char in vendor specific trace state key
  ([#511](https://github.com/open-telemetry/opentelemetry-python/pull/511))
- Exporting to collector now works
  ([#508](https://github.com/open-telemetry/opentelemetry-python/pull/508))

## Version 0.5b0 (2020-03-16)

### Added

- Adding Correlation Context API/SDK and propagator
  ([#471](https://github.com/open-telemetry/opentelemetry-python/pull/471))
- Adding a global configuration module to simplify setting and getting globals
  ([#466](https://github.com/open-telemetry/opentelemetry-python/pull/466))
- Adding named meters, removing batchers
  ([#431](https://github.com/open-telemetry/opentelemetry-python/pull/431))
- Adding attach/detach methods as per spec
  ([#429](https://github.com/open-telemetry/opentelemetry-python/pull/429))
- Adding OT Collector metrics exporter
  ([#454](https://github.com/open-telemetry/opentelemetry-python/pull/454))
- Initial release opentelemetry-ext-otcollector

### Changed

- Rename metric handle to bound metric instrument
  ([#470](https://github.com/open-telemetry/opentelemetry-python/pull/470))
- Moving resources to sdk
  ([#464](https://github.com/open-telemetry/opentelemetry-python/pull/464))
- Implementing propagators to API to use context
  ([#446](https://github.com/open-telemetry/opentelemetry-python/pull/446))
- Renaming TraceOptions to TraceFlags
  ([#450](https://github.com/open-telemetry/opentelemetry-python/pull/450))
- Renaming TracerSource to TracerProvider
  ([#441](https://github.com/open-telemetry/opentelemetry-python/pull/441))
- Improve validation of attributes
  ([#460](https://github.com/open-telemetry/opentelemetry-python/pull/460))
- Re-raise errors caught in opentelemetry.sdk.trace.Tracer.use_span()
  ([#469](https://github.com/open-telemetry/opentelemetry-python/pull/469))
- Implement observer instrument
  ([#425](https://github.com/open-telemetry/opentelemetry-python/pull/425))

## Version 0.4a0 (2020-02-21)

### Added

- Added named Tracers
  ([#301](https://github.com/open-telemetry/opentelemetry-python/pull/301))
- Add int and valid sequenced to AttributeValue type
  ([#368](https://github.com/open-telemetry/opentelemetry-python/pull/368))
- Add ABC for Metric
  ([#391](https://github.com/open-telemetry/opentelemetry-python/pull/391))
- Metrics export pipeline, and stdout exporter
  ([#341](https://github.com/open-telemetry/opentelemetry-python/pull/341))
- Adding Context API Implementation
  ([#395](https://github.com/open-telemetry/opentelemetry-python/pull/395))
- Adding trace.get_tracer function
  ([#430](https://github.com/open-telemetry/opentelemetry-python/pull/430))
- Add runtime validation for set_attribute
  ([#348](https://github.com/open-telemetry/opentelemetry-python/pull/348))
- Add support for B3 ParentSpanID
  ([#286](https://github.com/open-telemetry/opentelemetry-python/pull/286))
- Implement MinMaxSumCount aggregator
  ([#422](https://github.com/open-telemetry/opentelemetry-python/pull/422))
- Initial release opentelemetry-ext-zipkin, opentelemetry-ext-prometheus

### Changed

- Separate Default classes from interface descriptions
  ([#311](https://github.com/open-telemetry/opentelemetry-python/pull/311))
- Export span status
  ([#367](https://github.com/open-telemetry/opentelemetry-python/pull/367))
- Export span kind
  ([#387](https://github.com/open-telemetry/opentelemetry-python/pull/387))
- Set status for ended spans
  ([#297](https://github.com/open-telemetry/opentelemetry-python/pull/297) and
  [#358](https://github.com/open-telemetry/opentelemetry-python/pull/358))
- Use module loggers
  ([#351](https://github.com/open-telemetry/opentelemetry-python/pull/351))
- Protect start_time and end_time from being set manually by the user
  ([#363](https://github.com/open-telemetry/opentelemetry-python/pull/363))
- Set status in start_as_current_span
  ([#377](https://github.com/open-telemetry/opentelemetry-python/pull/377))
- Implement force_flush for span processors
  ([#389](https://github.com/open-telemetry/opentelemetry-python/pull/389))
- Set sampled flag on sampling trace
  ([#407](https://github.com/open-telemetry/opentelemetry-python/pull/407))
- Add io and formatter options to console exporter
  ([#412](https://github.com/open-telemetry/opentelemetry-python/pull/412))
- Clean up ProbabilitySample for 64 bit trace IDs
  ([#238](https://github.com/open-telemetry/opentelemetry-python/pull/238))

### Removed

- Remove monotonic and absolute metric instruments
  ([#410](https://github.com/open-telemetry/opentelemetry-python/pull/410))

## Version 0.3a0 (2019-12-11)

### Added

- Add metrics exporters
  ([#192](https://github.com/open-telemetry/opentelemetry-python/pull/192))
- Implement extract and inject support for HTTP_HEADERS and TEXT_MAP formats
  ([#256](https://github.com/open-telemetry/opentelemetry-python/pull/256))

### Changed

- Multiple tracing API/SDK changes
- Multiple metrics API/SDK changes

### Removed

- Remove option to create unstarted spans from API
  ([#290](https://github.com/open-telemetry/opentelemetry-python/pull/290))

## Version 0.2a0 (2019-10-29)

### Added

- W3C TraceContext fixes and compliance tests
  ([#228](https://github.com/open-telemetry/opentelemetry-python/pull/228))
- Sampler API/SDK
  ([#225](https://github.com/open-telemetry/opentelemetry-python/pull/225))
- Initial release: opentelemetry-ext-jaeger, opentelemetry-opentracing-shim

### Changed

- Multiple metrics API/SDK changes
- Multiple tracing API/SDK changes
- Multiple context API changes
- Multiple bugfixes and improvements

## Version 0.1a0 (2019-09-30)

### Added

- Initial release api/sdk

- Use Attribute rather than boundattribute in logrecord
  ([#3567](https://github.com/open-telemetry/opentelemetry-python/pull/3567))
- Fix flush error when no LoggerProvider configured for LoggingHandler
  ([#3608](https://github.com/open-telemetry/opentelemetry-python/pull/3608))
- Fix `OTLPMetricExporter` ignores `preferred_aggregation` property
  ([#3603](https://github.com/open-telemetry/opentelemetry-python/pull/3603))
- Logs: set `observed_timestamp` field
  ([#3565](https://github.com/open-telemetry/opentelemetry-python/pull/3565))
- Add missing Resource SchemaURL in OTLP exporters
  ([#3652](https://github.com/open-telemetry/opentelemetry-python/pull/3652))
- Fix loglevel warning text
  ([#3566](https://github.com/open-telemetry/opentelemetry-python/pull/3566))
- Prometheus Exporter string representation for target_info labels
  ([#3659](https://github.com/open-telemetry/opentelemetry-python/pull/3659))
- Logs: ObservedTimestamp field is missing in console exporter output
  ([#3564](https://github.com/open-telemetry/opentelemetry-python/pull/3564))
- Fix explicit bucket histogram aggregation
  ([#3429](https://github.com/open-telemetry/opentelemetry-python/pull/3429))
- Add `code.lineno`, `code.function` and `code.filepath` to all logs
  ([#3645](https://github.com/open-telemetry/opentelemetry-python/pull/3645))
- Add Synchronous Gauge instrument
  ([#3462](https://github.com/open-telemetry/opentelemetry-python/pull/3462))
- Drop support for 3.7
  ([#3668](https://github.com/open-telemetry/opentelemetry-python/pull/3668))
- Include key in attribute sequence warning
  ([#3639](https://github.com/open-telemetry/opentelemetry-python/pull/3639))
- Upgrade markupsafe, Flask and related dependencies to dev and test
  environments ([#3609](https://github.com/open-telemetry/opentelemetry-python/pull/3609))
- Handle HTTP 2XX responses as successful in OTLP exporters
  ([#3623](https://github.com/open-telemetry/opentelemetry-python/pull/3623))
- Improve Resource Detector timeout messaging
  ([#3645](https://github.com/open-telemetry/opentelemetry-python/pull/3645))
- Add Proxy classes for logging
  ([#3575](https://github.com/open-telemetry/opentelemetry-python/pull/3575))
- Remove dependency on 'backoff' library
  ([#3679](https://github.com/open-telemetry/opentelemetry-python/pull/3679))


- Make create_gauge non-abstract method
  ([#3817](https://github.com/open-telemetry/opentelemetry-python/pull/3817))
- Make `tracer.start_as_current_span()` decorator work with async functions
  ([#3633](https://github.com/open-telemetry/opentelemetry-python/pull/3633))
- Fix python 3.12 deprecation warning
  ([#3751](https://github.com/open-telemetry/opentelemetry-python/pull/3751))
- bump mypy to 0.982
  ([#3776](https://github.com/open-telemetry/opentelemetry-python/pull/3776))
- Add support for OTEL_SDK_DISABLED environment variable
  ([#3648](https://github.com/open-telemetry/opentelemetry-python/pull/3648))
- Fix ValueError message for PeriodicExportingMetricsReader
  ([#3769](https://github.com/open-telemetry/opentelemetry-python/pull/3769))
- Use `BaseException` instead of `Exception` in `record_exception`
  ([#3354](https://github.com/open-telemetry/opentelemetry-python/pull/3354))
- Make span.record_exception more robust
  ([#3778](https://github.com/open-telemetry/opentelemetry-python/pull/3778))
- Fix license field in pyproject.toml files
  ([#3803](https://github.com/open-telemetry/opentelemetry-python/pull/3803))
<|MERGE_RESOLUTION|>--- conflicted
+++ resolved
@@ -7,16 +7,13 @@
 
 ## Unreleased
 
-<<<<<<< HEAD
 - Do not execute Flask Tests in debug mode
   ([#3956](https://github.com/open-telemetry/opentelemetry-python/pull/3956))
-=======
 - Log a warning when a `LogRecord` in `sdk/log` has dropped attributes
   due to reaching limits
   ([#3946](https://github.com/open-telemetry/opentelemetry-python/pull/3946))
 - Fix RandomIdGenerator can generate invalid Span/Trace Ids
   ([#3949](https://github.com/open-telemetry/opentelemetry-python/pull/3949))
->>>>>>> c2b9a678
 - Add Python 3.12 to tox
   ([#3616](https://github.com/open-telemetry/opentelemetry-python/pull/3616))
 - Improve resource field structure for LogRecords
