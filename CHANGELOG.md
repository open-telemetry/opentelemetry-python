--- conflicted
+++ resolved
@@ -7,13 +7,10 @@
 
 ## Unreleased
 
-<<<<<<< HEAD
 - Fix RandomIdGenerator can generate invalid Span/Trace Ids
   ([#3949](https://github.com/open-telemetry/opentelemetry-python/pull/3949))
-=======
 - Add Python 3.12 to tox
   ([#3616](https://github.com/open-telemetry/opentelemetry-python/pull/3616))
->>>>>>> ba22b165
 
 ## Version 1.25.0/0.46b0 (2024-05-30)
 
