--- conflicted
+++ resolved
@@ -7,14 +7,12 @@
 
 ## Unreleased
 
-<<<<<<< HEAD
 - Overwrite logging.config.fileConfig and logging.config.dictConfig to ensure
 the OTLP `LogHandler` remains attached to the root logger. Fix a bug that
 can cause a deadlock to occur over `logging._lock` in some cases ([#4636](https://github.com/open-telemetry/opentelemetry-python/pull/4636)).
-=======
+
 ## Version 1.35.0/0.56b0 (2025-07-11)
 
->>>>>>> 14401e1d
 - Update OTLP proto to v1.7 [#4645](https://github.com/open-telemetry/opentelemetry-python/pull/4645).
 - Add `event_name` as a top level field in the `LogRecord`. Events are now simply logs with the
 `event_name` field set, the logs SDK should be used to emit events ([#4652](https://github.com/open-telemetry/opentelemetry-python/pull/4652)).
