--- conflicted
+++ resolved
@@ -7,13 +7,10 @@
 
 ## Unreleased
 
-<<<<<<< HEAD
 - optional scope attributes for logger creation
   ([#4035](https://github.com/open-telemetry/opentelemetry-python/pull/4035))
-=======
 - optional scope attribute for tracer creation
   ([#4028](https://github.com/open-telemetry/opentelemetry-python/pull/4028))
->>>>>>> d4e13bdf
 - OTLP exporter is encoding invalid span/trace IDs in the logs fix
   ([#4006](https://github.com/open-telemetry/opentelemetry-python/pull/4006))
 - Update sdk process resource detector `process.command_args` attribute to also include the executable itself
