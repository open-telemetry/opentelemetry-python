# Changelog

All notable changes to this project will be documented in this file.

The format is based on [Keep a Changelog](https://keepachangelog.com/en/1.0.0/),
and this project adheres to [Semantic Versioning](https://semver.org/spec/v2.0.0.html).

**Breaking changes ongoing**

> [!IMPORTANT]
> We are working on stabilizing the Log signal that would require making deprecations and breaking changes. We will try to reduce the releases that may require an update to your code, especially for instrumentations or for sdk developers.

## Unreleased

- docs: Added sqlcommenter example
  ([#4734](https://github.com/open-telemetry/opentelemetry-python/pull/4734))
- build: bump ruff to 0.14.1
  ([#4782](https://github.com/open-telemetry/opentelemetry-python/pull/4782))
- Add `opentelemetry-exporter-credential-provider-gcp` as an optional dependency to `opentelemetry-exporter-otlp-proto-grpc` 
  and `opentelemetry-exporter-otlp-proto-http` 
  ([#4760](https://github.com/open-telemetry/opentelemetry-python/pull/4760))
- semantic-conventions: Bump to 1.38.0
  ([#4791](https://github.com/open-telemetry/opentelemetry-python/pull/4791))
- [BREAKING] Remove LogData and extend SDK LogRecord to have instrumentation scope
  ([#4676](https://github.com/open-telemetry/opentelemetry-python/pull/4676))
- [BREAKING] Rename several classes from Log to LogRecord
  ([#4647](https://github.com/open-telemetry/opentelemetry-python/pull/4647))
  
  **Migration Guide:**
  
  `LogData` has been removed. Users should update their code as follows:
  
  - **For Log Exporters:** Change from `Sequence[LogData]` to `Sequence[ReadableLogRecord]`
    ```python
    # Before
    from opentelemetry.sdk._logs import LogData
    def export(self, batch: Sequence[LogData]) -> LogRecordExportResult:
        ...
    
    # After
    from opentelemetry.sdk._logs import ReadableLogRecord
    def export(self, batch: Sequence[ReadableLogRecord]) -> LogRecordExportResult:
        ...
    ```
  
  - **For Log Processors:** Use `ReadWriteLogRecord` for processing, `ReadableLogRecord` for exporting
    ```python
    # Before
    from opentelemetry.sdk._logs import LogData
    def on_emit(self, log_data: LogData):
        ...
    
    # After
    from opentelemetry.sdk._logs import ReadWriteLogRecord, ReadableLogRecord
    def on_emit(self, log_record: ReadWriteLogRecord):
        # Convert to ReadableLogRecord before exporting
        readable = ReadableLogRecord(
            log_record=log_record.log_record,
            resource=log_record.resource or Resource.create({}),
            instrumentation_scope=log_record.instrumentation_scope,
            limits=log_record.limits,
        )
        ...
    ```
  
  - **Accessing log data:** Use the same attributes on `ReadableLogRecord`/`ReadWriteLogRecord`
    - `log_record.log_record` - The API LogRecord (contains body, severity, attributes, etc.)
    - `log_record.resource` - The Resource
    - `log_record.instrumentation_scope` - The InstrumentationScope (now included, was in LogData before)
    - `log_record.limits` - The LogRecordLimits

## Version 1.38.0/0.59b0 (2025-10-16)

- Add `rstcheck` to pre-commit to stop introducing invalid RST
  ([#4755](https://github.com/open-telemetry/opentelemetry-python/pull/4755))
- logs: extend Logger.emit to accept separated keyword arguments
  ([#4737](https://github.com/open-telemetry/opentelemetry-python/pull/4737))
<<<<<<< HEAD
- Mark the Events API/SDK as deprecated. The Logs API/SDK should be used instead. An event is now a `LogRecord` with the `event_name` field set
([#4654](https://github.com/open-telemetry/opentelemetry-python/pull/4654)).
=======
- logs: add warnings for classes that would be deprecated and renamed in 1.39.0
  ([#4771](https://github.com/open-telemetry/opentelemetry-python/pull/4771))
>>>>>>> 62da90ed

## Version 1.37.0/0.58b0 (2025-09-11)

- Add experimental composite samplers
  ([#4714](https://github.com/open-telemetry/opentelemetry-python/pull/4714))
- Add new environment variables to the SDK `OTEL_PYTHON_EXPORTER_OTLP_{HTTP/GRPC}_{METRICS/TRACES/LOGS}_CREDENTIAL_PROVIDER` that can be used to
inject a `requests.Session` or `grpc.ChannelCredentials` object into OTLP exporters created during auto instrumentation [#4689](https://github.com/open-telemetry/opentelemetry-python/pull/4689).
- Filter duplicate logs out of some internal `logger`'s logs on the export logs path that might otherwise endlessly log or cause a recursion depth exceeded issue in cases where logging itself results in an exception.
  ([#4695](https://github.com/open-telemetry/opentelemetry-python/pull/4695)).
- docs: linked the examples with their github source code location and added Prometheus example
  ([#4728](https://github.com/open-telemetry/opentelemetry-python/pull/4728))
- Permit to override default HTTP OTLP exporters headers
  ([#4634](https://github.com/open-telemetry/opentelemetry-python/pull/4634))
- semantic-conventions: Bump to 1.37.0
  ([#4731](https://github.com/open-telemetry/opentelemetry-python/pull/4731))
- opentelemetry-sdk: fix handling of OTEL_ATTRIBUTE_COUNT_LIMIT in logs
  ([#4677](https://github.com/open-telemetry/opentelemetry-python/pull/4677))
- Performance: Cache `importlib_metadata.entry_points`
  ([#4735](https://github.com/open-telemetry/opentelemetry-python/pull/4735))
- opentelemetry-sdk: fix calling Logger.emit with an API LogRecord instance
  ([#4741](https://github.com/open-telemetry/opentelemetry-python/pull/4741))

## Version 1.36.0/0.57b0 (2025-07-29)

- Add missing Prometheus exporter documentation
  ([#4485](https://github.com/open-telemetry/opentelemetry-python/pull/4485))
- Overwrite logging.config.fileConfig and logging.config.dictConfig to ensure
the OTLP `LogHandler` remains attached to the root logger. Fix a bug that
can cause a deadlock to occur over `logging._lock` in some cases ([#4636](https://github.com/open-telemetry/opentelemetry-python/pull/4636)).
- otlp-http-exporter: set default value for param `timeout_sec` in `_export` method
  ([#4691](https://github.com/open-telemetry/opentelemetry-python/pull/4691))

- Update OTLP gRPC/HTTP exporters: calling shutdown will now interrupt exporters that are sleeping
  before a retry attempt, and cause them to return failure immediately.
  Update BatchSpan/LogRecordProcessors: shutdown will now complete after 30 seconds of trying to finish
  exporting any buffered telemetry, instead of continuing to export until all telemetry was exported.
  ([#4638](https://github.com/open-telemetry/opentelemetry-python/pull/4638)).

## Version 1.35.0/0.56b0 (2025-07-11)

- Update OTLP proto to v1.7 [#4645](https://github.com/open-telemetry/opentelemetry-python/pull/4645).
- Add `event_name` as a top level field in the `LogRecord`. Events are now simply logs with the
`event_name` field set, the logs SDK should be used to emit events ([#4652](https://github.com/open-telemetry/opentelemetry-python/pull/4652)).
- Update OTLP gRPC/HTTP exporters: the export timeout is now inclusive of all retries and backoffs.
  A +/-20% jitter was added to all backoffs. A pointless 32 second sleep that occurred after all retries
  had completed/failed was removed.
  ([#4564](https://github.com/open-telemetry/opentelemetry-python/pull/4564)).
- Update ConsoleLogExporter.export to handle LogRecord's containing bytes type
  in the body ([#4614](https://github.com/open-telemetry/opentelemetry-python/pull/4614/)).
- opentelemetry-sdk: Fix invalid `type: ignore` that causes mypy to ignore the whole file
  ([#4618](https://github.com/open-telemetry/opentelemetry-python/pull/4618))
- Add `span_exporter` property back to `BatchSpanProcessor` class
  ([#4621](https://github.com/open-telemetry/opentelemetry-python/pull/4621))
- Fix license field in pyproject.toml files
  ([#4625](https://github.com/open-telemetry/opentelemetry-python/pull/4625))
- Update logger level to NOTSET in logs example
  ([#4637](https://github.com/open-telemetry/opentelemetry-python/pull/4637))
- Logging API accepts optional `context`; deprecates `trace_id`, `span_id`, `trace_flags`.
  ([#4597](https://github.com/open-telemetry/opentelemetry-python/pull/4597)) and
  ([#4668](https://github.com/open-telemetry/opentelemetry-python/pull/4668))
- sdk: use context instead of trace_id,span_id for initializing LogRecord
  ([#4653](https://github.com/open-telemetry/opentelemetry-python/pull/4653))
- Rename LogRecordProcessor.emit to on_emit
  ([#4648](https://github.com/open-telemetry/opentelemetry-python/pull/4648))
- Logging API hide std_to_otel function to convert python logging severity to otel severity
  ([#4649](https://github.com/open-telemetry/opentelemetry-python/pull/4649))
- proto: relax protobuf version requirement to support v6
  ([#4620](https://github.com/open-telemetry/opentelemetry-python/pull/4620))
- Bump semantic-conventions to 1.36.0
  ([#4669](https://github.com/open-telemetry/opentelemetry-python/pull/4669))
- Set expected User-Agent in HTTP headers for grpc OTLP exporter
  ([#4658](https://github.com/open-telemetry/opentelemetry-python/pull/4658))

## Version 1.34.0/0.55b0 (2025-06-04)

- typecheck: add sdk/resources and drop mypy
  ([#4578](https://github.com/open-telemetry/opentelemetry-python/pull/4578))
- Use PEP702 for marking deprecations
  ([#4522](https://github.com/open-telemetry/opentelemetry-python/pull/4522))
- Refactor `BatchLogRecordProcessor` and `BatchSpanProcessor` to simplify code
  and make the control flow more clear ([#4562](https://github.com/open-telemetry/opentelemetry-python/pull/4562/)
  [#4535](https://github.com/open-telemetry/opentelemetry-python/pull/4535), and
  [#4580](https://github.com/open-telemetry/opentelemetry-python/pull/4580)).
- Remove log messages from `BatchLogRecordProcessor.emit`, this caused the program
  to crash at shutdown with a max recursion error ([#4586](https://github.com/open-telemetry/opentelemetry-python/pull/4586)).
- Configurable max retry timeout for grpc exporter
  ([#4333](https://github.com/open-telemetry/opentelemetry-python/pull/4333))
- opentelemetry-api: allow importlib-metadata 8.7.0
  ([#4593](https://github.com/open-telemetry/opentelemetry-python/pull/4593))
- opentelemetry-test-utils: assert explicit bucket boundaries in histogram metrics
  ([#4595](https://github.com/open-telemetry/opentelemetry-python/pull/4595))
- Bump semantic conventions to 1.34.0
  ([#4599](https://github.com/open-telemetry/opentelemetry-python/pull/4599))
- Drop support for Python 3.8
  ([#4520](https://github.com/open-telemetry/opentelemetry-python/pull/4520))

## Version 1.33.0/0.54b0 (2025-05-09)

- Fix intermittent `Connection aborted` error when using otlp/http exporters
  ([#4477](https://github.com/open-telemetry/opentelemetry-python/pull/4477))
- opentelemetry-sdk: use stable code attributes: `code.function` -> `code.function.name`, `code.lineno` -> `code.line.number`, `code.filepath` -> `code.file.path`
  ([#4508](https://github.com/open-telemetry/opentelemetry-python/pull/4508))
- Fix serialization of extended attributes for logs signal
  ([#4342](https://github.com/open-telemetry/opentelemetry-python/pull/4342))
- Handle OTEL_PROPAGATORS contains None
  ([#4553](https://github.com/open-telemetry/opentelemetry-python/pull/4553))
- docs: updated and added to the metrics and log examples
  ([#4559](https://github.com/open-telemetry/opentelemetry-python/pull/4559))
- Bump semantic conventions to 1.33.0
  ([#4567](https://github.com/open-telemetry/opentelemetry-python/pull/4567))

## Version 1.32.0/0.53b0 (2025-04-10)

- Fix user agent in OTLP HTTP metrics exporter
  ([#4475](https://github.com/open-telemetry/opentelemetry-python/pull/4475))
- Improve performance of baggage operations
  ([#4466](https://github.com/open-telemetry/opentelemetry-python/pull/4466))
- sdk: remove duplicated constant definitions for `environment_variables`
  ([#4491](https://github.com/open-telemetry/opentelemetry-python/pull/4491))
- api: Revert record `BaseException` change in `trace_api.use_span()`
  ([#4494](https://github.com/open-telemetry/opentelemetry-python/pull/4494))
- Improve CI by cancelling stale runs and setting timeouts
  ([#4498](https://github.com/open-telemetry/opentelemetry-python/pull/4498))
- Patch logging.basicConfig so OTel logs don't cause console logs to disappear
  ([#4436](https://github.com/open-telemetry/opentelemetry-python/pull/4436))
- Bump semantic conventions to 1.32.0
  ([#4530](https://github.com/open-telemetry/opentelemetry-python/pull/4530))
- Fix ExplicitBucketHistogramAggregation to handle multiple explicit bucket boundaries advisories
  ([#4521](https://github.com/open-telemetry/opentelemetry-python/pull/4521))
- opentelemetry-sdk: Fix serialization of objects in log handler
  ([#4528](https://github.com/open-telemetry/opentelemetry-python/pull/4528))

## Version 1.31.0/0.52b0 (2025-03-12)

- semantic-conventions: Bump to 1.31.0
  ([#4471](https://github.com/open-telemetry/opentelemetry-python/pull/4471))
- Add type annotations to context's attach & detach
  ([#4346](https://github.com/open-telemetry/opentelemetry-python/pull/4346))
- Fix OTLP encoders missing instrumentation scope schema url and attributes
  ([#4359](https://github.com/open-telemetry/opentelemetry-python/pull/4359))
- prometheus-exporter: fix labels out of place for data points with different
  attribute sets
  ([#4413](https://github.com/open-telemetry/opentelemetry-python/pull/4413))
- Type indent parameter in to_json
  ([#4402](https://github.com/open-telemetry/opentelemetry-python/pull/4402))
- Tolerates exceptions when loading resource detectors via `OTEL_EXPERIMENTAL_RESOURCE_DETECTORS`
  ([#4373](https://github.com/open-telemetry/opentelemetry-python/pull/4373))
- Disconnect gRPC client stub when shutting down `OTLPSpanExporter`
  ([#4370](https://github.com/open-telemetry/opentelemetry-python/pull/4370))
- opentelemetry-sdk: fix OTLP exporting of Histograms with explicit buckets advisory
  ([#4434](https://github.com/open-telemetry/opentelemetry-python/pull/4434))
- opentelemetry-exporter-otlp-proto-grpc: better dependency version range for Python 3.13
  ([#4444](https://github.com/open-telemetry/opentelemetry-python/pull/4444))
- opentelemetry-exporter-opencensus: better dependency version range for Python 3.13
  ([#4444](https://github.com/open-telemetry/opentelemetry-python/pull/4444))
- Updated `tracecontext-integration-test` gitref to `d782773b2cf2fa4afd6a80a93b289d8a74ca894d`
  ([#4448](https://github.com/open-telemetry/opentelemetry-python/pull/4448))
- Make `trace_api.use_span()` record `BaseException` as well as `Exception`
  ([#4406](https://github.com/open-telemetry/opentelemetry-python/pull/4406))
- Fix env var error message for TraceLimits/SpanLimits
  ([#4458](https://github.com/open-telemetry/opentelemetry-python/pull/4458))
- pylint-ci updated python version to 3.13
  ([#4450](https://github.com/open-telemetry/opentelemetry-python/pull/4450))
- Fix memory leak in Log & Trace exporter
  ([#4449](https://github.com/open-telemetry/opentelemetry-python/pull/4449))

## Version 1.30.0/0.51b0 (2025-02-03)

- Always setup logs sdk, OTEL_PYTHON_LOGGING_AUTO_INSTRUMENTATION_ENABLED only controls python `logging` module handler setup
  ([#4340](https://github.com/open-telemetry/opentelemetry-python/pull/4340))
- Add `attributes` field in `metrics.get_meter` wrapper function
  ([#4364](https://github.com/open-telemetry/opentelemetry-python/pull/4364))
- Add Python 3.13 support
  ([#4353](https://github.com/open-telemetry/opentelemetry-python/pull/4353))
- sdk: don't log or print warnings when the SDK has been disabled
  ([#4371](https://github.com/open-telemetry/opentelemetry-python/pull/4371))
- Fix span context manager typing by using ParamSpec from typing_extensions
  ([#4389](https://github.com/open-telemetry/opentelemetry-python/pull/4389))
- Fix serialization of None values in logs body to match 1.31.0+ data model
  ([#4400](https://github.com/open-telemetry/opentelemetry-python/pull/4400))
- [BREAKING] semantic-conventions: Remove `opentelemetry.semconv.attributes.network_attributes.NETWORK_INTERFACE_NAME`
  introduced by mistake in the wrong module.
  ([#4391](https://github.com/open-telemetry/opentelemetry-python/pull/4391))
- Add support for explicit bucket boundaries advisory for Histograms
  ([#4361](https://github.com/open-telemetry/opentelemetry-python/pull/4361))
- semantic-conventions: Bump to 1.30.0
  ([#4337](https://github.com/open-telemetry/opentelemetry-python/pull/4397))

## Version 1.29.0/0.50b0 (2024-12-11)

- Fix crash exporting a log record with None body
  ([#4276](https://github.com/open-telemetry/opentelemetry-python/pull/4276))
- Fix metrics export with exemplar and no context and filtering observable instruments
  ([#4251](https://github.com/open-telemetry/opentelemetry-python/pull/4251))
- Fix recursion error with sdk disabled and handler added to root logger
  ([#4259](https://github.com/open-telemetry/opentelemetry-python/pull/4259))
- sdk: setup EventLogger when OTEL_PYTHON_LOGGING_AUTO_INSTRUMENTATION_ENABLED is set
  ([#4270](https://github.com/open-telemetry/opentelemetry-python/pull/4270))
- api: fix logging of duplicate EventLogger setup warning
  ([#4299](https://github.com/open-telemetry/opentelemetry-python/pull/4299))
- sdk: fix setting of process owner in ProcessResourceDetector
  ([#4311](https://github.com/open-telemetry/opentelemetry-python/pull/4311))
- sdk: fix serialization of logs severity_number field to int
  ([#4324](https://github.com/open-telemetry/opentelemetry-python/pull/4324))
- Remove `TestBase.assertEqualSpanInstrumentationInfo` method, use `assertEqualSpanInstrumentationScope` instead
  ([#4310](https://github.com/open-telemetry/opentelemetry-python/pull/4310))
- sdk: instantiate lazily `ExemplarBucket`s in `ExemplarReservoir`s
  ([#4260](https://github.com/open-telemetry/opentelemetry-python/pull/4260))
- semantic-conventions: Bump to 1.29.0
  ([#4337](https://github.com/open-telemetry/opentelemetry-python/pull/4337))

## Version 1.28.0/0.49b0 (2024-11-05)

- Removed superfluous py.typed markers and added them where they were missing
  ([#4172](https://github.com/open-telemetry/opentelemetry-python/pull/4172))
- Include metric info in encoding exceptions
  ([#4154](https://github.com/open-telemetry/opentelemetry-python/pull/4154))
- sdk: Add support for log formatting
  ([#4137](https://github.com/open-telemetry/opentelemetry-python/pull/4166))
- sdk: Add Host resource detector
  ([#4182](https://github.com/open-telemetry/opentelemetry-python/pull/4182))
- sdk: Implementation of exemplars
  ([#4094](https://github.com/open-telemetry/opentelemetry-python/pull/4094))
- Implement events sdk
  ([#4176](https://github.com/open-telemetry/opentelemetry-python/pull/4176))
- Update semantic conventions to version 1.28.0
  ([#4218](https://github.com/open-telemetry/opentelemetry-python/pull/4218))
- Add support to protobuf 5+ and drop support to protobuf 3 and 4
  ([#4206](https://github.com/open-telemetry/opentelemetry-python/pull/4206))
- Update environment variable descriptions to match signal
  ([#4222](https://github.com/open-telemetry/opentelemetry-python/pull/4222))
- Record logger name as the instrumentation scope name
  ([#4208](https://github.com/open-telemetry/opentelemetry-python/pull/4208))
- Fix memory leak in exporter and reader
  ([#4224](https://github.com/open-telemetry/opentelemetry-python/pull/4224))
- Drop `OTEL_PYTHON_EXPERIMENTAL_DISABLE_PROMETHEUS_UNIT_NORMALIZATION` environment variable
  ([#4217](https://github.com/open-telemetry/opentelemetry-python/pull/4217))
- Improve compatibility with other logging libraries that override
  `LogRecord.getMessage()` in order to customize message formatting
  ([#4216](https://github.com/open-telemetry/opentelemetry-python/pull/4216))

## Version 1.27.0/0.48b0 (2024-08-28)

- Implementation of Events API
  ([#4054](https://github.com/open-telemetry/opentelemetry-python/pull/4054))
- Make log sdk add `exception.message` to logRecord for exceptions whose argument
  is an exception not a string message
  ([#4122](https://github.com/open-telemetry/opentelemetry-python/pull/4122))
- Fix use of `link.attributes.dropped`, which may not exist
  ([#4119](https://github.com/open-telemetry/opentelemetry-python/pull/4119))
- Running mypy on SDK resources
  ([#4053](https://github.com/open-telemetry/opentelemetry-python/pull/4053))
- Added py.typed file to top-level module
  ([#4084](https://github.com/open-telemetry/opentelemetry-python/pull/4084))
- Drop Final annotation from Enum in semantic conventions
  ([#4085](https://github.com/open-telemetry/opentelemetry-python/pull/4085))
- Update log export example to not use root logger ([#4090](https://github.com/open-telemetry/opentelemetry-python/pull/4090))
- sdk: Add OS resource detector
  ([#3992](https://github.com/open-telemetry/opentelemetry-python/pull/3992))
- sdk: Accept non URL-encoded headers in `OTEL_EXPORTER_OTLP_*HEADERS` to match other languages SDKs
  ([#4103](https://github.com/open-telemetry/opentelemetry-python/pull/4103))
- Update semantic conventions to version 1.27.0
  ([#4104](https://github.com/open-telemetry/opentelemetry-python/pull/4104))
- Add support to type bytes for OTLP AnyValue
  ([#4128](https://github.com/open-telemetry/opentelemetry-python/pull/4128))
- Export ExponentialHistogram and ExponentialHistogramDataPoint
  ([#4134](https://github.com/open-telemetry/opentelemetry-python/pull/4134))
- Implement Client Key and Certificate File Support for All OTLP Exporters
  ([#4116](https://github.com/open-telemetry/opentelemetry-python/pull/4116))
- Remove `_start_time_unix_nano` attribute from `_ViewInstrumentMatch` in favor
  of using `time_ns()` at the moment when the aggregation object is created
  ([#4137](https://github.com/open-telemetry/opentelemetry-python/pull/4137))

## Version 1.26.0/0.47b0 (2024-07-25)

- Standardizing timeout calculation in measurement consumer collect to nanoseconds
  ([#4074](https://github.com/open-telemetry/opentelemetry-python/pull/4074))
- optional scope attributes for logger creation
  ([#4035](https://github.com/open-telemetry/opentelemetry-python/pull/4035))
- optional scope attribute for tracer creation
  ([#4028](https://github.com/open-telemetry/opentelemetry-python/pull/4028))
- OTLP exporter is encoding invalid span/trace IDs in the logs fix
  ([#4006](https://github.com/open-telemetry/opentelemetry-python/pull/4006))
- Update sdk process resource detector `process.command_args` attribute to also include the executable itself
  ([#4032](https://github.com/open-telemetry/opentelemetry-python/pull/4032))
- Fix `start_time_unix_nano` for delta collection for explicit bucket histogram aggregation
  ([#4009](https://github.com/open-telemetry/opentelemetry-python/pull/4009))
- Fix `start_time_unix_nano` for delta collection for sum aggregation
  ([#4011](https://github.com/open-telemetry/opentelemetry-python/pull/4011))
- Update opentracing and opencesus docs examples to not use JaegerExporter
  ([#4023](https://github.com/open-telemetry/opentelemetry-python/pull/4023))
- Do not execute Flask Tests in debug mode
  ([#3956](https://github.com/open-telemetry/opentelemetry-python/pull/3956))
- When encountering an error encoding metric attributes in the OTLP exporter, log the key that had an error.
  ([#3838](https://github.com/open-telemetry/opentelemetry-python/pull/3838))
- Fix `ExponentialHistogramAggregation`
  ([#3978](https://github.com/open-telemetry/opentelemetry-python/pull/3978))
- Log a warning when a `LogRecord` in `sdk/log` has dropped attributes
  due to reaching limits
  ([#3946](https://github.com/open-telemetry/opentelemetry-python/pull/3946))
- Fix RandomIdGenerator can generate invalid Span/Trace Ids
  ([#3949](https://github.com/open-telemetry/opentelemetry-python/pull/3949))
- Add Python 3.12 to tox
  ([#3616](https://github.com/open-telemetry/opentelemetry-python/pull/3616))
- Improve resource field structure for LogRecords
  ([#3972](https://github.com/open-telemetry/opentelemetry-python/pull/3972))
- Update Semantic Conventions code generation scripts:
  - fix namespace exclusion that resulted in dropping  `os` and `net` namespaces.
  - add `Final` decorator to constants to prevent collisions
  - enable mypy and fix detected issues
  - allow to drop specific attributes in preparation for Semantic Conventions v1.26.0
  ([#3973](https://github.com/open-telemetry/opentelemetry-python/pull/3966))
- Update semantic conventions to version 1.26.0.
  ([#3964](https://github.com/open-telemetry/opentelemetry-python/pull/3964))
- Use semconv exception attributes for record exceptions in spans
  ([#3979](https://github.com/open-telemetry/opentelemetry-python/pull/3979))
- Fix _encode_events assumes events.attributes.dropped exists
  ([#3965](https://github.com/open-telemetry/opentelemetry-python/pull/3965))
- Validate links at span creation
  ([#3991](https://github.com/open-telemetry/opentelemetry-python/pull/3991))
- Add attributes field in  `MeterProvider.get_meter` and `InstrumentationScope`
  ([#4015](https://github.com/open-telemetry/opentelemetry-python/pull/4015))
- Fix inaccessible `SCHEMA_URL` constants in `opentelemetry-semantic-conventions`
  ([#4069](https://github.com/open-telemetry/opentelemetry-python/pull/4069))

## Version 1.25.0/0.46b0 (2024-05-30)

- Fix class BoundedAttributes to have RLock rather than Lock
  ([#3859](https://github.com/open-telemetry/opentelemetry-python/pull/3859))
- Remove thread lock by loading RuntimeContext explicitly.
  ([#3763](https://github.com/open-telemetry/opentelemetry-python/pull/3763))
- Update proto version to v1.2.0
  ([#3844](https://github.com/open-telemetry/opentelemetry-python/pull/3844))
- Add to_json method to ExponentialHistogram
  ([#3780](https://github.com/open-telemetry/opentelemetry-python/pull/3780))
- Bump mypy to 1.9.0
  ([#3795](https://github.com/open-telemetry/opentelemetry-python/pull/3795))
- Fix exponential histograms
  ([#3798](https://github.com/open-telemetry/opentelemetry-python/pull/3798))
- Fix otlp exporter to export log_record.observed_timestamp
  ([#3785](https://github.com/open-telemetry/opentelemetry-python/pull/3785))
- Add capture the fully qualified type name for raised exceptions in spans
  ([#3837](https://github.com/open-telemetry/opentelemetry-python/pull/3837))
- Prometheus exporter sort label keys to prevent duplicate metrics when user input changes order
  ([#3698](https://github.com/open-telemetry/opentelemetry-python/pull/3698))
- Update semantic conventions to version 1.25.0.
  Refactor semantic-convention structure:
  - `SpanAttributes`, `ResourceAttributes`, and `MetricInstruments` are deprecated.
  - Attribute and metric definitions are now grouped by the namespace.
  - Stable attributes and metrics are moved to `opentelemetry.semconv.attributes`
  and `opentelemetry.semconv.metrics` modules.
  - Stable and experimental attributes and metrics are defined under
  `opentelemetry.semconv._incubating` import path.
  ([#3586](https://github.com/open-telemetry/opentelemetry-python/pull/3586))
- Rename test objects to avoid pytest warnings
  ([#3823] (https://github.com/open-telemetry/opentelemetry-python/pull/3823))
- Add span flags to OTLP spans and links
  ([#3881](https://github.com/open-telemetry/opentelemetry-python/pull/3881))
- Record links with invalid SpanContext if either attributes or TraceState are not empty
  ([#3917](https://github.com/open-telemetry/opentelemetry-python/pull/3917/))
- Add OpenTelemetry trove classifiers to PyPI packages
  ([#3913] (https://github.com/open-telemetry/opentelemetry-python/pull/3913))
- Fix prometheus metric name and unit conversion
  ([#3924](https://github.com/open-telemetry/opentelemetry-python/pull/3924))
  - this is a breaking change to prometheus metric names so they comply with the
  [specification](https://github.com/open-telemetry/opentelemetry-specification/blob/v1.33.0/specification/compatibility/prometheus_and_openmetrics.md#otlp-metric-points-to-prometheus).
  - you can temporarily opt-out of the unit normalization by setting the environment variable
  `OTEL_PYTHON_EXPERIMENTAL_DISABLE_PROMETHEUS_UNIT_NORMALIZATION=true`
  - common unit abbreviations are converted to Prometheus conventions (`s` -> `seconds`),
  following the [collector's implementation](https://github.com/open-telemetry/opentelemetry-collector-contrib/blob/c0b51136575aa7ba89326d18edb4549e7e1bbdb9/pkg/translator/prometheus/normalize_name.go#L108)
  - repeated `_` are replaced with a single `_`
  - unit annotations (enclosed in curly braces like `{requests}`) are stripped away
  - units with slash are converted e.g. `m/s` -> `meters_per_second`.
  - The exporter's API is not changed
- Add parameters for Distros and configurators to configure autoinstrumentation in addition to existing environment variables.
  ([#3864](https://github.com/open-telemetry/opentelemetry-python/pull/3864))

## Version 1.24.0/0.45b0 (2024-03-28)

- Make create_gauge non-abstract method
  ([#3817](https://github.com/open-telemetry/opentelemetry-python/pull/3817))
- Make `tracer.start_as_current_span()` decorator work with async functions
  ([#3633](https://github.com/open-telemetry/opentelemetry-python/pull/3633))
- Fix python 3.12 deprecation warning
  ([#3751](https://github.com/open-telemetry/opentelemetry-python/pull/3751))
- bump mypy to 0.982
  ([#3776](https://github.com/open-telemetry/opentelemetry-python/pull/3776))
- Add support for OTEL_SDK_DISABLED environment variable
  ([#3648](https://github.com/open-telemetry/opentelemetry-python/pull/3648))
- Fix ValueError message for PeriodicExportingMetricsReader
  ([#3769](https://github.com/open-telemetry/opentelemetry-python/pull/3769))
- Use `BaseException` instead of `Exception` in `record_exception`
  ([#3354](https://github.com/open-telemetry/opentelemetry-python/pull/3354))
- Make span.record_exception more robust
  ([#3778](https://github.com/open-telemetry/opentelemetry-python/pull/3778))
- Fix license field in pyproject.toml files
  ([#3803](https://github.com/open-telemetry/opentelemetry-python/pull/3803))

## Version 1.23.0/0.44b0 (2024-02-23)

- Use Attribute rather than boundattribute in logrecord
  ([#3567](https://github.com/open-telemetry/opentelemetry-python/pull/3567))
- Fix flush error when no LoggerProvider configured for LoggingHandler
  ([#3608](https://github.com/open-telemetry/opentelemetry-python/pull/3608))
- Add `Span.add_link()` method to add link after span start
  ([#3618](https://github.com/open-telemetry/opentelemetry-python/pull/3618))
- Fix `OTLPMetricExporter` ignores `preferred_aggregation` property
  ([#3603](https://github.com/open-telemetry/opentelemetry-python/pull/3603))
- Logs: set `observed_timestamp` field
  ([#3565](https://github.com/open-telemetry/opentelemetry-python/pull/3565))
- Add missing Resource SchemaURL in OTLP exporters
  ([#3652](https://github.com/open-telemetry/opentelemetry-python/pull/3652))
- Fix loglevel warning text
  ([#3566](https://github.com/open-telemetry/opentelemetry-python/pull/3566))
- Prometheus Exporter string representation for target_info labels
  ([#3659](https://github.com/open-telemetry/opentelemetry-python/pull/3659))
- Logs: ObservedTimestamp field is missing in console exporter output
  ([#3564](https://github.com/open-telemetry/opentelemetry-python/pull/3564))
- Fix explicit bucket histogram aggregation
  ([#3429](https://github.com/open-telemetry/opentelemetry-python/pull/3429))
- Add `code.lineno`, `code.function` and `code.filepath` to all logs
  ([#3675](https://github.com/open-telemetry/opentelemetry-python/pull/3675))
- Add Synchronous Gauge instrument
  ([#3462](https://github.com/open-telemetry/opentelemetry-python/pull/3462))
- Drop support for 3.7
  ([#3668](https://github.com/open-telemetry/opentelemetry-python/pull/3668))
- Include key in attribute sequence warning
  ([#3639](https://github.com/open-telemetry/opentelemetry-python/pull/3639))
- Upgrade markupsafe, Flask and related dependencies to dev and test
  environments ([#3609](https://github.com/open-telemetry/opentelemetry-python/pull/3609))
- Handle HTTP 2XX responses as successful in OTLP exporters
  ([#3623](https://github.com/open-telemetry/opentelemetry-python/pull/3623))
- Improve Resource Detector timeout messaging
  ([#3645](https://github.com/open-telemetry/opentelemetry-python/pull/3645))
- Add Proxy classes for logging
  ([#3575](https://github.com/open-telemetry/opentelemetry-python/pull/3575))
- Remove dependency on 'backoff' library
  ([#3679](https://github.com/open-telemetry/opentelemetry-python/pull/3679))

## Version 1.22.0/0.43b0 (2023-12-15)

- Prometheus exporter sanitize info metric
  ([#3572](https://github.com/open-telemetry/opentelemetry-python/pull/3572))
- Remove Jaeger exporters
  ([#3554](https://github.com/open-telemetry/opentelemetry-python/pull/3554))
- Log stacktrace on `UNKNOWN` status OTLP export error
  ([#3536](https://github.com/open-telemetry/opentelemetry-python/pull/3536))
- Fix OTLPExporterMixin shutdown timeout period
  ([#3524](https://github.com/open-telemetry/opentelemetry-python/pull/3524))
- Handle `taskName` `logrecord` attribute
  ([#3557](https://github.com/open-telemetry/opentelemetry-python/pull/3557))

## Version 1.21.0/0.42b0 (2023-11-01)

- Fix `SumAggregation`
￼  ([#3390](https://github.com/open-telemetry/opentelemetry-python/pull/3390))
- Fix handling of empty metric collection cycles
  ([#3335](https://github.com/open-telemetry/opentelemetry-python/pull/3335))
- Fix error when no LoggerProvider configured for LoggingHandler
  ([#3423](https://github.com/open-telemetry/opentelemetry-python/pull/3423))
- Make `opentelemetry_metrics_exporter` entrypoint support pull exporters
  ([#3428](https://github.com/open-telemetry/opentelemetry-python/pull/3428))
- Allow instrument names to have '/' and up to 255 characters
  ([#3442](https://github.com/open-telemetry/opentelemetry-python/pull/3442))
- Do not load Resource on sdk import
  ([#3447](https://github.com/open-telemetry/opentelemetry-python/pull/3447))
- Update semantic conventions to version 1.21.0
  ([#3251](https://github.com/open-telemetry/opentelemetry-python/pull/3251))
- Add missing schema_url in global api for logging and metrics
  ([#3251](https://github.com/open-telemetry/opentelemetry-python/pull/3251))
- Prometheus exporter support for auto instrumentation
  ([#3413](https://github.com/open-telemetry/opentelemetry-python/pull/3413))
- Implement Process Resource detector
  ([#3472](https://github.com/open-telemetry/opentelemetry-python/pull/3472))


## Version 1.20.0/0.41b0 (2023-09-04)

- Modify Prometheus exporter to translate non-monotonic Sums into Gauges
  ([#3306](https://github.com/open-telemetry/opentelemetry-python/pull/3306))

## Version 1.19.0/0.40b0 (2023-07-13)

- Drop `setuptools` runtime requirement.
  ([#3372](https://github.com/open-telemetry/opentelemetry-python/pull/3372))
- Update the body type in the log
  ([$3343](https://github.com/open-telemetry/opentelemetry-python/pull/3343))
- Add max_scale option to Exponential Bucket Histogram Aggregation
  ([#3323](https://github.com/open-telemetry/opentelemetry-python/pull/3323))
- Use BoundedAttributes instead of raw dict to extract attributes from LogRecord
  ([#3310](https://github.com/open-telemetry/opentelemetry-python/pull/3310))
- Support dropped_attributes_count in LogRecord and exporters
  ([#3351](https://github.com/open-telemetry/opentelemetry-python/pull/3351))
- Add unit to view instrument selection criteria
  ([#3341](https://github.com/open-telemetry/opentelemetry-python/pull/3341))
- Upgrade opentelemetry-proto to 0.20 and regen
  [#3355](https://github.com/open-telemetry/opentelemetry-python/pull/3355))
- Include endpoint in Grpc transient error warning
  [#3362](https://github.com/open-telemetry/opentelemetry-python/pull/3362))
- Fixed bug where logging export is tracked as trace
  [#3375](https://github.com/open-telemetry/opentelemetry-python/pull/3375))
- Default LogRecord observed_timestamp to current timestamp
  [#3377](https://github.com/open-telemetry/opentelemetry-python/pull/3377))


## Version 1.18.0/0.39b0 (2023-05-19)

- Select histogram aggregation with an environment variable
  ([#3265](https://github.com/open-telemetry/opentelemetry-python/pull/3265))
- Move Protobuf encoding to its own package
  ([#3169](https://github.com/open-telemetry/opentelemetry-python/pull/3169))
- Add experimental feature to detect resource detectors in auto instrumentation
  ([#3181](https://github.com/open-telemetry/opentelemetry-python/pull/3181))
- Fix exporting of ExponentialBucketHistogramAggregation from opentelemetry.sdk.metrics.view
  ([#3240](https://github.com/open-telemetry/opentelemetry-python/pull/3240))
- Fix headers types mismatch for OTLP Exporters
  ([#3226](https://github.com/open-telemetry/opentelemetry-python/pull/3226))
- Fix suppress instrumentation for log batch processor
  ([#3223](https://github.com/open-telemetry/opentelemetry-python/pull/3223))
- Add speced out environment variables and arguments for BatchLogRecordProcessor
  ([#3237](https://github.com/open-telemetry/opentelemetry-python/pull/3237))
- Add benchmark tests for metrics
  ([#3267](https://github.com/open-telemetry/opentelemetry-python/pull/3267))


## Version 1.17.0/0.38b0 (2023-03-22)

- Implement LowMemory temporality
  ([#3223](https://github.com/open-telemetry/opentelemetry-python/pull/3223))
- PeriodicExportingMetricReader will continue if collection times out
  ([#3100](https://github.com/open-telemetry/opentelemetry-python/pull/3100))
- Fix formatting of ConsoleMetricExporter.
  ([#3197](https://github.com/open-telemetry/opentelemetry-python/pull/3197))
- Fix use of built-in samplers in SDK configuration
  ([#3176](https://github.com/open-telemetry/opentelemetry-python/pull/3176))
- Implement shutdown procedure forOTLP grpc exporters
  ([#3138](https://github.com/open-telemetry/opentelemetry-python/pull/3138))
- Add exponential histogram
  ([#2964](https://github.com/open-telemetry/opentelemetry-python/pull/2964))
- Add OpenCensus trace bridge/shim
  ([#3210](https://github.com/open-telemetry/opentelemetry-python/pull/3210))

## Version 1.16.0/0.37b0 (2023-02-17)

- Change ``__all__`` to be statically defined.
  ([#3143](https://github.com/open-telemetry/opentelemetry-python/pull/3143))
- Remove the ability to set a global metric prefix for Prometheus exporter
  ([#3137](https://github.com/open-telemetry/opentelemetry-python/pull/3137))
- Adds environment variables for log exporter
  ([#3037](https://github.com/open-telemetry/opentelemetry-python/pull/3037))
- Add attribute name to type warning message.
  ([3124](https://github.com/open-telemetry/opentelemetry-python/pull/3124))
- Add db metric name to semantic conventions
  ([#3115](https://github.com/open-telemetry/opentelemetry-python/pull/3115))
- Fix User-Agent header value for OTLP exporters to conform to RFC7231 & RFC7230
  ([#3128](https://github.com/open-telemetry/opentelemetry-python/pull/3128))
- Fix validation of baggage values
  ([#3058](https://github.com/open-telemetry/opentelemetry-python/pull/3058))
- Fix capitalization of baggage keys
  ([#3151](https://github.com/open-telemetry/opentelemetry-python/pull/3151))
- Bump min required api version for OTLP exporters
  ([#3156](https://github.com/open-telemetry/opentelemetry-python/pull/3156))
- deprecate jaeger exporters
  ([#3158](https://github.com/open-telemetry/opentelemetry-python/pull/3158))
- Create a single resource instance
  ([#3118](https://github.com/open-telemetry/opentelemetry-python/pull/3118))

## Version 1.15.0/0.36b0 (2022-12-09)

- PeriodicExportingMetricsReader with +Inf interval
  to support explicit metric collection
  ([#3059](https://github.com/open-telemetry/opentelemetry-python/pull/3059))
- Regenerate opentelemetry-proto to be compatible with protobuf 3 and 4
  ([#3070](https://github.com/open-telemetry/opentelemetry-python/pull/3070))
- Rename parse_headers to parse_env_headers and improve error message
  ([#2376](https://github.com/open-telemetry/opentelemetry-python/pull/2376))
- Add url decode values from OTEL_RESOURCE_ATTRIBUTES
  ([#3046](https://github.com/open-telemetry/opentelemetry-python/pull/3046))
- Fixed circular dependency issue with custom samplers
  ([#3026](https://github.com/open-telemetry/opentelemetry-python/pull/3026))
- Add missing entry points for OTLP/HTTP exporter
  ([#3027](https://github.com/open-telemetry/opentelemetry-python/pull/3027))
- Update logging to include logging api as per specification
  ([#3038](https://github.com/open-telemetry/opentelemetry-python/pull/3038))
- Fix: Avoid generator in metrics _ViewInstrumentMatch.collect()
  ([#3035](https://github.com/open-telemetry/opentelemetry-python/pull/3035)
- [exporter-otlp-proto-grpc] add user agent string
  ([#3009](https://github.com/open-telemetry/opentelemetry-python/pull/3009))

## Version 1.14.0/0.35b0 (2022-11-04)

- Add logarithm and exponent mappings
  ([#2960](https://github.com/open-telemetry/opentelemetry-python/pull/2960))
- Add and use missing metrics environment variables
  ([#2968](https://github.com/open-telemetry/opentelemetry-python/pull/2968))
- Enabled custom samplers via entry points
  ([#2972](https://github.com/open-telemetry/opentelemetry-python/pull/2972))
- Update log symbol names
  ([#2943](https://github.com/open-telemetry/opentelemetry-python/pull/2943))
- Update explicit histogram bucket boundaries
  ([#2947](https://github.com/open-telemetry/opentelemetry-python/pull/2947))
- `exporter-otlp-proto-http`: add user agent string
  ([#2959](https://github.com/open-telemetry/opentelemetry-python/pull/2959))
- Add http-metric instrument names to semantic conventions
  ([#2976](https://github.com/open-telemetry/opentelemetry-python/pull/2976))
- [exporter/opentelemetry-exporter-otlp-proto-http] Add OTLPMetricExporter
  ([#2891](https://github.com/open-telemetry/opentelemetry-python/pull/2891))
- Add support for py3.11
  ([#2997](https://github.com/open-telemetry/opentelemetry-python/pull/2997))
- Fix a bug with exporter retries for with newer versions of the backoff library
  ([#2980](https://github.com/open-telemetry/opentelemetry-python/pull/2980))

## Version 1.13.0/0.34b0 (2022-09-26)

- Add a configurable max_export_batch_size to the gRPC metrics exporter
  ([#2809](https://github.com/open-telemetry/opentelemetry-python/pull/2809))
- Remove support for 3.6
  ([#2763](https://github.com/open-telemetry/opentelemetry-python/pull/2763))
- Update PeriodicExportingMetricReader to never call export() concurrently
  ([#2873](https://github.com/open-telemetry/opentelemetry-python/pull/2873))
- Add param for `indent` size to `LogRecord.to_json()`
  ([#2870](https://github.com/open-telemetry/opentelemetry-python/pull/2870))
- Fix: Remove `LogEmitter.flush()` to align with OTel Log spec
  ([#2863](https://github.com/open-telemetry/opentelemetry-python/pull/2863))
- Bump minimum required API/SDK version for exporters that support metrics
  ([#2918](https://github.com/open-telemetry/opentelemetry-python/pull/2918))
- Fix metric reader examples + added `preferred_temporality` and `preferred_aggregation`
  for `ConsoleMetricExporter`
  ([#2911](https://github.com/open-telemetry/opentelemetry-python/pull/2911))
- Add support for setting OTLP export protocol with env vars, as defined in the
  [specifications](https://github.com/open-telemetry/opentelemetry-specification/blob/main/specification/protocol/exporter.md#specify-protocol)
  ([#2893](https://github.com/open-telemetry/opentelemetry-python/pull/2893))
- Add force_flush to span exporters
  ([#2919](https://github.com/open-telemetry/opentelemetry-python/pull/2919))

## Version 1.12.0/0.33b0 (2022-08-08)

- Add `force_flush` method to metrics exporter
  ([#2852](https://github.com/open-telemetry/opentelemetry-python/pull/2852))
- Change tracing to use `Resource.to_json()`
  ([#2784](https://github.com/open-telemetry/opentelemetry-python/pull/2784))
- Fix get_log_emitter instrumenting_module_version args typo
  ([#2830](https://github.com/open-telemetry/opentelemetry-python/pull/2830))
- Fix OTLP gRPC exporter warning message
  ([#2781](https://github.com/open-telemetry/opentelemetry-python/pull/2781))
- Fix tracing decorator with late configuration
  ([#2754](https://github.com/open-telemetry/opentelemetry-python/pull/2754))
- Fix --insecure of CLI argument
  ([#2696](https://github.com/open-telemetry/opentelemetry-python/pull/2696))
- Add temporality and aggregation configuration for metrics exporters,
  use `OTEL_EXPORTER_OTLP_METRICS_TEMPORALITY_PREFERENCE` only for OTLP metrics exporter
  ([#2843](https://github.com/open-telemetry/opentelemetry-python/pull/2843))
- Instrument instances are always created through a Meter
  ([#2844](https://github.com/open-telemetry/opentelemetry-python/pull/2844))

## Version 1.12.0rc2/0.32b0 (2022-07-04)

- Fix instrument name and unit regexes
  ([#2796](https://github.com/open-telemetry/opentelemetry-python/pull/2796))
- Add optional sessions parameter to all Exporters leveraging requests.Session
  ([#2783](https://github.com/open-telemetry/opentelemetry-python/pull/2783)
- Add min/max fields to Histogram
  ([#2759](https://github.com/open-telemetry/opentelemetry-python/pull/2759))
- `opentelemetry-exporter-otlp-proto-http` Add support for OTLP/HTTP log exporter
  ([#2462](https://github.com/open-telemetry/opentelemetry-python/pull/2462))
- Fix yield of `None`-valued points
  ([#2745](https://github.com/open-telemetry/opentelemetry-python/pull/2745))
- Add missing `to_json` methods
  ([#2722](https://github.com/open-telemetry/opentelemetry-python/pull/2722)
- Fix type hints for textmap `Getter` and `Setter`
  ([#2657](https://github.com/open-telemetry/opentelemetry-python/pull/2657))
- Fix LogEmitterProvider.force_flush hanging randomly
  ([#2714](https://github.com/open-telemetry/opentelemetry-python/pull/2714))
- narrow protobuf dependencies to exclude protobuf >= 4
  ([#2720](https://github.com/open-telemetry/opentelemetry-python/pull/2720))
- Specify worker thread names
  ([#2724](https://github.com/open-telemetry/opentelemetry-python/pull/2724))
- Loosen dependency on `backoff` for newer Python versions
  ([#2726](https://github.com/open-telemetry/opentelemetry-python/pull/2726))
- fix: frozenset object has no attribute items
  ([#2727](https://github.com/open-telemetry/opentelemetry-python/pull/2727))
- fix: create suppress HTTP instrumentation key in opentelemetry context
  ([#2729](https://github.com/open-telemetry/opentelemetry-python/pull/2729))
- Support logs SDK auto instrumentation enable/disable with env
  ([#2728](https://github.com/open-telemetry/opentelemetry-python/pull/2728))
- fix: update entry point object references for metrics
  ([#2731](https://github.com/open-telemetry/opentelemetry-python/pull/2731))
- Allow set_status to accept the StatusCode and optional description
  ([#2735](https://github.com/open-telemetry/opentelemetry-python/pull/2735))
- Configure auto instrumentation to support metrics
  ([#2705](https://github.com/open-telemetry/opentelemetry-python/pull/2705))
- Add entrypoint for metrics exporter
  ([#2748](https://github.com/open-telemetry/opentelemetry-python/pull/2748))
- Fix Jaeger propagator usage with NonRecordingSpan
  ([#2762](https://github.com/open-telemetry/opentelemetry-python/pull/2762))
- Add `opentelemetry.propagate` module and `opentelemetry.propagators` package
  to the API reference documentation
  ([#2785](https://github.com/open-telemetry/opentelemetry-python/pull/2785))

## Version 1.12.0rc1/0.31b0 (2022-05-17)

- Fix LoggingHandler to handle LogRecord with exc_info=False
  ([#2690](https://github.com/open-telemetry/opentelemetry-python/pull/2690))
- Make metrics components public
  ([#2684](https://github.com/open-telemetry/opentelemetry-python/pull/2684))
- Update to semantic conventions v1.11.0
  ([#2669](https://github.com/open-telemetry/opentelemetry-python/pull/2669))
- Update opentelemetry-proto to v0.17.0
  ([#2668](https://github.com/open-telemetry/opentelemetry-python/pull/2668))
- Add CallbackOptions to observable instrument callback params
  ([#2664](https://github.com/open-telemetry/opentelemetry-python/pull/2664))
- Add timeouts to metric SDK
  ([#2653](https://github.com/open-telemetry/opentelemetry-python/pull/2653))
- Add variadic arguments to metric exporter/reader interfaces
  ([#2654](https://github.com/open-telemetry/opentelemetry-python/pull/2654))
- Added a `opentelemetry.sdk.resources.ProcessResourceDetector` that adds the
  'process.runtime.{name,version,description}' resource attributes when used
  with the `opentelemetry.sdk.resources.get_aggregated_resources` API
  ([#2660](https://github.com/open-telemetry/opentelemetry-python/pull/2660))
- Move Metrics API behind internal package
  ([#2651](https://github.com/open-telemetry/opentelemetry-python/pull/2651))

## Version 1.11.1/0.30b1 (2022-04-21)

- Add parameter to MetricReader constructor to select aggregation per instrument kind
  ([#2638](https://github.com/open-telemetry/opentelemetry-python/pull/2638))
- Add parameter to MetricReader constructor to select temporality per instrument kind
  ([#2637](https://github.com/open-telemetry/opentelemetry-python/pull/2637))
- Fix unhandled callback exceptions on async instruments
  ([#2614](https://github.com/open-telemetry/opentelemetry-python/pull/2614))
- Rename `DefaultCounter`, `DefaultHistogram`, `DefaultObservableCounter`,
  `DefaultObservableGauge`, `DefaultObservableUpDownCounter`, `DefaultUpDownCounter`
  instruments to `NoOpCounter`, `NoOpHistogram`, `NoOpObservableCounter`,
  `NoOpObservableGauge`, `NoOpObservableUpDownCounter`, `NoOpUpDownCounter`
  ([#2616](https://github.com/open-telemetry/opentelemetry-python/pull/2616))
- Deprecate InstrumentationLibraryInfo and Add InstrumentationScope
  ([#2583](https://github.com/open-telemetry/opentelemetry-python/pull/2583))

## Version 1.11.0/0.30b0 (2022-04-18)

- Rename API Measurement for async instruments to Observation
  ([#2617](https://github.com/open-telemetry/opentelemetry-python/pull/2617))
- Add support for zero or more callbacks
  ([#2602](https://github.com/open-telemetry/opentelemetry-python/pull/2602))
- Fix parsing of trace flags when extracting traceparent
  ([#2577](https://github.com/open-telemetry/opentelemetry-python/pull/2577))
- Add default aggregation
  ([#2543](https://github.com/open-telemetry/opentelemetry-python/pull/2543))
- Fix incorrect installation of some exporter “convenience” packages into
  “site-packages/src”
  ([#2525](https://github.com/open-telemetry/opentelemetry-python/pull/2525))
- Capture exception information as part of log attributes
  ([#2531](https://github.com/open-telemetry/opentelemetry-python/pull/2531))
- Change OTLPHandler to LoggingHandler
  ([#2528](https://github.com/open-telemetry/opentelemetry-python/pull/2528))
- Fix delta histogram sum not being reset on collection
  ([#2533](https://github.com/open-telemetry/opentelemetry-python/pull/2533))
- Add InMemoryMetricReader to metrics SDK
  ([#2540](https://github.com/open-telemetry/opentelemetry-python/pull/2540))
- Drop the usage of name field from log model in OTLP
  ([#2565](https://github.com/open-telemetry/opentelemetry-python/pull/2565))
- Update opentelemetry-proto to v0.15.0
  ([#2566](https://github.com/open-telemetry/opentelemetry-python/pull/2566))
- Remove `enable_default_view` option from sdk MeterProvider
  ([#2547](https://github.com/open-telemetry/opentelemetry-python/pull/2547))
- Update otlp-proto-grpc and otlp-proto-http exporters to have more lax requirements for `backoff` lib
  ([#2575](https://github.com/open-telemetry/opentelemetry-python/pull/2575))
- Add min/max to histogram point
  ([#2581](https://github.com/open-telemetry/opentelemetry-python/pull/2581))
- Update opentelemetry-proto to v0.16.0
  ([#2619](https://github.com/open-telemetry/opentelemetry-python/pull/2619))

## Version 1.10.0/0.29b0 (2022-03-10)

- Docs rework: [non-API docs are
  moving](https://github.com/open-telemetry/opentelemetry-python/issues/2172) to
  [opentelemetry.io](https://opentelemetry.io). For details, including a list of
  pages that have moved, see
  [#2453](https://github.com/open-telemetry/opentelemetry-python/pull/2453), and
  [#2498](https://github.com/open-telemetry/opentelemetry-python/pull/2498).
- `opentelemetry-exporter-otlp-proto-grpc` update SDK dependency to ~1.9.
  ([#2442](https://github.com/open-telemetry/opentelemetry-python/pull/2442))
- bugfix(auto-instrumentation): attach OTLPHandler to root logger
  ([#2450](https://github.com/open-telemetry/opentelemetry-python/pull/2450))
- Bump semantic conventions from 1.6.1 to 1.8.0
  ([#2461](https://github.com/open-telemetry/opentelemetry-python/pull/2461))
- fix exception handling in get_aggregated_resources
  ([#2464](https://github.com/open-telemetry/opentelemetry-python/pull/2464))
- Fix `OTEL_EXPORTER_OTLP_ENDPOINT` usage in OTLP HTTP trace exporter
  ([#2493](https://github.com/open-telemetry/opentelemetry-python/pull/2493))
- [exporter/opentelemetry-exporter-prometheus] restore package using the new metrics API
  ([#2321](https://github.com/open-telemetry/opentelemetry-python/pull/2321))

## Version 1.9.1/0.28b1 (2022-01-29)

- Update opentelemetry-proto to v0.12.0. Note that this update removes deprecated status codes.
  ([#2415](https://github.com/open-telemetry/opentelemetry-python/pull/2415))

## Version 1.9.0/0.28b0 (2022-01-26)

- Fix SpanLimits global span limit defaulting when set to 0
  ([#2398](https://github.com/open-telemetry/opentelemetry-python/pull/2398))
- Add Python version support policy
  ([#2397](https://github.com/open-telemetry/opentelemetry-python/pull/2397))
- Decode URL-encoded headers in environment variables
  ([#2312](https://github.com/open-telemetry/opentelemetry-python/pull/2312))
- [exporter/opentelemetry-exporter-otlp-proto-grpc] Add OTLPMetricExporter
  ([#2323](https://github.com/open-telemetry/opentelemetry-python/pull/2323))
- Complete metric exporter format and update OTLP exporter
  ([#2364](https://github.com/open-telemetry/opentelemetry-python/pull/2364))
- [api] Add `NoOpTracer` and `NoOpTracerProvider`. Marking `_DefaultTracer` and `_DefaultTracerProvider` as deprecated.
  ([#2363](https://github.com/open-telemetry/opentelemetry-python/pull/2363))
- [exporter/opentelemetry-exporter-otlp-proto-grpc] Add Sum to OTLPMetricExporter
  ([#2370](https://github.com/open-telemetry/opentelemetry-python/pull/2370))
- [api] Rename `_DefaultMeter` and `_DefaultMeterProvider` to `NoOpMeter` and `NoOpMeterProvider`.
  ([#2383](https://github.com/open-telemetry/opentelemetry-python/pull/2383))
- [exporter/opentelemetry-exporter-otlp-proto-grpc] Add Gauge to OTLPMetricExporter
  ([#2408](https://github.com/open-telemetry/opentelemetry-python/pull/2408))
- [logs] prevent None from causing problems
  ([#2410](https://github.com/open-telemetry/opentelemetry-python/pull/2410))

## Version 1.8.0/0.27b0 (2021-12-17)

- Adds Aggregation and instruments as part of Metrics SDK
  ([#2234](https://github.com/open-telemetry/opentelemetry-python/pull/2234))
- Update visibility of OTEL_METRICS_EXPORTER environment variable
  ([#2303](https://github.com/open-telemetry/opentelemetry-python/pull/2303))
- Adding entrypoints for log emitter provider and console, otlp log exporters
  ([#2253](https://github.com/open-telemetry/opentelemetry-python/pull/2253))
- Rename ConsoleExporter to ConsoleLogExporter
  ([#2307](https://github.com/open-telemetry/opentelemetry-python/pull/2307))
- Adding OTEL_LOGS_EXPORTER environment variable
  ([#2320](https://github.com/open-telemetry/opentelemetry-python/pull/2320))
- Add `setuptools` to `install_requires`
  ([#2334](https://github.com/open-telemetry/opentelemetry-python/pull/2334))
- Add otlp entrypoint for log exporter
  ([#2322](https://github.com/open-telemetry/opentelemetry-python/pull/2322))
- Support insecure configuration for OTLP gRPC exporter
  ([#2350](https://github.com/open-telemetry/opentelemetry-python/pull/2350))

## Version 1.7.1/0.26b1 (2021-11-11)

- Add support for Python 3.10
  ([#2207](https://github.com/open-telemetry/opentelemetry-python/pull/2207))
- remove `X-B3-ParentSpanId` for B3 propagator as per OpenTelemetry specification
  ([#2237](https://github.com/open-telemetry/opentelemetry-python/pull/2237))
- Populate `auto.version` in Resource if using auto-instrumentation
  ([#2243](https://github.com/open-telemetry/opentelemetry-python/pull/2243))
- Return proxy instruments from ProxyMeter
  ([#2169](https://github.com/open-telemetry/opentelemetry-python/pull/2169))
- Make Measurement a concrete class
  ([#2153](https://github.com/open-telemetry/opentelemetry-python/pull/2153))
- Add metrics API
  ([#1887](https://github.com/open-telemetry/opentelemetry-python/pull/1887))
- Make batch processor fork aware and reinit when needed
  ([#2242](https://github.com/open-telemetry/opentelemetry-python/pull/2242))
- `opentelemetry-sdk` Sanitize env var resource attribute pairs
  ([#2256](https://github.com/open-telemetry/opentelemetry-python/pull/2256))
- `opentelemetry-test` start releasing to pypi.org
  ([#2269](https://github.com/open-telemetry/opentelemetry-python/pull/2269))

## Version 1.6.2/0.25b2 (2021-10-19)

- Fix parental trace relationship for opentracing `follows_from` reference
  ([#2180](https://github.com/open-telemetry/opentelemetry-python/pull/2180))

## Version 1.6.1/0.25b1 (2021-10-18)

- Fix ReadableSpan property types attempting to create a mapping from a list
  ([#2215](https://github.com/open-telemetry/opentelemetry-python/pull/2215))
- Upgrade GRPC/protobuf related dependency and regenerate otlp protobufs
  ([#2201](https://github.com/open-telemetry/opentelemetry-python/pull/2201))
- Propagation: only warn about oversized baggage headers when headers exist
  ([#2212](https://github.com/open-telemetry/opentelemetry-python/pull/2212))

## Version 1.6.0/0.25b0 (2021-10-13)

- Fix race in `set_tracer_provider()`
  ([#2182](https://github.com/open-telemetry/opentelemetry-python/pull/2182))
- Automatically load OTEL environment variables as options for `opentelemetry-instrument`
  ([#1969](https://github.com/open-telemetry/opentelemetry-python/pull/1969))
- `opentelemetry-semantic-conventions` Update to semantic conventions v1.6.1
  ([#2077](https://github.com/open-telemetry/opentelemetry-python/pull/2077))
- Do not count invalid attributes for dropped
  ([#2096](https://github.com/open-telemetry/opentelemetry-python/pull/2096))
- Fix propagation bug caused by counting skipped entries
  ([#2071](https://github.com/open-telemetry/opentelemetry-python/pull/2071))
- Add entry point for exporters with default protocol
  ([#2093](https://github.com/open-telemetry/opentelemetry-python/pull/2093))
- Renamed entrypoints `otlp_proto_http_span`, `otlp_proto_grpc_span`, `console_span` to remove
  redundant `_span` suffix.
  ([#2093](https://github.com/open-telemetry/opentelemetry-python/pull/2093))
- Do not skip sequence attribute on decode error
  ([#2097](https://github.com/open-telemetry/opentelemetry-python/pull/2097))
- `opentelemetry-test`: Add `HttpTestBase` to allow tests with actual TCP sockets
  ([#2101](https://github.com/open-telemetry/opentelemetry-python/pull/2101))
- Fix incorrect headers parsing via environment variables
  ([#2103](https://github.com/open-telemetry/opentelemetry-python/pull/2103))
- Add support for OTEL_ATTRIBUTE_COUNT_LIMIT
  ([#2139](https://github.com/open-telemetry/opentelemetry-python/pull/2139))
- Attribute limits no longer apply to Resource attributes
  ([#2138](https://github.com/open-telemetry/opentelemetry-python/pull/2138))
- `opentelemetry-exporter-otlp`: Add `opentelemetry-otlp-proto-http` as dependency
  ([#2147](https://github.com/open-telemetry/opentelemetry-python/pull/2147))
- Fix validity calculation for trace and span IDs
  ([#2145](https://github.com/open-telemetry/opentelemetry-python/pull/2145))
- Add `schema_url` to `TracerProvider.get_tracer`
  ([#2154](https://github.com/open-telemetry/opentelemetry-python/pull/2154))
- Make baggage implementation w3c spec complaint
  ([#2167](https://github.com/open-telemetry/opentelemetry-python/pull/2167))
- Add name to `BatchSpanProcessor` worker thread
  ([#2186](https://github.com/open-telemetry/opentelemetry-python/pull/2186))

## Version 1.5.0/0.24b0 (2021-08-26)

- Add pre and post instrumentation entry points
  ([#1983](https://github.com/open-telemetry/opentelemetry-python/pull/1983))
- Fix documentation on well known exporters and variable OTEL_TRACES_EXPORTER which were misnamed
  ([#2023](https://github.com/open-telemetry/opentelemetry-python/pull/2023))
- `opentelemetry-sdk` `get_aggregated_resource()` returns default resource and service name
  whenever called
  ([#2013](https://github.com/open-telemetry/opentelemetry-python/pull/2013))
- `opentelemetry-distro` & `opentelemetry-sdk` Moved Auto Instrumentation Configurator code to SDK
  to let distros use its default implementation
  ([#1937](https://github.com/open-telemetry/opentelemetry-python/pull/1937))
- Add Trace ID validation to
  meet [TraceID spec](https://github.com/open-telemetry/opentelemetry-specification/blob/main/specification/overview.md#spancontext) ([#1992](https://github.com/open-telemetry/opentelemetry-python/pull/1992))
- Fixed Python 3.10 incompatibility in `opentelemetry-opentracing-shim` tests
  ([#2018](https://github.com/open-telemetry/opentelemetry-python/pull/2018))
- `opentelemetry-sdk` added support for `OTEL_SPAN_ATTRIBUTE_VALUE_LENGTH_LIMIT`
  ([#2044](https://github.com/open-telemetry/opentelemetry-python/pull/2044))
- `opentelemetry-sdk` Fixed bugs (#2041, #2042 & #2045) in Span Limits
  ([#2044](https://github.com/open-telemetry/opentelemetry-python/pull/2044))
- `opentelemetry-sdk` Add support for `OTEL_ATTRIBUTE_VALUE_LENGTH_LIMIT` env var
  ([#2056](https://github.com/open-telemetry/opentelemetry-python/pull/2056))
- `opentelemetry-sdk` Treat limit even vars set to empty values as unset/unlimited.
  ([#2054](https://github.com/open-telemetry/opentelemetry-python/pull/2054))
- `opentelemetry-api` Attribute keys must be non-empty strings.
  ([#2057](https://github.com/open-telemetry/opentelemetry-python/pull/2057))

## Version 0.23.1 (2021-07-26)

### Changed

- Fix opentelemetry-bootstrap dependency script.
  ([#1987](https://github.com/open-telemetry/opentelemetry-python/pull/1987))

## Version 1.4.0/0.23b0 (2021-07-21)

### Added

- Moved `opentelemetry-instrumentation` to core repository.
  ([#1959](https://github.com/open-telemetry/opentelemetry-python/pull/1959))
- Add support for OTLP Exporter Protobuf over HTTP
  ([#1868](https://github.com/open-telemetry/opentelemetry-python/pull/1868))
- Dropped attributes/events/links count available exposed on ReadableSpans.
  ([#1893](https://github.com/open-telemetry/opentelemetry-python/pull/1893))
- Added dropped count to otlp, jaeger and zipkin exporters.
  ([#1893](https://github.com/open-telemetry/opentelemetry-python/pull/1893))

### Added

- Give OTLPHandler the ability to process attributes
  ([#1952](https://github.com/open-telemetry/opentelemetry-python/pull/1952))
- Add global LogEmitterProvider and convenience function get_log_emitter
  ([#1901](https://github.com/open-telemetry/opentelemetry-python/pull/1901))
- Add OTLPHandler for standard library logging module
  ([#1903](https://github.com/open-telemetry/opentelemetry-python/pull/1903))

### Changed

- Updated `opentelemetry-opencensus-exporter` to use `service_name` of spans instead of resource
  ([#1897](https://github.com/open-telemetry/opentelemetry-python/pull/1897))
- Added descriptions to the env variables mentioned in the opentelemetry-specification
  ([#1898](https://github.com/open-telemetry/opentelemetry-python/pull/1898))
- Ignore calls to `Span.set_status` with `StatusCode.UNSET` and also if previous status already
  had `StatusCode.OK`.
  ([#1902](https://github.com/open-telemetry/opentelemetry-python/pull/1902))
- Attributes for `Link` and `Resource` are immutable as they are for `Event`, which means
  any attempt to modify attributes directly will result in a `TypeError` exception.
  ([#1909](https://github.com/open-telemetry/opentelemetry-python/pull/1909))
- Added `BoundedAttributes` to the API to make it available for `Link` which is defined in the
  API. Marked `BoundedDict` in the SDK as deprecated as a result.
  ([#1915](https://github.com/open-telemetry/opentelemetry-python/pull/1915))
- Fix OTLP SpanExporter to distinguish spans based off Resource and InstrumentationInfo
  ([#1927](https://github.com/open-telemetry/opentelemetry-python/pull/1927))
- Updating dependency for opentelemetry api/sdk packages to support major version instead of
  pinning to specific versions.
  ([#1933](https://github.com/open-telemetry/opentelemetry-python/pull/1933))
- `opentelemetry-semantic-conventions` Generate semconv constants update for OTel Spec 1.5.0
  ([#1946](https://github.com/open-telemetry/opentelemetry-python/pull/1946))

### Fixed

- Updated `opentelementry-opentracing-shim` `ScopeShim` to report exceptions in
  opentelemetry specification format, rather than opentracing spec format.
  ([#1878](https://github.com/open-telemetry/opentelemetry-python/pull/1878))

## Version 1.3.0/0.22b0 (2021-06-01)

### Added

- Allow span limits to be set programmatically via TracerProvider.
  ([#1877](https://github.com/open-telemetry/opentelemetry-python/pull/1877))
- Added support for CreateKey functionality.
  ([#1853](https://github.com/open-telemetry/opentelemetry-python/pull/1853))

### Changed

- Updated get_tracer to return an empty string when passed an invalid name
  ([#1854](https://github.com/open-telemetry/opentelemetry-python/pull/1854))
- Changed AttributeValue sequences to warn mypy users on adding None values to array
  ([#1855](https://github.com/open-telemetry/opentelemetry-python/pull/1855))
- Fixed exporter OTLP header parsing to match baggage header formatting.
  ([#1869](https://github.com/open-telemetry/opentelemetry-python/pull/1869))
- Added optional `schema_url` field to `Resource` class
  ([#1871](https://github.com/open-telemetry/opentelemetry-python/pull/1871))
- Update protos to latest version release 0.9.0
  ([#1873](https://github.com/open-telemetry/opentelemetry-python/pull/1873))

## Version 1.2.0/0.21b0 (2021-05-11)

### Added

- Added example for running Django with auto instrumentation.
  ([#1803](https://github.com/open-telemetry/opentelemetry-python/pull/1803))
- Added `B3SingleFormat` and `B3MultiFormat` propagators to the `opentelemetry-propagator-b3` package.
  ([#1823](https://github.com/open-telemetry/opentelemetry-python/pull/1823))
- Added support for OTEL_SERVICE_NAME.
  ([#1829](https://github.com/open-telemetry/opentelemetry-python/pull/1829))
- Lazily read/configure limits and allow limits to be unset.
  ([#1839](https://github.com/open-telemetry/opentelemetry-python/pull/1839))
- Added support for OTEL_EXPORTER_JAEGER_TIMEOUT
  ([#1863](https://github.com/open-telemetry/opentelemetry-python/pull/1863))

### Changed

- Fixed OTLP gRPC exporter silently failing if scheme is not specified in endpoint.
  ([#1806](https://github.com/open-telemetry/opentelemetry-python/pull/1806))
- Rename CompositeHTTPPropagator to CompositePropagator as per specification.
  ([#1807](https://github.com/open-telemetry/opentelemetry-python/pull/1807))
- Propagators use the root context as default for `extract` and do not modify
  the context if extracting from carrier does not work.
  ([#1811](https://github.com/open-telemetry/opentelemetry-python/pull/1811))
- Fixed `b3` propagator entrypoint to point to `B3SingleFormat` propagator.
  ([#1823](https://github.com/open-telemetry/opentelemetry-python/pull/1823))
- Added `b3multi` propagator entrypoint to point to `B3MultiFormat` propagator.
  ([#1823](https://github.com/open-telemetry/opentelemetry-python/pull/1823))
- Improve warning when failing to decode byte attribute
  ([#1810](https://github.com/open-telemetry/opentelemetry-python/pull/1810))
- Fixed inconsistency in parent_id formatting from the ConsoleSpanExporter
  ([#1833](https://github.com/open-telemetry/opentelemetry-python/pull/1833))
- Include span parent in Jaeger gRPC export as `CHILD_OF` reference
  ([#1809])(https://github.com/open-telemetry/opentelemetry-python/pull/1809)
- Fixed sequence values in OTLP exporter not translating
  ([#1818](https://github.com/open-telemetry/opentelemetry-python/pull/1818))
- Update transient errors retry timeout and retryable status codes
  ([#1842](https://github.com/open-telemetry/opentelemetry-python/pull/1842))
- Apply validation of attributes to `Resource`, move attribute related logic to separate package.
  ([#1834](https://github.com/open-telemetry/opentelemetry-python/pull/1834))
- Fix start span behavior when excess links and attributes are included
  ([#1856](https://github.com/open-telemetry/opentelemetry-python/pull/1856))

### Removed

- Moved `opentelemetry-instrumentation` to contrib repository.
  ([#1797](https://github.com/open-telemetry/opentelemetry-python/pull/1797))

## Version 1.1.0 (2021-04-20)

### Added

- Added `py.typed` file to every package. This should resolve a bunch of mypy
  errors for users.
  ([#1720](https://github.com/open-telemetry/opentelemetry-python/pull/1720))
- Add auto generated trace and resource attributes semantic conventions
  ([#1759](https://github.com/open-telemetry/opentelemetry-python/pull/1759))
- Added `SpanKind` to `should_sample` parameters, suggest using parent span context's tracestate
  instead of manually passed in tracestate in `should_sample`
  ([#1764](https://github.com/open-telemetry/opentelemetry-python/pull/1764))
- Added experimental HTTP back propagators.
  ([#1762](https://github.com/open-telemetry/opentelemetry-python/pull/1762))
- Zipkin exporter: Add support for timeout and implement shutdown
  ([#1799](https://github.com/open-telemetry/opentelemetry-python/pull/1799))

### Changed

- Adjust `B3Format` propagator to be spec compliant by not modifying context
  when propagation headers are not present/invalid/empty
  ([#1728](https://github.com/open-telemetry/opentelemetry-python/pull/1728))
- Silence unnecessary warning when creating a new Status object without description.
  ([#1721](https://github.com/open-telemetry/opentelemetry-python/pull/1721))
- Update bootstrap cmd to use exact version when installing instrumentation packages.
  ([#1722](https://github.com/open-telemetry/opentelemetry-python/pull/1722))
- Fix B3 propagator to never return None.
  ([#1750](https://github.com/open-telemetry/opentelemetry-python/pull/1750))
- Added ProxyTracerProvider and ProxyTracer implementations to allow fetching provider
  and tracer instances before a global provider is set up.
  ([#1726](https://github.com/open-telemetry/opentelemetry-python/pull/1726))
- Added `__contains__` to `opentelementry.trace.span.TraceState`.
  ([#1773](https://github.com/open-telemetry/opentelemetry-python/pull/1773))
- `opentelemetry-opentracing-shim` Fix an issue in the shim where a Span was being wrapped
  in a NonRecordingSpan when it wasn't necessary.
  ([#1776](https://github.com/open-telemetry/opentelemetry-python/pull/1776))
- OTLP Exporter now uses the scheme in the endpoint to determine whether to establish
  a secure connection or not.
  ([#1771](https://github.com/open-telemetry/opentelemetry-python/pull/1771))

## Version 1.0.0 (2021-03-26)

### Added

- Document how to work with fork process web server models(Gunicorn, uWSGI etc...)
  ([#1609](https://github.com/open-telemetry/opentelemetry-python/pull/1609))
- Add `max_attr_value_length` support to Jaeger exporter
  ([#1633](https://github.com/open-telemetry/opentelemetry-python/pull/1633))
- Moved `use_span` from Tracer to `opentelemetry.trace.use_span`.
  ([#1668](https://github.com/open-telemetry/opentelemetry-python/pull/1668))
- `opentelemetry.trace.use_span()` will now overwrite previously set status on span in case an
  exception is raised inside the context manager and `set_status_on_exception` is set to `True`.
  ([#1668](https://github.com/open-telemetry/opentelemetry-python/pull/1668))
- Add `udp_split_oversized_batches` support to jaeger exporter
  ([#1500](https://github.com/open-telemetry/opentelemetry-python/pull/1500))

### Changed

- remove `service_name` from constructor of jaeger and opencensus exporters and
  use of env variable `OTEL_PYTHON_SERVICE_NAME`
  ([#1669])(https://github.com/open-telemetry/opentelemetry-python/pull/1669)
- Rename `IdsGenerator` to `IdGenerator`
  ([#1651](https://github.com/open-telemetry/opentelemetry-python/pull/1651))
- Make TracerProvider's resource attribute private
  ([#1652](https://github.com/open-telemetry/opentelemetry-python/pull/1652))
- Rename Resource's `create_empty` to `get_empty`
  ([#1653](https://github.com/open-telemetry/opentelemetry-python/pull/1653))
- Renamed `BatchExportSpanProcessor` to `BatchSpanProcessor` and `SimpleExportSpanProcessor` to
  `SimpleSpanProcessor`
  ([#1656](https://github.com/open-telemetry/opentelemetry-python/pull/1656))
- Rename `DefaultSpan` to `NonRecordingSpan`
  ([#1661](https://github.com/open-telemetry/opentelemetry-python/pull/1661))
- Fixed distro configuration with `OTEL_TRACES_EXPORTER` env var set to `otlp`
  ([#1657](https://github.com/open-telemetry/opentelemetry-python/pull/1657))
- Moving `Getter`, `Setter` and `TextMapPropagator` out of `opentelemetry.trace.propagation` and
  into `opentelemetry.propagators`
  ([#1662](https://github.com/open-telemetry/opentelemetry-python/pull/1662))
- Rename `BaggagePropagator` to `W3CBaggagePropagator`
  ([#1663](https://github.com/open-telemetry/opentelemetry-python/pull/1663))
- Rename `JaegerSpanExporter` to `JaegerExporter` and rename `ZipkinSpanExporter` to `ZipkinExporter`
  ([#1664](https://github.com/open-telemetry/opentelemetry-python/pull/1664))
- Expose `StatusCode` from the `opentelemetry.trace` module
  ([#1681](https://github.com/open-telemetry/opentelemetry-python/pull/1681))
- Status now only sets `description` when `status_code` is set to `StatusCode.ERROR`
  ([#1673](https://github.com/open-telemetry/opentelemetry-python/pull/1673))
- Update OTLP exporter to use OTLP proto `0.7.0`
  ([#1674](https://github.com/open-telemetry/opentelemetry-python/pull/1674))
- Remove time_ns from API and add a warning for older versions of Python
  ([#1602](https://github.com/open-telemetry/opentelemetry-python/pull/1602))
- Hide implementation classes/variables in api/sdk
  ([#1684](https://github.com/open-telemetry/opentelemetry-python/pull/1684))
- Cleanup OTLP exporter compression options, add tests
  ([#1671](https://github.com/open-telemetry/opentelemetry-python/pull/1671))
- Initial documentation for environment variables
  ([#1680](https://github.com/open-telemetry/opentelemetry-python/pull/1680))
- Change Zipkin exporter to obtain service.name from span
  ([#1696](https://github.com/open-telemetry/opentelemetry-python/pull/1696))
- Split up `opentelemetry-exporter-jaeger` package into `opentelemetry-exporter-jaeger-proto-grpc` and
  `opentelemetry-exporter-jaeger-thrift` packages to reduce dependencies for each one.
  ([#1694](https://github.com/open-telemetry/opentelemetry-python/pull/1694))
- Added `opentelemetry-exporter-otlp-proto-grpc` and changed `opentelemetry-exporter-otlp` to
  install it as a dependency. This will allow for the next package/protocol to also be in
  its own package.
  ([#1695](https://github.com/open-telemetry/opentelemetry-python/pull/1695))
- Change Jaeger exporters to obtain service.name from span
  ([#1703](https://github.com/open-telemetry/opentelemetry-python/pull/1703))
- Fixed an unset `OTEL_TRACES_EXPORTER` resulting in an error
  ([#1707](https://github.com/open-telemetry/opentelemetry-python/pull/1707))
- Split Zipkin exporter into `opentelemetry-exporter-zipkin-json` and
  `opentelemetry-exporter-zipkin-proto-http` packages to reduce dependencies. The
  `opentelemetry-exporter-zipkin` installs both.
  ([#1699](https://github.com/open-telemetry/opentelemetry-python/pull/1699))
- Make setters and getters optional
  ([#1690](https://github.com/open-telemetry/opentelemetry-python/pull/1690))

### Removed

- Removed unused `get_hexadecimal_trace_id` and `get_hexadecimal_span_id` methods.
  ([#1675](https://github.com/open-telemetry/opentelemetry-python/pull/1675))
- Remove `OTEL_EXPORTER_*_ INSECURE` env var
  ([#1682](https://github.com/open-telemetry/opentelemetry-python/pull/1682))
- Removing support for Python 3.5
  ([#1706](https://github.com/open-telemetry/opentelemetry-python/pull/1706))

## Version 0.19b0 (2021-03-26)

### Changed

- remove `service_name` from constructor of jaeger and opencensus exporters and
  use of env variable `OTEL_PYTHON_SERVICE_NAME`
  ([#1669])(https://github.com/open-telemetry/opentelemetry-python/pull/1669)
- Rename `IdsGenerator` to `IdGenerator`
  ([#1651](https://github.com/open-telemetry/opentelemetry-python/pull/1651))

### Removed

- Removing support for Python 3.5
  ([#1706](https://github.com/open-telemetry/opentelemetry-python/pull/1706))

## Version 0.18b0 (2021-02-16)

### Added

- Add urllib to opentelemetry-bootstrap target list
  ([#1584](https://github.com/open-telemetry/opentelemetry-python/pull/1584))

## Version 1.0.0rc1 (2021-02-12)

### Changed

- Tracer provider environment variables are now consistent with the rest
  ([#1571](https://github.com/open-telemetry/opentelemetry-python/pull/1571))
- Rename `TRACE_` to `TRACES_` for environment variables
  ([#1595](https://github.com/open-telemetry/opentelemetry-python/pull/1595))
- Limits for Span attributes, events and links have been updated to 128
  ([1597](https://github.com/open-telemetry/opentelemetry-python/pull/1597))
- Read-only Span attributes have been moved to ReadableSpan class
  ([#1560](https://github.com/open-telemetry/opentelemetry-python/pull/1560))
- `BatchExportSpanProcessor` flushes export queue when it reaches `max_export_batch_size`
  ([#1521](https://github.com/open-telemetry/opentelemetry-python/pull/1521))

### Added

- Added `end_on_exit` argument to `start_as_current_span`
  ([#1519](https://github.com/open-telemetry/opentelemetry-python/pull/1519))
- Add `Span.set_attributes` method to set multiple values with one call
  ([#1520](https://github.com/open-telemetry/opentelemetry-python/pull/1520))
- Make sure Resources follow semantic conventions
  ([#1480](https://github.com/open-telemetry/opentelemetry-python/pull/1480))
- Allow missing carrier headers to continue without raising AttributeError
  ([#1545](https://github.com/open-telemetry/opentelemetry-python/pull/1545))

### Removed

- Remove Configuration
  ([#1523](https://github.com/open-telemetry/opentelemetry-python/pull/1523))
- Remove Metrics as part of stable, marked as experimental
  ([#1568](https://github.com/open-telemetry/opentelemetry-python/pull/1568))

## Version 0.17b0 (2021-01-20)

### Added

- Add support for OTLP v0.6.0
  ([#1472](https://github.com/open-telemetry/opentelemetry-python/pull/1472))
- Add protobuf via gRPC exporting support for Jaeger
  ([#1471](https://github.com/open-telemetry/opentelemetry-python/pull/1471))
- Add support for Python 3.9
  ([#1441](https://github.com/open-telemetry/opentelemetry-python/pull/1441))
- Added the ability to disable instrumenting libraries specified by OTEL_PYTHON_DISABLED_INSTRUMENTATIONS env variable,
  when using opentelemetry-instrument command.
  ([#1461](https://github.com/open-telemetry/opentelemetry-python/pull/1461))
- Add `fields` to propagators
  ([#1374](https://github.com/open-telemetry/opentelemetry-python/pull/1374))
- Add local/remote samplers to parent based sampler
  ([#1440](https://github.com/open-telemetry/opentelemetry-python/pull/1440))
- Add support for OTEL*SPAN*{ATTRIBUTE_COUNT_LIMIT,EVENT_COUNT_LIMIT,LINK_COUNT_LIMIT}
  ([#1377](https://github.com/open-telemetry/opentelemetry-python/pull/1377))
- Return `None` for `DictGetter` if key not found
  ([#1449](https://github.com/open-telemetry/opentelemetry-python/pull/1449))
- Added support for Jaeger propagator
  ([#1219](https://github.com/open-telemetry/opentelemetry-python/pull/1219))
- Remove dependency on SDK from `opentelemetry-instrumentation` package. The
  `opentelemetry-sdk` package now registers an entrypoint `opentelemetry_configurator`
  to allow `opentelemetry-instrument` to load the configuration for the SDK
  ([#1420](https://github.com/open-telemetry/opentelemetry-python/pull/1420))
- `opentelemetry-exporter-zipkin` Add support for array attributes in Span and Resource exports
  ([#1285](https://github.com/open-telemetry/opentelemetry-python/pull/1285))
- Added `__repr__` for `DefaultSpan`, added `trace_flags` to `__repr__` of
  `SpanContext` ([#1485](https://github.com/open-telemetry/opentelemetry-python/pull/1485))
- `opentelemetry-sdk` Add support for OTEL_TRACE_SAMPLER and OTEL_TRACE_SAMPLER_ARG env variables
  ([#1496](https://github.com/open-telemetry/opentelemetry-python/pull/1496))
- Adding `opentelemetry-distro` package to add default configuration for
  span exporter to OTLP
  ([#1482](https://github.com/open-telemetry/opentelemetry-python/pull/1482))

### Changed

- `opentelemetry-exporter-zipkin` Updated zipkin exporter status code and error tag
  ([#1486](https://github.com/open-telemetry/opentelemetry-python/pull/1486))
- Recreate span on every run of a `start_as_current_span`-decorated function
  ([#1451](https://github.com/open-telemetry/opentelemetry-python/pull/1451))
- `opentelemetry-exporter-otlp` Headers are now passed in as tuple as metadata, instead of a
  string, which was incorrect.
  ([#1507](https://github.com/open-telemetry/opentelemetry-python/pull/1507))
- `opentelemetry-exporter-jaeger` Updated Jaeger exporter status code tag
  ([#1488](https://github.com/open-telemetry/opentelemetry-python/pull/1488))
- `opentelemetry-api` `opentelemety-sdk` Moved `idsgenerator` into sdk
  ([#1514](https://github.com/open-telemetry/opentelemetry-python/pull/1514))
- `opentelemetry-sdk` The B3Format propagator has been moved into its own package: `opentelemetry-propagator-b3`
  ([#1513](https://github.com/open-telemetry/opentelemetry-python/pull/1513))
- Update default port for OTLP exporter from 55680 to 4317
  ([#1516](https://github.com/open-telemetry/opentelemetry-python/pull/1516))
- `opentelemetry-exporter-zipkin` Update boolean attribute value transformation
  ([#1509](https://github.com/open-telemetry/opentelemetry-python/pull/1509))
- Move opentelemetry-opentracing-shim out of instrumentation folder
  ([#1533](https://github.com/open-telemetry/opentelemetry-python/pull/1533))
- `opentelemetry-sdk` The JaegerPropagator has been moved into its own package: `opentelemetry-propagator-jaeger`
  ([#1525](https://github.com/open-telemetry/opentelemetry-python/pull/1525))
- `opentelemetry-exporter-jaeger`, `opentelemetry-exporter-zipkin` Update InstrumentationInfo tag keys for Jaeger and
  Zipkin exporters
  ([#1535](https://github.com/open-telemetry/opentelemetry-python/pull/1535))
- `opentelemetry-sdk` Remove rate property setter from TraceIdRatioBasedSampler
  ([#1536](https://github.com/open-telemetry/opentelemetry-python/pull/1536))
- Fix TraceState to adhere to specs
  ([#1502](https://github.com/open-telemetry/opentelemetry-python/pull/1502))
- Update Resource `merge` key conflict precedence
  ([#1544](https://github.com/open-telemetry/opentelemetry-python/pull/1544))

### Removed

- `opentelemetry-api` Remove ThreadLocalRuntimeContext since python3.4 is not supported.

## Version 0.16b1 (2020-11-26)

### Added

- Add meter reference to observers
  ([#1425](https://github.com/open-telemetry/opentelemetry-python/pull/1425))

## Version 0.16b0 (2020-11-25)

### Added

- Add optional parameter to `record_exception` method
  ([#1314](https://github.com/open-telemetry/opentelemetry-python/pull/1314))
- Add pickle support to SpanContext class
  ([#1380](https://github.com/open-telemetry/opentelemetry-python/pull/1380))
- Add instrumentation library name and version to OTLP exported metrics
  ([#1418](https://github.com/open-telemetry/opentelemetry-python/pull/1418))
- Add Gzip compression for exporter
  ([#1141](https://github.com/open-telemetry/opentelemetry-python/pull/1141))
- Support for v2 api protobuf format
  ([#1318](https://github.com/open-telemetry/opentelemetry-python/pull/1318))
- Add IDs Generator as Configurable Property of Auto Instrumentation
  ([#1404](https://github.com/open-telemetry/opentelemetry-python/pull/1404))
- Added support for `OTEL_EXPORTER` to the `opentelemetry-instrument` command
  ([#1036](https://github.com/open-telemetry/opentelemetry-python/pull/1036))

### Changed

- Change temporality for Counter and UpDownCounter
  ([#1384](https://github.com/open-telemetry/opentelemetry-python/pull/1384))
- OTLP exporter: Handle error case when no credentials supplied
  ([#1366](https://github.com/open-telemetry/opentelemetry-python/pull/1366))
- Update protobuf versions
  ([#1356](https://github.com/open-telemetry/opentelemetry-python/pull/1356))
- Add missing references to instrumented packages
  ([#1416](https://github.com/open-telemetry/opentelemetry-python/pull/1416))
- Instrumentation Package depends on the OTel SDK
  ([#1405](https://github.com/open-telemetry/opentelemetry-python/pull/1405))
- Allow samplers to modify tracestate
  ([#1319](https://github.com/open-telemetry/opentelemetry-python/pull/1319))
- Update exception handling optional parameters, add escaped attribute to record_exception
  ([#1365](https://github.com/open-telemetry/opentelemetry-python/pull/1365))
- Rename `MetricRecord` to `ExportRecord`
  ([#1367](https://github.com/open-telemetry/opentelemetry-python/pull/1367))
- Rename `Record` to `Accumulation`
  ([#1373](https://github.com/open-telemetry/opentelemetry-python/pull/1373))
- Rename `Meter` to `Accumulator`
  ([#1372](https://github.com/open-telemetry/opentelemetry-python/pull/1372))
- Fix `ParentBased` sampler for implicit parent spans. Fix also `trace_state`
  erasure for dropped spans or spans sampled by the `TraceIdRatioBased` sampler.
  ([#1394](https://github.com/open-telemetry/opentelemetry-python/pull/1394))

## Version 0.15b0 (2020-11-02)

### Added

- Add Env variables in OTLP exporter
  ([#1101](https://github.com/open-telemetry/opentelemetry-python/pull/1101))
- Add support for Jaeger Span Exporter configuration by environment variables and<br/>
  change JaegerSpanExporter constructor parameters
  ([#1114](https://github.com/open-telemetry/opentelemetry-python/pull/1114))

### Changed

- Updating status codes to adhere to specs
  ([#1282](https://github.com/open-telemetry/opentelemetry-python/pull/1282))
- Set initial checkpoint timestamp in aggregators
  ([#1237](https://github.com/open-telemetry/opentelemetry-python/pull/1237))
- Make `SpanProcessor.on_start` accept parent Context
  ([#1251](https://github.com/open-telemetry/opentelemetry-python/pull/1251))
- Fix b3 propagator entrypoint
  ([#1265](https://github.com/open-telemetry/opentelemetry-python/pull/1265))
- Allow None in sequence attributes values
  ([#998](https://github.com/open-telemetry/opentelemetry-python/pull/998))
- Samplers to accept parent Context
  ([#1267](https://github.com/open-telemetry/opentelemetry-python/pull/1267))
- Span.is_recording() returns false after span has ended
  ([#1289](https://github.com/open-telemetry/opentelemetry-python/pull/1289))
- Allow samplers to modify tracestate
  ([#1319](https://github.com/open-telemetry/opentelemetry-python/pull/1319))
- Remove TracerProvider coupling from Tracer init
  ([#1295](https://github.com/open-telemetry/opentelemetry-python/pull/1295))

## Version 0.14b0 (2020-10-13)

### Added

- Add optional parameter to `record_exception` method
  ([#1242](https://github.com/open-telemetry/opentelemetry-python/pull/1242))
- Add support for `OTEL_PROPAGATORS`
  ([#1123](https://github.com/open-telemetry/opentelemetry-python/pull/1123))
- Add keys method to TextMap propagator Getter
  ([#1196](https://github.com/open-telemetry/opentelemetry-python/issues/1196))
- Add timestamps to OTLP exporter
  ([#1199](https://github.com/open-telemetry/opentelemetry-python/pull/1199))
- Add Global Error Handler
  ([#1080](https://github.com/open-telemetry/opentelemetry-python/pull/1080))
- Add support for `OTEL_BSP_MAX_QUEUE_SIZE`, `OTEL_BSP_SCHEDULE_DELAY_MILLIS`, `OTEL_BSP_MAX_EXPORT_BATCH_SIZE`
  and `OTEL_BSP_EXPORT_TIMEOUT_MILLIS` environment variables
  ([#1105](https://github.com/open-telemetry/opentelemetry-python/pull/1120))
- Adding Resource to MeterRecord
  ([#1209](https://github.com/open-telemetry/opentelemetry-python/pull/1209))
  s

### Changed

- Store `int`s as `int`s in the global Configuration object
  ([#1118](https://github.com/open-telemetry/opentelemetry-python/pull/1118))
- Allow for Custom Trace and Span IDs Generation - `IdsGenerator` for TracerProvider
  ([#1153](https://github.com/open-telemetry/opentelemetry-python/pull/1153))
- Update baggage propagation header
  ([#1194](https://github.com/open-telemetry/opentelemetry-python/pull/1194))
- Make instances of SpanContext immutable
  ([#1134](https://github.com/open-telemetry/opentelemetry-python/pull/1134))
- Parent is now always passed in via Context, instead of Span or SpanContext
  ([#1146](https://github.com/open-telemetry/opentelemetry-python/pull/1146))
- Update OpenTelemetry protos to v0.5.0
  ([#1143](https://github.com/open-telemetry/opentelemetry-python/pull/1143))
- Zipkin exporter now accepts a `max_tag_value_length` attribute to customize the
  maximum allowed size a tag value can have.
  ([#1151](https://github.com/open-telemetry/opentelemetry-python/pull/1151))
- Fixed OTLP events to Zipkin annotations translation.
  ([#1161](https://github.com/open-telemetry/opentelemetry-python/pull/1161))
- Fixed bootstrap command to correctly install opentelemetry-instrumentation-falcon instead of
  opentelemetry-instrumentation-flask.
  ([#1138](https://github.com/open-telemetry/opentelemetry-python/pull/1138))
- Update sampling result names
  ([#1128](https://github.com/open-telemetry/opentelemetry-python/pull/1128))
- Event attributes are now immutable
  ([#1195](https://github.com/open-telemetry/opentelemetry-python/pull/1195))
- Renaming metrics Batcher to Processor
  ([#1203](https://github.com/open-telemetry/opentelemetry-python/pull/1203))
- Protect access to Span implementation
  ([#1188](https://github.com/open-telemetry/opentelemetry-python/pull/1188))
- `start_as_current_span` and `use_span` can now optionally auto-record any exceptions raised inside the context
  manager.
  ([#1162](https://github.com/open-telemetry/opentelemetry-python/pull/1162))

## Version 0.13b0 (2020-09-17)

### Added

- Add instrumentation info to exported spans
  ([#1095](https://github.com/open-telemetry/opentelemetry-python/pull/1095))
- Add metric OTLP exporter
  ([#835](https://github.com/open-telemetry/opentelemetry-python/pull/835))
- Add type hints to OTLP exporter
  ([#1121](https://github.com/open-telemetry/opentelemetry-python/pull/1121))
- Add support for OTEL_EXPORTER_ZIPKIN_ENDPOINT env var. As part of this change, the
  configuration of the ZipkinSpanExporter exposes a `url` argument to replace `host_name`,
  `port`, `protocol`, `endpoint`. This brings this implementation inline with other
  implementations.
  ([#1064](https://github.com/open-telemetry/opentelemetry-python/pull/1064))
- Zipkin exporter report instrumentation info.
  ([#1097](https://github.com/open-telemetry/opentelemetry-python/pull/1097))
- Add status mapping to tags
  ([#1111](https://github.com/open-telemetry/opentelemetry-python/issues/1111))
- Report instrumentation info
  ([#1098](https://github.com/open-telemetry/opentelemetry-python/pull/1098))
- Add support for http metrics
  ([#1116](https://github.com/open-telemetry/opentelemetry-python/pull/1116))
- Populate resource attributes as per semantic conventions
  ([#1053](https://github.com/open-telemetry/opentelemetry-python/pull/1053))

### Changed

- Refactor `SpanContext.is_valid` from a method to a data attribute
  ([#1005](https://github.com/open-telemetry/opentelemetry-python/pull/1005))
- Moved samplers from API to SDK
  ([#1023](https://github.com/open-telemetry/opentelemetry-python/pull/1023))
- Change return value type of `correlationcontext.get_correlations` to immutable `MappingProxyType`
  ([#1024](https://github.com/open-telemetry/opentelemetry-python/pull/1024))
- Sampling spec changes
  ([#1034](https://github.com/open-telemetry/opentelemetry-python/pull/1034))
- Remove lazy Event and Link API from Span interface
  ([#1045](https://github.com/open-telemetry/opentelemetry-python/pull/1045))
- Rename CorrelationContext to Baggage
  ([#1060](https://github.com/open-telemetry/opentelemetry-python/pull/1060))
- Rename HTTPTextFormat to TextMapPropagator. This change also updates `get_global_httptextformat` and
  `set_global_httptextformat` to `get_global_textmap` and `set_global_textmap`
  ([#1085](https://github.com/open-telemetry/opentelemetry-python/pull/1085))
- Fix api/sdk setup.cfg to include missing python files
  ([#1091](https://github.com/open-telemetry/opentelemetry-python/pull/1091))
- Improve BatchExportSpanProcessor
  ([#1062](https://github.com/open-telemetry/opentelemetry-python/pull/1062))
- Rename Resource labels to attributes
  ([#1082](https://github.com/open-telemetry/opentelemetry-python/pull/1082))
- Rename members of `trace.sampling.Decision` enum
  ([#1115](https://github.com/open-telemetry/opentelemetry-python/pull/1115))
- Merge `OTELResourceDetector` result when creating resources
  ([#1096](https://github.com/open-telemetry/opentelemetry-python/pull/1096))

### Removed

- Drop support for Python 3.4
  ([#1099](https://github.com/open-telemetry/opentelemetry-python/pull/1099))

## Version 0.12b0 (2020-08-14)

### Added

- Implement Views in metrics SDK
  ([#596](https://github.com/open-telemetry/opentelemetry-python/pull/596))

### Changed

- Update environment variable names, prefix changed from `OPENTELEMETRY` to `OTEL`
  ([#904](https://github.com/open-telemetry/opentelemetry-python/pull/904))
- Stop TracerProvider and MeterProvider from being overridden
  ([#959](https://github.com/open-telemetry/opentelemetry-python/pull/959))
- Update default port to 55680
  ([#977](https://github.com/open-telemetry/opentelemetry-python/pull/977))
- Add proper length zero padding to hex strings of traceId, spanId, parentId sent on the wire, for compatibility with
  jaeger-collector
  ([#908](https://github.com/open-telemetry/opentelemetry-python/pull/908))
- Send start_timestamp and convert labels to strings
  ([#937](https://github.com/open-telemetry/opentelemetry-python/pull/937))
- Renamed several packages
  ([#953](https://github.com/open-telemetry/opentelemetry-python/pull/953))
- Thrift URL for Jaeger exporter doesn't allow HTTPS (hardcoded to HTTP)
  ([#978](https://github.com/open-telemetry/opentelemetry-python/pull/978))
- Change reference names to opentelemetry-instrumentation-opentracing-shim
  ([#969](https://github.com/open-telemetry/opentelemetry-python/pull/969))
- Changed default Sampler to `ParentOrElse(AlwaysOn)`
  ([#960](https://github.com/open-telemetry/opentelemetry-python/pull/960))
- Update environment variable names, prefix changed from `OPENTELEMETRY` to `OTEL`
  ([#904](https://github.com/open-telemetry/opentelemetry-python/pull/904))
- Update environment variable `OTEL_RESOURCE` to `OTEL_RESOURCE_ATTRIBUTES` as per
  the specification

## Version 0.11b0 (2020-07-28)

### Added

- Add support for resources and resource detector
  ([#853](https://github.com/open-telemetry/opentelemetry-python/pull/853))

### Changed

- Return INVALID_SPAN if no TracerProvider set for get_current_span
  ([#751](https://github.com/open-telemetry/opentelemetry-python/pull/751))
- Rename record_error to record_exception
  ([#927](https://github.com/open-telemetry/opentelemetry-python/pull/927))
- Update span exporter to use OpenTelemetry Proto v0.4.0
  ([#872](https://github.com/open-telemetry/opentelemetry-python/pull/889))

## Version 0.10b0 (2020-06-23)

### Changed

- Regenerate proto code and add pyi stubs
  ([#823](https://github.com/open-telemetry/opentelemetry-python/pull/823))
- Rename CounterAggregator -> SumAggregator
  ([#816](https://github.com/open-telemetry/opentelemetry-python/pull/816))

## Version 0.9b0 (2020-06-10)

### Added

- Adding trace.get_current_span, Removing Tracer.get_current_span
  ([#552](https://github.com/open-telemetry/opentelemetry-python/pull/552))
- Add SumObserver, UpDownSumObserver and LastValueAggregator in metrics
  ([#789](https://github.com/open-telemetry/opentelemetry-python/pull/789))
- Add start_pipeline to MeterProvider
  ([#791](https://github.com/open-telemetry/opentelemetry-python/pull/791))
- Initial release of opentelemetry-ext-otlp, opentelemetry-proto

### Changed

- Move stateful & resource from Meter to MeterProvider
  ([#751](https://github.com/open-telemetry/opentelemetry-python/pull/751))
- Rename Measure to ValueRecorder in metrics
  ([#761](https://github.com/open-telemetry/opentelemetry-python/pull/761))
- Rename Observer to ValueObserver
  ([#764](https://github.com/open-telemetry/opentelemetry-python/pull/764))
- Log a warning when replacing the global Tracer/Meter provider
  ([#856](https://github.com/open-telemetry/opentelemetry-python/pull/856))
- bugfix: byte type attributes are decoded before adding to attributes dict
  ([#775](https://github.com/open-telemetry/opentelemetry-python/pull/775))
- Rename opentelemetry-auto-instrumentation to opentelemetry-instrumentation,
  and console script `opentelemetry-auto-instrumentation` to `opentelemetry-instrument`

## Version 0.8b0 (2020-05-27)

### Added

- Add a new bootstrap command that enables automatic instrument installations.
  ([#650](https://github.com/open-telemetry/opentelemetry-python/pull/650))

### Changed

- Handle boolean, integer and float values in Configuration
  ([#662](https://github.com/open-telemetry/opentelemetry-python/pull/662))
- bugfix: ensure status is always string
  ([#640](https://github.com/open-telemetry/opentelemetry-python/pull/640))
- Transform resource to tags when exporting
  ([#707](https://github.com/open-telemetry/opentelemetry-python/pull/707))
- Rename otcollector to opencensus
  ([#695](https://github.com/open-telemetry/opentelemetry-python/pull/695))
- Transform resource to tags when exporting
  ([#645](https://github.com/open-telemetry/opentelemetry-python/pull/645))
- `ext/boto`: Could not serialize attribute aws.region to tag when exporting via jaeger
  Serialize tuple type values by coercing them into a string, since Jaeger does not
  support tuple types.
  ([#865](https://github.com/open-telemetry/opentelemetry-python/pull/865))
- Specify to_json indent from arguments
  ([#718](https://github.com/open-telemetry/opentelemetry-python/pull/718))
- Span.resource will now default to an empty resource
  ([#724](https://github.com/open-telemetry/opentelemetry-python/pull/724))
- bugfix: Fix error message
  ([#729](https://github.com/open-telemetry/opentelemetry-python/pull/729))
- deep copy empty attributes
  ([#714](https://github.com/open-telemetry/opentelemetry-python/pull/714))

## Version 0.7b1 (2020-05-12)

### Added

- Add reset for the global configuration object, for testing purposes
  ([#636](https://github.com/open-telemetry/opentelemetry-python/pull/636))
- Add support for programmatic instrumentation
  ([#579](https://github.com/open-telemetry/opentelemetry-python/pull/569))

### Changed

- tracer.get_tracer now optionally accepts a TracerProvider
  ([#602](https://github.com/open-telemetry/opentelemetry-python/pull/602))
- Configuration object can now be used by any component of opentelemetry,
  including 3rd party instrumentations
  ([#563](https://github.com/open-telemetry/opentelemetry-python/pull/563))
- bugfix: configuration object now matches fields in a case-sensitive manner
  ([#583](https://github.com/open-telemetry/opentelemetry-python/pull/583))
- bugfix: configuration object now accepts all valid python variable names
  ([#583](https://github.com/open-telemetry/opentelemetry-python/pull/583))
- bugfix: configuration undefined attributes now return None instead of raising
  an AttributeError.
  ([#583](https://github.com/open-telemetry/opentelemetry-python/pull/583))
- bugfix: 'debug' field is now correct
  ([#549](https://github.com/open-telemetry/opentelemetry-python/pull/549))
- bugfix: enable auto-instrumentation command to work for custom entry points
  (e.g. flask_run)
  ([#567](https://github.com/open-telemetry/opentelemetry-python/pull/567))
- Exporter API: span parents are now always spancontext
  ([#548](https://github.com/open-telemetry/opentelemetry-python/pull/548))
- Console span exporter now prints prettier, more legible messages
  ([#505](https://github.com/open-telemetry/opentelemetry-python/pull/505))
- bugfix: B3 propagation now retrieves parentSpanId correctly
  ([#621](https://github.com/open-telemetry/opentelemetry-python/pull/621))
- bugfix: a DefaultSpan now longer causes an exception when used with tracer
  ([#577](https://github.com/open-telemetry/opentelemetry-python/pull/577))
- move last_updated_timestamp into aggregators instead of bound metric
  instrument
  ([#522](https://github.com/open-telemetry/opentelemetry-python/pull/522))
- bugfix: suppressing instrumentation in metrics to eliminate an infinite loop
  of telemetry
  ([#529](https://github.com/open-telemetry/opentelemetry-python/pull/529))
- bugfix: freezing span attribute sequences, reducing potential user errors
  ([#529](https://github.com/open-telemetry/opentelemetry-python/pull/529))

## Version 0.6b0 (2020-03-30)

### Added

- Add support for lazy events and links
  ([#474](https://github.com/open-telemetry/opentelemetry-python/pull/474))
- Adding is_remote flag to SpanContext, indicating when a span is remote
  ([#516](https://github.com/open-telemetry/opentelemetry-python/pull/516))
- Adding a solution to release metric handles and observers
  ([#435](https://github.com/open-telemetry/opentelemetry-python/pull/435))
- Initial release: opentelemetry-instrumentation

### Changed

- Metrics API no longer uses LabelSet
  ([#527](https://github.com/open-telemetry/opentelemetry-python/pull/527))
- Allow digit as first char in vendor specific trace state key
  ([#511](https://github.com/open-telemetry/opentelemetry-python/pull/511))
- Exporting to collector now works
  ([#508](https://github.com/open-telemetry/opentelemetry-python/pull/508))

## Version 0.5b0 (2020-03-16)

### Added

- Adding Correlation Context API/SDK and propagator
  ([#471](https://github.com/open-telemetry/opentelemetry-python/pull/471))
- Adding a global configuration module to simplify setting and getting globals
  ([#466](https://github.com/open-telemetry/opentelemetry-python/pull/466))
- Adding named meters, removing batchers
  ([#431](https://github.com/open-telemetry/opentelemetry-python/pull/431))
- Adding attach/detach methods as per spec
  ([#429](https://github.com/open-telemetry/opentelemetry-python/pull/429))
- Adding OT Collector metrics exporter
  ([#454](https://github.com/open-telemetry/opentelemetry-python/pull/454))
- Initial release opentelemetry-ext-otcollector

### Changed

- Rename metric handle to bound metric instrument
  ([#470](https://github.com/open-telemetry/opentelemetry-python/pull/470))
- Moving resources to sdk
  ([#464](https://github.com/open-telemetry/opentelemetry-python/pull/464))
- Implementing propagators to API to use context
  ([#446](https://github.com/open-telemetry/opentelemetry-python/pull/446))
- Renaming TraceOptions to TraceFlags
  ([#450](https://github.com/open-telemetry/opentelemetry-python/pull/450))
- Renaming TracerSource to TracerProvider
  ([#441](https://github.com/open-telemetry/opentelemetry-python/pull/441))
- Improve validation of attributes
  ([#460](https://github.com/open-telemetry/opentelemetry-python/pull/460))
- Re-raise errors caught in opentelemetry.sdk.trace.Tracer.use_span()
  ([#469](https://github.com/open-telemetry/opentelemetry-python/pull/469))
- Implement observer instrument
  ([#425](https://github.com/open-telemetry/opentelemetry-python/pull/425))

## Version 0.4a0 (2020-02-21)

### Added

- Added named Tracers
  ([#301](https://github.com/open-telemetry/opentelemetry-python/pull/301))
- Add int and valid sequenced to AttributeValue type
  ([#368](https://github.com/open-telemetry/opentelemetry-python/pull/368))
- Add ABC for Metric
  ([#391](https://github.com/open-telemetry/opentelemetry-python/pull/391))
- Metrics export pipeline, and stdout exporter
  ([#341](https://github.com/open-telemetry/opentelemetry-python/pull/341))
- Adding Context API Implementation
  ([#395](https://github.com/open-telemetry/opentelemetry-python/pull/395))
- Adding trace.get_tracer function
  ([#430](https://github.com/open-telemetry/opentelemetry-python/pull/430))
- Add runtime validation for set_attribute
  ([#348](https://github.com/open-telemetry/opentelemetry-python/pull/348))
- Add support for B3 ParentSpanID
  ([#286](https://github.com/open-telemetry/opentelemetry-python/pull/286))
- Implement MinMaxSumCount aggregator
  ([#422](https://github.com/open-telemetry/opentelemetry-python/pull/422))
- Initial release opentelemetry-ext-zipkin, opentelemetry-ext-prometheus

### Changed

- Separate Default classes from interface descriptions
  ([#311](https://github.com/open-telemetry/opentelemetry-python/pull/311))
- Export span status
  ([#367](https://github.com/open-telemetry/opentelemetry-python/pull/367))
- Export span kind
  ([#387](https://github.com/open-telemetry/opentelemetry-python/pull/387))
- Set status for ended spans
  ([#297](https://github.com/open-telemetry/opentelemetry-python/pull/297) and
  [#358](https://github.com/open-telemetry/opentelemetry-python/pull/358))
- Use module loggers
  ([#351](https://github.com/open-telemetry/opentelemetry-python/pull/351))
- Protect start_time and end_time from being set manually by the user
  ([#363](https://github.com/open-telemetry/opentelemetry-python/pull/363))
- Set status in start_as_current_span
  ([#377](https://github.com/open-telemetry/opentelemetry-python/pull/377))
- Implement force_flush for span processors
  ([#389](https://github.com/open-telemetry/opentelemetry-python/pull/389))
- Set sampled flag on sampling trace
  ([#407](https://github.com/open-telemetry/opentelemetry-python/pull/407))
- Add io and formatter options to console exporter
  ([#412](https://github.com/open-telemetry/opentelemetry-python/pull/412))
- Clean up ProbabilitySample for 64 bit trace IDs
  ([#238](https://github.com/open-telemetry/opentelemetry-python/pull/238))

### Removed

- Remove monotonic and absolute metric instruments
  ([#410](https://github.com/open-telemetry/opentelemetry-python/pull/410))

## Version 0.3a0 (2019-12-11)

### Added

- Add metrics exporters
  ([#192](https://github.com/open-telemetry/opentelemetry-python/pull/192))
- Implement extract and inject support for HTTP_HEADERS and TEXT_MAP formats
  ([#256](https://github.com/open-telemetry/opentelemetry-python/pull/256))

### Changed

- Multiple tracing API/SDK changes
- Multiple metrics API/SDK changes

### Removed

- Remove option to create unstarted spans from API
  ([#290](https://github.com/open-telemetry/opentelemetry-python/pull/290))

## Version 0.2a0 (2019-10-29)

### Added

- W3C TraceContext fixes and compliance tests
  ([#228](https://github.com/open-telemetry/opentelemetry-python/pull/228))
- Sampler API/SDK
  ([#225](https://github.com/open-telemetry/opentelemetry-python/pull/225))
- Initial release: opentelemetry-ext-jaeger, opentelemetry-opentracing-shim

### Changed

- Multiple metrics API/SDK changes
- Multiple tracing API/SDK changes
- Multiple context API changes
- Multiple bugfixes and improvements

## Version 0.1a0 (2019-09-30)

### Added

- Initial release api/sdk

- Use Attribute rather than boundattribute in logrecord
  ([#3567](https://github.com/open-telemetry/opentelemetry-python/pull/3567))
- Fix flush error when no LoggerProvider configured for LoggingHandler
  ([#3608](https://github.com/open-telemetry/opentelemetry-python/pull/3608))
- Fix `OTLPMetricExporter` ignores `preferred_aggregation` property
  ([#3603](https://github.com/open-telemetry/opentelemetry-python/pull/3603))
- Logs: set `observed_timestamp` field
  ([#3565](https://github.com/open-telemetry/opentelemetry-python/pull/3565))
- Add missing Resource SchemaURL in OTLP exporters
  ([#3652](https://github.com/open-telemetry/opentelemetry-python/pull/3652))
- Fix loglevel warning text
  ([#3566](https://github.com/open-telemetry/opentelemetry-python/pull/3566))
- Prometheus Exporter string representation for target_info labels
  ([#3659](https://github.com/open-telemetry/opentelemetry-python/pull/3659))
- Logs: ObservedTimestamp field is missing in console exporter output
  ([#3564](https://github.com/open-telemetry/opentelemetry-python/pull/3564))
- Fix explicit bucket histogram aggregation
  ([#3429](https://github.com/open-telemetry/opentelemetry-python/pull/3429))
- Add `code.lineno`, `code.function` and `code.filepath` to all logs
  ([#3645](https://github.com/open-telemetry/opentelemetry-python/pull/3645))
- Add Synchronous Gauge instrument
  ([#3462](https://github.com/open-telemetry/opentelemetry-python/pull/3462))
- Drop support for 3.7
  ([#3668](https://github.com/open-telemetry/opentelemetry-python/pull/3668))
- Include key in attribute sequence warning
  ([#3639](https://github.com/open-telemetry/opentelemetry-python/pull/3639))
- Upgrade markupsafe, Flask and related dependencies to dev and test
  environments ([#3609](https://github.com/open-telemetry/opentelemetry-python/pull/3609))
- Handle HTTP 2XX responses as successful in OTLP exporters
  ([#3623](https://github.com/open-telemetry/opentelemetry-python/pull/3623))
- Improve Resource Detector timeout messaging
  ([#3645](https://github.com/open-telemetry/opentelemetry-python/pull/3645))
- Add Proxy classes for logging
  ([#3575](https://github.com/open-telemetry/opentelemetry-python/pull/3575))
- Remove dependency on 'backoff' library
  ([#3679](https://github.com/open-telemetry/opentelemetry-python/pull/3679))


- Make create_gauge non-abstract method
  ([#3817](https://github.com/open-telemetry/opentelemetry-python/pull/3817))
- Make `tracer.start_as_current_span()` decorator work with async functions
  ([#3633](https://github.com/open-telemetry/opentelemetry-python/pull/3633))
- Fix python 3.12 deprecation warning
  ([#3751](https://github.com/open-telemetry/opentelemetry-python/pull/3751))
- bump mypy to 0.982
  ([#3776](https://github.com/open-telemetry/opentelemetry-python/pull/3776))
- Add support for OTEL_SDK_DISABLED environment variable
  ([#3648](https://github.com/open-telemetry/opentelemetry-python/pull/3648))
- Fix ValueError message for PeriodicExportingMetricsReader
  ([#3769](https://github.com/open-telemetry/opentelemetry-python/pull/3769))
- Use `BaseException` instead of `Exception` in `record_exception`
  ([#3354](https://github.com/open-telemetry/opentelemetry-python/pull/3354))
- Make span.record_exception more robust
  ([#3778](https://github.com/open-telemetry/opentelemetry-python/pull/3778))
- Fix license field in pyproject.toml files
  ([#3803](https://github.com/open-telemetry/opentelemetry-python/pull/3803))<|MERGE_RESOLUTION|>--- conflicted
+++ resolved
@@ -68,6 +68,8 @@
     - `log_record.resource` - The Resource
     - `log_record.instrumentation_scope` - The InstrumentationScope (now included, was in LogData before)
     - `log_record.limits` - The LogRecordLimits
+- Mark the Events API/SDK as deprecated. The Logs API/SDK should be used instead, an event is now a `LogRecord` with the `event_name` field set
+([#4654](https://github.com/open-telemetry/opentelemetry-python/pull/4654)).
 
 ## Version 1.38.0/0.59b0 (2025-10-16)
 
@@ -75,13 +77,7 @@
   ([#4755](https://github.com/open-telemetry/opentelemetry-python/pull/4755))
 - logs: extend Logger.emit to accept separated keyword arguments
   ([#4737](https://github.com/open-telemetry/opentelemetry-python/pull/4737))
-<<<<<<< HEAD
-- Mark the Events API/SDK as deprecated. The Logs API/SDK should be used instead. An event is now a `LogRecord` with the `event_name` field set
-([#4654](https://github.com/open-telemetry/opentelemetry-python/pull/4654)).
-=======
-- logs: add warnings for classes that would be deprecated and renamed in 1.39.0
-  ([#4771](https://github.com/open-telemetry/opentelemetry-python/pull/4771))
->>>>>>> 62da90ed
+
 
 ## Version 1.37.0/0.58b0 (2025-09-11)
 
