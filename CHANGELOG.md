# Changelog

All notable changes to this project will be documented in this file.

The format is based on [Keep a Changelog](https://keepachangelog.com/en/1.0.0/),
and this project adheres to [Semantic Versioning](https://semver.org/spec/v2.0.0.html).

## Unreleased

<<<<<<< HEAD
- docs: updated and added to the metrics and log examples
  ([#4559](https://github.com/open-telemetry/opentelemetry-python/pull/4559))
=======
- Fix serialization of extended attributes for logs signal
  ([#4342](https://github.com/open-telemetry/opentelemetry-python/pull/4342))
>>>>>>> 462e6cdb

## Version 1.32.0/0.53b0 (2025-04-10)

- Fix user agent in OTLP HTTP metrics exporter
  ([#4475](https://github.com/open-telemetry/opentelemetry-python/pull/4475))
- Improve performance of baggage operations
  ([#4466](https://github.com/open-telemetry/opentelemetry-python/pull/4466))
- sdk: remove duplicated constant definitions for `environment_variables`
  ([#4491](https://github.com/open-telemetry/opentelemetry-python/pull/4491))
- api: Revert record `BaseException` change in `trace_api.use_span()`
  ([#4494](https://github.com/open-telemetry/opentelemetry-python/pull/4494))
- Improve CI by cancelling stale runs and setting timeouts
  ([#4498](https://github.com/open-telemetry/opentelemetry-python/pull/4498))
- Patch logging.basicConfig so OTel logs don't cause console logs to disappear
  ([#4436](https://github.com/open-telemetry/opentelemetry-python/pull/4436))
- Bump semantic conventions to 1.32.0
  ([#4530](https://github.com/open-telemetry/opentelemetry-python/pull/4530))
- Fix ExplicitBucketHistogramAggregation to handle multiple explicit bucket boundaries advisories
  ([#4521](https://github.com/open-telemetry/opentelemetry-python/pull/4521))
- opentelemetry-sdk: Fix serialization of objects in log handler
  ([#4528](https://github.com/open-telemetry/opentelemetry-python/pull/4528))

## Version 1.31.0/0.52b0 (2025-03-12)

- semantic-conventions: Bump to 1.31.0
  ([#4471](https://github.com/open-telemetry/opentelemetry-python/pull/4471))
- Add type annotations to context's attach & detach
  ([#4346](https://github.com/open-telemetry/opentelemetry-python/pull/4346))
- Fix OTLP encoders missing instrumentation scope schema url and attributes
  ([#4359](https://github.com/open-telemetry/opentelemetry-python/pull/4359))
- prometheus-exporter: fix labels out of place for data points with different
  attribute sets
  ([#4413](https://github.com/open-telemetry/opentelemetry-python/pull/4413))
- Type indent parameter in to_json
  ([#4402](https://github.com/open-telemetry/opentelemetry-python/pull/4402))
- Tolerates exceptions when loading resource detectors via `OTEL_EXPERIMENTAL_RESOURCE_DETECTORS`
  ([#4373](https://github.com/open-telemetry/opentelemetry-python/pull/4373))
- Disconnect gRPC client stub when shutting down `OTLPSpanExporter`
  ([#4370](https://github.com/open-telemetry/opentelemetry-python/pull/4370))
- opentelemetry-sdk: fix OTLP exporting of Histograms with explicit buckets advisory
  ([#4434](https://github.com/open-telemetry/opentelemetry-python/pull/4434))
- opentelemetry-exporter-otlp-proto-grpc: better dependency version range for Python 3.13
  ([#4444](https://github.com/open-telemetry/opentelemetry-python/pull/4444))
- opentelemetry-exporter-opencensus: better dependency version range for Python 3.13
  ([#4444](https://github.com/open-telemetry/opentelemetry-python/pull/4444))
- Updated `tracecontext-integration-test` gitref to `d782773b2cf2fa4afd6a80a93b289d8a74ca894d`
  ([#4448](https://github.com/open-telemetry/opentelemetry-python/pull/4448))
- Make `trace_api.use_span()` record `BaseException` as well as `Exception`
  ([#4406](https://github.com/open-telemetry/opentelemetry-python/pull/4406))
- Fix env var error message for TraceLimits/SpanLimits
  ([#4458](https://github.com/open-telemetry/opentelemetry-python/pull/4458))
- pylint-ci updated python version to 3.13
  ([#4450](https://github.com/open-telemetry/opentelemetry-python/pull/4450))
- Fix memory leak in Log & Trace exporter
  ([#4449](https://github.com/open-telemetry/opentelemetry-python/pull/4449))

## Version 1.30.0/0.51b0 (2025-02-03)

- Always setup logs sdk, OTEL_PYTHON_LOGGING_AUTO_INSTRUMENTATION_ENABLED only controls python `logging` module handler setup
  ([#4340](https://github.com/open-telemetry/opentelemetry-python/pull/4340))
- Add `attributes` field in `metrics.get_meter` wrapper function
  ([#4364](https://github.com/open-telemetry/opentelemetry-python/pull/4364))
- Add Python 3.13 support
  ([#4353](https://github.com/open-telemetry/opentelemetry-python/pull/4353))
- sdk: don't log or print warnings when the SDK has been disabled
  ([#4371](https://github.com/open-telemetry/opentelemetry-python/pull/4371))
- Fix span context manager typing by using ParamSpec from typing_extensions
  ([#4389](https://github.com/open-telemetry/opentelemetry-python/pull/4389))
- Fix serialization of None values in logs body to match 1.31.0+ data model
  ([#4400](https://github.com/open-telemetry/opentelemetry-python/pull/4400))
- [BREAKING] semantic-conventions: Remove `opentelemetry.semconv.attributes.network_attributes.NETWORK_INTERFACE_NAME`
  introduced by mistake in the wrong module.
  ([#4391](https://github.com/open-telemetry/opentelemetry-python/pull/4391))
- Add support for explicit bucket boundaries advisory for Histograms
  ([#4361](https://github.com/open-telemetry/opentelemetry-python/pull/4361))
- semantic-conventions: Bump to 1.30.0
  ([#4337](https://github.com/open-telemetry/opentelemetry-python/pull/4397))

## Version 1.29.0/0.50b0 (2024-12-11)

- Fix crash exporting a log record with None body
  ([#4276](https://github.com/open-telemetry/opentelemetry-python/pull/4276))
- Fix metrics export with exemplar and no context and filtering observable instruments
  ([#4251](https://github.com/open-telemetry/opentelemetry-python/pull/4251))
- Fix recursion error with sdk disabled and handler added to root logger
  ([#4259](https://github.com/open-telemetry/opentelemetry-python/pull/4259))
- sdk: setup EventLogger when OTEL_PYTHON_LOGGING_AUTO_INSTRUMENTATION_ENABLED is set
  ([#4270](https://github.com/open-telemetry/opentelemetry-python/pull/4270))
- api: fix logging of duplicate EventLogger setup warning
  ([#4299](https://github.com/open-telemetry/opentelemetry-python/pull/4299))
- sdk: fix setting of process owner in ProcessResourceDetector
  ([#4311](https://github.com/open-telemetry/opentelemetry-python/pull/4311))
- sdk: fix serialization of logs severity_number field to int
  ([#4324](https://github.com/open-telemetry/opentelemetry-python/pull/4324))
- Remove `TestBase.assertEqualSpanInstrumentationInfo` method, use `assertEqualSpanInstrumentationScope` instead
  ([#4310](https://github.com/open-telemetry/opentelemetry-python/pull/4310))
- sdk: instantiate lazily `ExemplarBucket`s in `ExemplarReservoir`s
  ([#4260](https://github.com/open-telemetry/opentelemetry-python/pull/4260))
- semantic-conventions: Bump to 1.29.0
  ([#4337](https://github.com/open-telemetry/opentelemetry-python/pull/4337))

## Version 1.28.0/0.49b0 (2024-11-05)

- Removed superfluous py.typed markers and added them where they were missing
  ([#4172](https://github.com/open-telemetry/opentelemetry-python/pull/4172))
- Include metric info in encoding exceptions
  ([#4154](https://github.com/open-telemetry/opentelemetry-python/pull/4154))
- sdk: Add support for log formatting
  ([#4137](https://github.com/open-telemetry/opentelemetry-python/pull/4166))
- sdk: Add Host resource detector
  ([#4182](https://github.com/open-telemetry/opentelemetry-python/pull/4182))
- sdk: Implementation of exemplars
  ([#4094](https://github.com/open-telemetry/opentelemetry-python/pull/4094))
- Implement events sdk
  ([#4176](https://github.com/open-telemetry/opentelemetry-python/pull/4176))
- Update semantic conventions to version 1.28.0
  ([#4218](https://github.com/open-telemetry/opentelemetry-python/pull/4218))
- Add support to protobuf 5+ and drop support to protobuf 3 and 4
  ([#4206](https://github.com/open-telemetry/opentelemetry-python/pull/4206))
- Update environment variable descriptions to match signal
  ([#4222](https://github.com/open-telemetry/opentelemetry-python/pull/4222))
- Record logger name as the instrumentation scope name
  ([#4208](https://github.com/open-telemetry/opentelemetry-python/pull/4208))
- Fix memory leak in exporter and reader
  ([#4224](https://github.com/open-telemetry/opentelemetry-python/pull/4224))
- Drop `OTEL_PYTHON_EXPERIMENTAL_DISABLE_PROMETHEUS_UNIT_NORMALIZATION` environment variable
  ([#4217](https://github.com/open-telemetry/opentelemetry-python/pull/4217))
- Improve compatibility with other logging libraries that override
  `LogRecord.getMessage()` in order to customize message formatting
  ([#4216](https://github.com/open-telemetry/opentelemetry-python/pull/4216))

## Version 1.27.0/0.48b0 (2024-08-28)

- Implementation of Events API
  ([#4054](https://github.com/open-telemetry/opentelemetry-python/pull/4054))
- Make log sdk add `exception.message` to logRecord for exceptions whose argument
  is an exception not a string message
  ([#4122](https://github.com/open-telemetry/opentelemetry-python/pull/4122))
- Fix use of `link.attributes.dropped`, which may not exist
  ([#4119](https://github.com/open-telemetry/opentelemetry-python/pull/4119))
- Running mypy on SDK resources
  ([#4053](https://github.com/open-telemetry/opentelemetry-python/pull/4053))
- Added py.typed file to top-level module
  ([#4084](https://github.com/open-telemetry/opentelemetry-python/pull/4084))
- Drop Final annotation from Enum in semantic conventions
  ([#4085](https://github.com/open-telemetry/opentelemetry-python/pull/4085))
- Update log export example to not use root logger ([#4090](https://github.com/open-telemetry/opentelemetry-python/pull/4090))
- sdk: Add OS resource detector
  ([#3992](https://github.com/open-telemetry/opentelemetry-python/pull/3992))
- sdk: Accept non URL-encoded headers in `OTEL_EXPORTER_OTLP_*HEADERS` to match other languages SDKs
  ([#4103](https://github.com/open-telemetry/opentelemetry-python/pull/4103))
- Update semantic conventions to version 1.27.0
  ([#4104](https://github.com/open-telemetry/opentelemetry-python/pull/4104))
- Add support to type bytes for OTLP AnyValue
  ([#4128](https://github.com/open-telemetry/opentelemetry-python/pull/4128))
- Export ExponentialHistogram and ExponentialHistogramDataPoint
  ([#4134](https://github.com/open-telemetry/opentelemetry-python/pull/4134))
- Implement Client Key and Certificate File Support for All OTLP Exporters
  ([#4116](https://github.com/open-telemetry/opentelemetry-python/pull/4116))
- Remove `_start_time_unix_nano` attribute from `_ViewInstrumentMatch` in favor
  of using `time_ns()` at the moment when the aggregation object is created
  ([#4137](https://github.com/open-telemetry/opentelemetry-python/pull/4137))

## Version 1.26.0/0.47b0 (2024-07-25)

- Standardizing timeout calculation in measurement consumer collect to nanoseconds
  ([#4074](https://github.com/open-telemetry/opentelemetry-python/pull/4074))
- optional scope attributes for logger creation
  ([#4035](https://github.com/open-telemetry/opentelemetry-python/pull/4035))
- optional scope attribute for tracer creation
  ([#4028](https://github.com/open-telemetry/opentelemetry-python/pull/4028))
- OTLP exporter is encoding invalid span/trace IDs in the logs fix
  ([#4006](https://github.com/open-telemetry/opentelemetry-python/pull/4006))
- Update sdk process resource detector `process.command_args` attribute to also include the executable itself
  ([#4032](https://github.com/open-telemetry/opentelemetry-python/pull/4032))
- Fix `start_time_unix_nano` for delta collection for explicit bucket histogram aggregation
  ([#4009](https://github.com/open-telemetry/opentelemetry-python/pull/4009))
- Fix `start_time_unix_nano` for delta collection for sum aggregation
  ([#4011](https://github.com/open-telemetry/opentelemetry-python/pull/4011))
- Update opentracing and opencesus docs examples to not use JaegerExporter
  ([#4023](https://github.com/open-telemetry/opentelemetry-python/pull/4023))
- Do not execute Flask Tests in debug mode
  ([#3956](https://github.com/open-telemetry/opentelemetry-python/pull/3956))
- When encountering an error encoding metric attributes in the OTLP exporter, log the key that had an error.
  ([#3838](https://github.com/open-telemetry/opentelemetry-python/pull/3838))
- Fix `ExponentialHistogramAggregation`
  ([#3978](https://github.com/open-telemetry/opentelemetry-python/pull/3978))
- Log a warning when a `LogRecord` in `sdk/log` has dropped attributes
  due to reaching limits
  ([#3946](https://github.com/open-telemetry/opentelemetry-python/pull/3946))
- Fix RandomIdGenerator can generate invalid Span/Trace Ids
  ([#3949](https://github.com/open-telemetry/opentelemetry-python/pull/3949))
- Add Python 3.12 to tox
  ([#3616](https://github.com/open-telemetry/opentelemetry-python/pull/3616))
- Improve resource field structure for LogRecords
  ([#3972](https://github.com/open-telemetry/opentelemetry-python/pull/3972))
- Update Semantic Conventions code generation scripts:
  - fix namespace exclusion that resulted in dropping  `os` and `net` namespaces.
  - add `Final` decorator to constants to prevent collisions
  - enable mypy and fix detected issues
  - allow to drop specific attributes in preparation for Semantic Conventions v1.26.0
  ([#3973](https://github.com/open-telemetry/opentelemetry-python/pull/3966))
- Update semantic conventions to version 1.26.0.
  ([#3964](https://github.com/open-telemetry/opentelemetry-python/pull/3964))
- Use semconv exception attributes for record exceptions in spans
  ([#3979](https://github.com/open-telemetry/opentelemetry-python/pull/3979))
- Fix _encode_events assumes events.attributes.dropped exists
  ([#3965](https://github.com/open-telemetry/opentelemetry-python/pull/3965))
- Validate links at span creation
  ([#3991](https://github.com/open-telemetry/opentelemetry-python/pull/3991))
- Add attributes field in  `MeterProvider.get_meter` and `InstrumentationScope`
  ([#4015](https://github.com/open-telemetry/opentelemetry-python/pull/4015))
- Fix inaccessible `SCHEMA_URL` constants in `opentelemetry-semantic-conventions`
  ([#4069](https://github.com/open-telemetry/opentelemetry-python/pull/4069))

## Version 1.25.0/0.46b0 (2024-05-30)

- Fix class BoundedAttributes to have RLock rather than Lock
  ([#3859](https://github.com/open-telemetry/opentelemetry-python/pull/3859))
- Remove thread lock by loading RuntimeContext explicitly.
  ([#3763](https://github.com/open-telemetry/opentelemetry-python/pull/3763))
- Update proto version to v1.2.0
  ([#3844](https://github.com/open-telemetry/opentelemetry-python/pull/3844))
- Add to_json method to ExponentialHistogram
  ([#3780](https://github.com/open-telemetry/opentelemetry-python/pull/3780))
- Bump mypy to 1.9.0
  ([#3795](https://github.com/open-telemetry/opentelemetry-python/pull/3795))
- Fix exponential histograms
  ([#3798](https://github.com/open-telemetry/opentelemetry-python/pull/3798))
- Fix otlp exporter to export log_record.observed_timestamp
  ([#3785](https://github.com/open-telemetry/opentelemetry-python/pull/3785))
- Add capture the fully qualified type name for raised exceptions in spans
  ([#3837](https://github.com/open-telemetry/opentelemetry-python/pull/3837))
- Prometheus exporter sort label keys to prevent duplicate metrics when user input changes order
  ([#3698](https://github.com/open-telemetry/opentelemetry-python/pull/3698))
- Update semantic conventions to version 1.25.0.
  Refactor semantic-convention structure:
  - `SpanAttributes`, `ResourceAttributes`, and `MetricInstruments` are deprecated.
  - Attribute and metric definitions are now grouped by the namespace.
  - Stable attributes and metrics are moved to `opentelemetry.semconv.attributes`
  and `opentelemetry.semconv.metrics` modules.
  - Stable and experimental attributes and metrics are defined under
  `opentelemetry.semconv._incubating` import path.
  ([#3586](https://github.com/open-telemetry/opentelemetry-python/pull/3586))
- Rename test objects to avoid pytest warnings
  ([#3823] (https://github.com/open-telemetry/opentelemetry-python/pull/3823))
- Add span flags to OTLP spans and links
  ([#3881](https://github.com/open-telemetry/opentelemetry-python/pull/3881))
- Record links with invalid SpanContext if either attributes or TraceState are not empty
  ([#3917](https://github.com/open-telemetry/opentelemetry-python/pull/3917/))
- Add OpenTelemetry trove classifiers to PyPI packages
  ([#3913] (https://github.com/open-telemetry/opentelemetry-python/pull/3913))
- Fix prometheus metric name and unit conversion
  ([#3924](https://github.com/open-telemetry/opentelemetry-python/pull/3924))
  - this is a breaking change to prometheus metric names so they comply with the
  [specification](https://github.com/open-telemetry/opentelemetry-specification/blob/v1.33.0/specification/compatibility/prometheus_and_openmetrics.md#otlp-metric-points-to-prometheus).
  - you can temporarily opt-out of the unit normalization by setting the environment variable
  `OTEL_PYTHON_EXPERIMENTAL_DISABLE_PROMETHEUS_UNIT_NORMALIZATION=true`
  - common unit abbreviations are converted to Prometheus conventions (`s` -> `seconds`),
  following the [collector's implementation](https://github.com/open-telemetry/opentelemetry-collector-contrib/blob/c0b51136575aa7ba89326d18edb4549e7e1bbdb9/pkg/translator/prometheus/normalize_name.go#L108)
  - repeated `_` are replaced with a single `_`
  - unit annotations (enclosed in curly braces like `{requests}`) are stripped away
  - units with slash are converted e.g. `m/s` -> `meters_per_second`.
  - The exporter's API is not changed
- Add parameters for Distros and configurators to configure autoinstrumentation in addition to existing environment variables.
  ([#3864](https://github.com/open-telemetry/opentelemetry-python/pull/3864))

## Version 1.24.0/0.45b0 (2024-03-28)

- Make create_gauge non-abstract method
  ([#3817](https://github.com/open-telemetry/opentelemetry-python/pull/3817))
- Make `tracer.start_as_current_span()` decorator work with async functions
  ([#3633](https://github.com/open-telemetry/opentelemetry-python/pull/3633))
- Fix python 3.12 deprecation warning
  ([#3751](https://github.com/open-telemetry/opentelemetry-python/pull/3751))
- bump mypy to 0.982
  ([#3776](https://github.com/open-telemetry/opentelemetry-python/pull/3776))
- Add support for OTEL_SDK_DISABLED environment variable
  ([#3648](https://github.com/open-telemetry/opentelemetry-python/pull/3648))
- Fix ValueError message for PeriodicExportingMetricsReader
  ([#3769](https://github.com/open-telemetry/opentelemetry-python/pull/3769))
- Use `BaseException` instead of `Exception` in `record_exception`
  ([#3354](https://github.com/open-telemetry/opentelemetry-python/pull/3354))
- Make span.record_exception more robust
  ([#3778](https://github.com/open-telemetry/opentelemetry-python/pull/3778))
- Fix license field in pyproject.toml files
  ([#3803](https://github.com/open-telemetry/opentelemetry-python/pull/3803))

## Version 1.23.0/0.44b0 (2024-02-23)

- Use Attribute rather than boundattribute in logrecord
  ([#3567](https://github.com/open-telemetry/opentelemetry-python/pull/3567))
- Fix flush error when no LoggerProvider configured for LoggingHandler
  ([#3608](https://github.com/open-telemetry/opentelemetry-python/pull/3608))
- Add `Span.add_link()` method to add link after span start
  ([#3618](https://github.com/open-telemetry/opentelemetry-python/pull/3618))
- Fix `OTLPMetricExporter` ignores `preferred_aggregation` property
  ([#3603](https://github.com/open-telemetry/opentelemetry-python/pull/3603))
- Logs: set `observed_timestamp` field
  ([#3565](https://github.com/open-telemetry/opentelemetry-python/pull/3565))
- Add missing Resource SchemaURL in OTLP exporters
  ([#3652](https://github.com/open-telemetry/opentelemetry-python/pull/3652))
- Fix loglevel warning text
  ([#3566](https://github.com/open-telemetry/opentelemetry-python/pull/3566))
- Prometheus Exporter string representation for target_info labels
  ([#3659](https://github.com/open-telemetry/opentelemetry-python/pull/3659))
- Logs: ObservedTimestamp field is missing in console exporter output
  ([#3564](https://github.com/open-telemetry/opentelemetry-python/pull/3564))
- Fix explicit bucket histogram aggregation
  ([#3429](https://github.com/open-telemetry/opentelemetry-python/pull/3429))
- Add `code.lineno`, `code.function` and `code.filepath` to all logs
  ([#3675](https://github.com/open-telemetry/opentelemetry-python/pull/3675))
- Add Synchronous Gauge instrument
  ([#3462](https://github.com/open-telemetry/opentelemetry-python/pull/3462))
- Drop support for 3.7
  ([#3668](https://github.com/open-telemetry/opentelemetry-python/pull/3668))
- Include key in attribute sequence warning
  ([#3639](https://github.com/open-telemetry/opentelemetry-python/pull/3639))
- Upgrade markupsafe, Flask and related dependencies to dev and test
  environments ([#3609](https://github.com/open-telemetry/opentelemetry-python/pull/3609))
- Handle HTTP 2XX responses as successful in OTLP exporters
  ([#3623](https://github.com/open-telemetry/opentelemetry-python/pull/3623))
- Improve Resource Detector timeout messaging
  ([#3645](https://github.com/open-telemetry/opentelemetry-python/pull/3645))
- Add Proxy classes for logging
  ([#3575](https://github.com/open-telemetry/opentelemetry-python/pull/3575))
- Remove dependency on 'backoff' library
  ([#3679](https://github.com/open-telemetry/opentelemetry-python/pull/3679))

## Version 1.22.0/0.43b0 (2023-12-15)

- Prometheus exporter sanitize info metric
  ([#3572](https://github.com/open-telemetry/opentelemetry-python/pull/3572))
- Remove Jaeger exporters
  ([#3554](https://github.com/open-telemetry/opentelemetry-python/pull/3554))
- Log stacktrace on `UNKNOWN` status OTLP export error
  ([#3536](https://github.com/open-telemetry/opentelemetry-python/pull/3536))
- Fix OTLPExporterMixin shutdown timeout period
  ([#3524](https://github.com/open-telemetry/opentelemetry-python/pull/3524))
- Handle `taskName` `logrecord` attribute
  ([#3557](https://github.com/open-telemetry/opentelemetry-python/pull/3557))

## Version 1.21.0/0.42b0 (2023-11-01)

- Fix `SumAggregation`
￼  ([#3390](https://github.com/open-telemetry/opentelemetry-python/pull/3390))
- Fix handling of empty metric collection cycles
  ([#3335](https://github.com/open-telemetry/opentelemetry-python/pull/3335))
- Fix error when no LoggerProvider configured for LoggingHandler
  ([#3423](https://github.com/open-telemetry/opentelemetry-python/pull/3423))
- Make `opentelemetry_metrics_exporter` entrypoint support pull exporters
  ([#3428](https://github.com/open-telemetry/opentelemetry-python/pull/3428))
- Allow instrument names to have '/' and up to 255 characters
  ([#3442](https://github.com/open-telemetry/opentelemetry-python/pull/3442))
- Do not load Resource on sdk import
  ([#3447](https://github.com/open-telemetry/opentelemetry-python/pull/3447))
- Update semantic conventions to version 1.21.0
  ([#3251](https://github.com/open-telemetry/opentelemetry-python/pull/3251))
- Add missing schema_url in global api for logging and metrics
  ([#3251](https://github.com/open-telemetry/opentelemetry-python/pull/3251))
- Prometheus exporter support for auto instrumentation
  ([#3413](https://github.com/open-telemetry/opentelemetry-python/pull/3413))
- Implement Process Resource detector
  ([#3472](https://github.com/open-telemetry/opentelemetry-python/pull/3472))


## Version 1.20.0/0.41b0 (2023-09-04)

- Modify Prometheus exporter to translate non-monotonic Sums into Gauges
  ([#3306](https://github.com/open-telemetry/opentelemetry-python/pull/3306))

## Version 1.19.0/0.40b0 (2023-07-13)

- Drop `setuptools` runtime requirement.
  ([#3372](https://github.com/open-telemetry/opentelemetry-python/pull/3372))
- Update the body type in the log
  ([$3343](https://github.com/open-telemetry/opentelemetry-python/pull/3343))
- Add max_scale option to Exponential Bucket Histogram Aggregation
  ([#3323](https://github.com/open-telemetry/opentelemetry-python/pull/3323))
- Use BoundedAttributes instead of raw dict to extract attributes from LogRecord
  ([#3310](https://github.com/open-telemetry/opentelemetry-python/pull/3310))
- Support dropped_attributes_count in LogRecord and exporters
  ([#3351](https://github.com/open-telemetry/opentelemetry-python/pull/3351))
- Add unit to view instrument selection criteria
  ([#3341](https://github.com/open-telemetry/opentelemetry-python/pull/3341))
- Upgrade opentelemetry-proto to 0.20 and regen
  [#3355](https://github.com/open-telemetry/opentelemetry-python/pull/3355))
- Include endpoint in Grpc transient error warning
  [#3362](https://github.com/open-telemetry/opentelemetry-python/pull/3362))
- Fixed bug where logging export is tracked as trace
  [#3375](https://github.com/open-telemetry/opentelemetry-python/pull/3375))
- Default LogRecord observed_timestamp to current timestamp
  [#3377](https://github.com/open-telemetry/opentelemetry-python/pull/3377))


## Version 1.18.0/0.39b0 (2023-05-19)

- Select histogram aggregation with an environment variable
  ([#3265](https://github.com/open-telemetry/opentelemetry-python/pull/3265))
- Move Protobuf encoding to its own package
  ([#3169](https://github.com/open-telemetry/opentelemetry-python/pull/3169))
- Add experimental feature to detect resource detectors in auto instrumentation
  ([#3181](https://github.com/open-telemetry/opentelemetry-python/pull/3181))
- Fix exporting of ExponentialBucketHistogramAggregation from opentelemetry.sdk.metrics.view
  ([#3240](https://github.com/open-telemetry/opentelemetry-python/pull/3240))
- Fix headers types mismatch for OTLP Exporters
  ([#3226](https://github.com/open-telemetry/opentelemetry-python/pull/3226))
- Fix suppress instrumentation for log batch processor
  ([#3223](https://github.com/open-telemetry/opentelemetry-python/pull/3223))
- Add speced out environment variables and arguments for BatchLogRecordProcessor
  ([#3237](https://github.com/open-telemetry/opentelemetry-python/pull/3237))
- Add benchmark tests for metrics
  ([#3267](https://github.com/open-telemetry/opentelemetry-python/pull/3267))


## Version 1.17.0/0.38b0 (2023-03-22)

- Implement LowMemory temporality
  ([#3223](https://github.com/open-telemetry/opentelemetry-python/pull/3223))
- PeriodicExportingMetricReader will continue if collection times out
  ([#3100](https://github.com/open-telemetry/opentelemetry-python/pull/3100))
- Fix formatting of ConsoleMetricExporter.
  ([#3197](https://github.com/open-telemetry/opentelemetry-python/pull/3197))
- Fix use of built-in samplers in SDK configuration
  ([#3176](https://github.com/open-telemetry/opentelemetry-python/pull/3176))
- Implement shutdown procedure forOTLP grpc exporters
  ([#3138](https://github.com/open-telemetry/opentelemetry-python/pull/3138))
- Add exponential histogram
  ([#2964](https://github.com/open-telemetry/opentelemetry-python/pull/2964))
- Add OpenCensus trace bridge/shim
  ([#3210](https://github.com/open-telemetry/opentelemetry-python/pull/3210))

## Version 1.16.0/0.37b0 (2023-02-17)

- Change ``__all__`` to be statically defined.
  ([#3143](https://github.com/open-telemetry/opentelemetry-python/pull/3143))
- Remove the ability to set a global metric prefix for Prometheus exporter
  ([#3137](https://github.com/open-telemetry/opentelemetry-python/pull/3137))
- Adds environment variables for log exporter
  ([#3037](https://github.com/open-telemetry/opentelemetry-python/pull/3037))
- Add attribute name to type warning message.
  ([3124](https://github.com/open-telemetry/opentelemetry-python/pull/3124))
- Add db metric name to semantic conventions
  ([#3115](https://github.com/open-telemetry/opentelemetry-python/pull/3115))
- Fix User-Agent header value for OTLP exporters to conform to RFC7231 & RFC7230
  ([#3128](https://github.com/open-telemetry/opentelemetry-python/pull/3128))
- Fix validation of baggage values
  ([#3058](https://github.com/open-telemetry/opentelemetry-python/pull/3058))
- Fix capitalization of baggage keys
  ([#3151](https://github.com/open-telemetry/opentelemetry-python/pull/3151))
- Bump min required api version for OTLP exporters
  ([#3156](https://github.com/open-telemetry/opentelemetry-python/pull/3156))
- deprecate jaeger exporters
  ([#3158](https://github.com/open-telemetry/opentelemetry-python/pull/3158))
- Create a single resource instance
  ([#3118](https://github.com/open-telemetry/opentelemetry-python/pull/3118))

## Version 1.15.0/0.36b0 (2022-12-09)

- PeriodicExportingMetricsReader with +Inf interval
  to support explicit metric collection
  ([#3059](https://github.com/open-telemetry/opentelemetry-python/pull/3059))
- Regenerate opentelemetry-proto to be compatible with protobuf 3 and 4
  ([#3070](https://github.com/open-telemetry/opentelemetry-python/pull/3070))
- Rename parse_headers to parse_env_headers and improve error message
  ([#2376](https://github.com/open-telemetry/opentelemetry-python/pull/2376))
- Add url decode values from OTEL_RESOURCE_ATTRIBUTES
  ([#3046](https://github.com/open-telemetry/opentelemetry-python/pull/3046))
- Fixed circular dependency issue with custom samplers
  ([#3026](https://github.com/open-telemetry/opentelemetry-python/pull/3026))
- Add missing entry points for OTLP/HTTP exporter
  ([#3027](https://github.com/open-telemetry/opentelemetry-python/pull/3027))
- Update logging to include logging api as per specification
  ([#3038](https://github.com/open-telemetry/opentelemetry-python/pull/3038))
- Fix: Avoid generator in metrics _ViewInstrumentMatch.collect()
  ([#3035](https://github.com/open-telemetry/opentelemetry-python/pull/3035)
- [exporter-otlp-proto-grpc] add user agent string
  ([#3009](https://github.com/open-telemetry/opentelemetry-python/pull/3009))

## Version 1.14.0/0.35b0 (2022-11-04)

- Add logarithm and exponent mappings
  ([#2960](https://github.com/open-telemetry/opentelemetry-python/pull/2960))
- Add and use missing metrics environment variables
  ([#2968](https://github.com/open-telemetry/opentelemetry-python/pull/2968))
- Enabled custom samplers via entry points
  ([#2972](https://github.com/open-telemetry/opentelemetry-python/pull/2972))
- Update log symbol names
  ([#2943](https://github.com/open-telemetry/opentelemetry-python/pull/2943))
- Update explicit histogram bucket boundaries
  ([#2947](https://github.com/open-telemetry/opentelemetry-python/pull/2947))
- `exporter-otlp-proto-http`: add user agent string
  ([#2959](https://github.com/open-telemetry/opentelemetry-python/pull/2959))
- Add http-metric instrument names to semantic conventions
  ([#2976](https://github.com/open-telemetry/opentelemetry-python/pull/2976))
- [exporter/opentelemetry-exporter-otlp-proto-http] Add OTLPMetricExporter
  ([#2891](https://github.com/open-telemetry/opentelemetry-python/pull/2891))
- Add support for py3.11
  ([#2997](https://github.com/open-telemetry/opentelemetry-python/pull/2997))
- Fix a bug with exporter retries for with newer versions of the backoff library
  ([#2980](https://github.com/open-telemetry/opentelemetry-python/pull/2980))

## Version 1.13.0/0.34b0 (2022-09-26)

- Add a configurable max_export_batch_size to the gRPC metrics exporter
  ([#2809](https://github.com/open-telemetry/opentelemetry-python/pull/2809))
- Remove support for 3.6
  ([#2763](https://github.com/open-telemetry/opentelemetry-python/pull/2763))
- Update PeriodicExportingMetricReader to never call export() concurrently
  ([#2873](https://github.com/open-telemetry/opentelemetry-python/pull/2873))
- Add param for `indent` size to `LogRecord.to_json()`
  ([#2870](https://github.com/open-telemetry/opentelemetry-python/pull/2870))
- Fix: Remove `LogEmitter.flush()` to align with OTel Log spec
  ([#2863](https://github.com/open-telemetry/opentelemetry-python/pull/2863))
- Bump minimum required API/SDK version for exporters that support metrics
  ([#2918](https://github.com/open-telemetry/opentelemetry-python/pull/2918))
- Fix metric reader examples + added `preferred_temporality` and `preferred_aggregation`
  for `ConsoleMetricExporter`
  ([#2911](https://github.com/open-telemetry/opentelemetry-python/pull/2911))
- Add support for setting OTLP export protocol with env vars, as defined in the
  [specifications](https://github.com/open-telemetry/opentelemetry-specification/blob/main/specification/protocol/exporter.md#specify-protocol)
  ([#2893](https://github.com/open-telemetry/opentelemetry-python/pull/2893))
- Add force_flush to span exporters
  ([#2919](https://github.com/open-telemetry/opentelemetry-python/pull/2919))

## Version 1.12.0/0.33b0 (2022-08-08)

- Add `force_flush` method to metrics exporter
  ([#2852](https://github.com/open-telemetry/opentelemetry-python/pull/2852))
- Change tracing to use `Resource.to_json()`
  ([#2784](https://github.com/open-telemetry/opentelemetry-python/pull/2784))
- Fix get_log_emitter instrumenting_module_version args typo
  ([#2830](https://github.com/open-telemetry/opentelemetry-python/pull/2830))
- Fix OTLP gRPC exporter warning message
  ([#2781](https://github.com/open-telemetry/opentelemetry-python/pull/2781))
- Fix tracing decorator with late configuration
  ([#2754](https://github.com/open-telemetry/opentelemetry-python/pull/2754))
- Fix --insecure of CLI argument
  ([#2696](https://github.com/open-telemetry/opentelemetry-python/pull/2696))
- Add temporality and aggregation configuration for metrics exporters,
  use `OTEL_EXPORTER_OTLP_METRICS_TEMPORALITY_PREFERENCE` only for OTLP metrics exporter
  ([#2843](https://github.com/open-telemetry/opentelemetry-python/pull/2843))
- Instrument instances are always created through a Meter
  ([#2844](https://github.com/open-telemetry/opentelemetry-python/pull/2844))

## Version 1.12.0rc2/0.32b0 (2022-07-04)

- Fix instrument name and unit regexes
  ([#2796](https://github.com/open-telemetry/opentelemetry-python/pull/2796))
- Add optional sessions parameter to all Exporters leveraging requests.Session
  ([#2783](https://github.com/open-telemetry/opentelemetry-python/pull/2783)
- Add min/max fields to Histogram
  ([#2759](https://github.com/open-telemetry/opentelemetry-python/pull/2759))
- `opentelemetry-exporter-otlp-proto-http` Add support for OTLP/HTTP log exporter
  ([#2462](https://github.com/open-telemetry/opentelemetry-python/pull/2462))
- Fix yield of `None`-valued points
  ([#2745](https://github.com/open-telemetry/opentelemetry-python/pull/2745))
- Add missing `to_json` methods
  ([#2722](https://github.com/open-telemetry/opentelemetry-python/pull/2722)
- Fix type hints for textmap `Getter` and `Setter`
  ([#2657](https://github.com/open-telemetry/opentelemetry-python/pull/2657))
- Fix LogEmitterProvider.force_flush hanging randomly
  ([#2714](https://github.com/open-telemetry/opentelemetry-python/pull/2714))
- narrow protobuf dependencies to exclude protobuf >= 4
  ([#2720](https://github.com/open-telemetry/opentelemetry-python/pull/2720))
- Specify worker thread names
  ([#2724](https://github.com/open-telemetry/opentelemetry-python/pull/2724))
- Loosen dependency on `backoff` for newer Python versions
  ([#2726](https://github.com/open-telemetry/opentelemetry-python/pull/2726))
- fix: frozenset object has no attribute items
  ([#2727](https://github.com/open-telemetry/opentelemetry-python/pull/2727))
- fix: create suppress HTTP instrumentation key in opentelemetry context
  ([#2729](https://github.com/open-telemetry/opentelemetry-python/pull/2729))
- Support logs SDK auto instrumentation enable/disable with env
  ([#2728](https://github.com/open-telemetry/opentelemetry-python/pull/2728))
- fix: update entry point object references for metrics
  ([#2731](https://github.com/open-telemetry/opentelemetry-python/pull/2731))
- Allow set_status to accept the StatusCode and optional description
  ([#2735](https://github.com/open-telemetry/opentelemetry-python/pull/2735))
- Configure auto instrumentation to support metrics
  ([#2705](https://github.com/open-telemetry/opentelemetry-python/pull/2705))
- Add entrypoint for metrics exporter
  ([#2748](https://github.com/open-telemetry/opentelemetry-python/pull/2748))
- Fix Jaeger propagator usage with NonRecordingSpan
  ([#2762](https://github.com/open-telemetry/opentelemetry-python/pull/2762))
- Add `opentelemetry.propagate` module and `opentelemetry.propagators` package
  to the API reference documentation
  ([#2785](https://github.com/open-telemetry/opentelemetry-python/pull/2785))

## Version 1.12.0rc1/0.31b0 (2022-05-17)

- Fix LoggingHandler to handle LogRecord with exc_info=False
  ([#2690](https://github.com/open-telemetry/opentelemetry-python/pull/2690))
- Make metrics components public
  ([#2684](https://github.com/open-telemetry/opentelemetry-python/pull/2684))
- Update to semantic conventions v1.11.0
  ([#2669](https://github.com/open-telemetry/opentelemetry-python/pull/2669))
- Update opentelemetry-proto to v0.17.0
  ([#2668](https://github.com/open-telemetry/opentelemetry-python/pull/2668))
- Add CallbackOptions to observable instrument callback params
  ([#2664](https://github.com/open-telemetry/opentelemetry-python/pull/2664))
- Add timeouts to metric SDK
  ([#2653](https://github.com/open-telemetry/opentelemetry-python/pull/2653))
- Add variadic arguments to metric exporter/reader interfaces
  ([#2654](https://github.com/open-telemetry/opentelemetry-python/pull/2654))
- Added a `opentelemetry.sdk.resources.ProcessResourceDetector` that adds the
  'process.runtime.{name,version,description}' resource attributes when used
  with the `opentelemetry.sdk.resources.get_aggregated_resources` API
  ([#2660](https://github.com/open-telemetry/opentelemetry-python/pull/2660))
- Move Metrics API behind internal package
  ([#2651](https://github.com/open-telemetry/opentelemetry-python/pull/2651))

## Version 1.11.1/0.30b1 (2022-04-21)

- Add parameter to MetricReader constructor to select aggregation per instrument kind
  ([#2638](https://github.com/open-telemetry/opentelemetry-python/pull/2638))
- Add parameter to MetricReader constructor to select temporality per instrument kind
  ([#2637](https://github.com/open-telemetry/opentelemetry-python/pull/2637))
- Fix unhandled callback exceptions on async instruments
  ([#2614](https://github.com/open-telemetry/opentelemetry-python/pull/2614))
- Rename `DefaultCounter`, `DefaultHistogram`, `DefaultObservableCounter`,
  `DefaultObservableGauge`, `DefaultObservableUpDownCounter`, `DefaultUpDownCounter`
  instruments to `NoOpCounter`, `NoOpHistogram`, `NoOpObservableCounter`,
  `NoOpObservableGauge`, `NoOpObservableUpDownCounter`, `NoOpUpDownCounter`
  ([#2616](https://github.com/open-telemetry/opentelemetry-python/pull/2616))
- Deprecate InstrumentationLibraryInfo and Add InstrumentationScope
  ([#2583](https://github.com/open-telemetry/opentelemetry-python/pull/2583))

## Version 1.11.0/0.30b0 (2022-04-18)

- Rename API Measurement for async instruments to Observation
  ([#2617](https://github.com/open-telemetry/opentelemetry-python/pull/2617))
- Add support for zero or more callbacks
  ([#2602](https://github.com/open-telemetry/opentelemetry-python/pull/2602))
- Fix parsing of trace flags when extracting traceparent
  ([#2577](https://github.com/open-telemetry/opentelemetry-python/pull/2577))
- Add default aggregation
  ([#2543](https://github.com/open-telemetry/opentelemetry-python/pull/2543))
- Fix incorrect installation of some exporter “convenience” packages into
  “site-packages/src”
  ([#2525](https://github.com/open-telemetry/opentelemetry-python/pull/2525))
- Capture exception information as part of log attributes
  ([#2531](https://github.com/open-telemetry/opentelemetry-python/pull/2531))
- Change OTLPHandler to LoggingHandler
  ([#2528](https://github.com/open-telemetry/opentelemetry-python/pull/2528))
- Fix delta histogram sum not being reset on collection
  ([#2533](https://github.com/open-telemetry/opentelemetry-python/pull/2533))
- Add InMemoryMetricReader to metrics SDK
  ([#2540](https://github.com/open-telemetry/opentelemetry-python/pull/2540))
- Drop the usage of name field from log model in OTLP
  ([#2565](https://github.com/open-telemetry/opentelemetry-python/pull/2565))
- Update opentelemetry-proto to v0.15.0
  ([#2566](https://github.com/open-telemetry/opentelemetry-python/pull/2566))
- Remove `enable_default_view` option from sdk MeterProvider
  ([#2547](https://github.com/open-telemetry/opentelemetry-python/pull/2547))
- Update otlp-proto-grpc and otlp-proto-http exporters to have more lax requirements for `backoff` lib
  ([#2575](https://github.com/open-telemetry/opentelemetry-python/pull/2575))
- Add min/max to histogram point
  ([#2581](https://github.com/open-telemetry/opentelemetry-python/pull/2581))
- Update opentelemetry-proto to v0.16.0
  ([#2619](https://github.com/open-telemetry/opentelemetry-python/pull/2619))

## Version 1.10.0/0.29b0 (2022-03-10)

- Docs rework: [non-API docs are
  moving](https://github.com/open-telemetry/opentelemetry-python/issues/2172) to
  [opentelemetry.io](https://opentelemetry.io). For details, including a list of
  pages that have moved, see
  [#2453](https://github.com/open-telemetry/opentelemetry-python/pull/2453), and
  [#2498](https://github.com/open-telemetry/opentelemetry-python/pull/2498).
- `opentelemetry-exporter-otlp-proto-grpc` update SDK dependency to ~1.9.
  ([#2442](https://github.com/open-telemetry/opentelemetry-python/pull/2442))
- bugfix(auto-instrumentation): attach OTLPHandler to root logger
  ([#2450](https://github.com/open-telemetry/opentelemetry-python/pull/2450))
- Bump semantic conventions from 1.6.1 to 1.8.0
  ([#2461](https://github.com/open-telemetry/opentelemetry-python/pull/2461))
- fix exception handling in get_aggregated_resources
  ([#2464](https://github.com/open-telemetry/opentelemetry-python/pull/2464))
- Fix `OTEL_EXPORTER_OTLP_ENDPOINT` usage in OTLP HTTP trace exporter
  ([#2493](https://github.com/open-telemetry/opentelemetry-python/pull/2493))
- [exporter/opentelemetry-exporter-prometheus] restore package using the new metrics API
  ([#2321](https://github.com/open-telemetry/opentelemetry-python/pull/2321))

## Version 1.9.1/0.28b1 (2022-01-29)

- Update opentelemetry-proto to v0.12.0. Note that this update removes deprecated status codes.
  ([#2415](https://github.com/open-telemetry/opentelemetry-python/pull/2415))

## Version 1.9.0/0.28b0 (2022-01-26)

- Fix SpanLimits global span limit defaulting when set to 0
  ([#2398](https://github.com/open-telemetry/opentelemetry-python/pull/2398))
- Add Python version support policy
  ([#2397](https://github.com/open-telemetry/opentelemetry-python/pull/2397))
- Decode URL-encoded headers in environment variables
  ([#2312](https://github.com/open-telemetry/opentelemetry-python/pull/2312))
- [exporter/opentelemetry-exporter-otlp-proto-grpc] Add OTLPMetricExporter
  ([#2323](https://github.com/open-telemetry/opentelemetry-python/pull/2323))
- Complete metric exporter format and update OTLP exporter
  ([#2364](https://github.com/open-telemetry/opentelemetry-python/pull/2364))
- [api] Add `NoOpTracer` and `NoOpTracerProvider`. Marking `_DefaultTracer` and `_DefaultTracerProvider` as deprecated.
  ([#2363](https://github.com/open-telemetry/opentelemetry-python/pull/2363))
- [exporter/opentelemetry-exporter-otlp-proto-grpc] Add Sum to OTLPMetricExporter
  ([#2370](https://github.com/open-telemetry/opentelemetry-python/pull/2370))
- [api] Rename `_DefaultMeter` and `_DefaultMeterProvider` to `NoOpMeter` and `NoOpMeterProvider`.
  ([#2383](https://github.com/open-telemetry/opentelemetry-python/pull/2383))
- [exporter/opentelemetry-exporter-otlp-proto-grpc] Add Gauge to OTLPMetricExporter
  ([#2408](https://github.com/open-telemetry/opentelemetry-python/pull/2408))
- [logs] prevent None from causing problems
  ([#2410](https://github.com/open-telemetry/opentelemetry-python/pull/2410))

## Version 1.8.0/0.27b0 (2021-12-17)

- Adds Aggregation and instruments as part of Metrics SDK
  ([#2234](https://github.com/open-telemetry/opentelemetry-python/pull/2234))
- Update visibility of OTEL_METRICS_EXPORTER environment variable
  ([#2303](https://github.com/open-telemetry/opentelemetry-python/pull/2303))
- Adding entrypoints for log emitter provider and console, otlp log exporters
  ([#2253](https://github.com/open-telemetry/opentelemetry-python/pull/2253))
- Rename ConsoleExporter to ConsoleLogExporter
  ([#2307](https://github.com/open-telemetry/opentelemetry-python/pull/2307))
- Adding OTEL_LOGS_EXPORTER environment variable
  ([#2320](https://github.com/open-telemetry/opentelemetry-python/pull/2320))
- Add `setuptools` to `install_requires`
  ([#2334](https://github.com/open-telemetry/opentelemetry-python/pull/2334))
- Add otlp entrypoint for log exporter
  ([#2322](https://github.com/open-telemetry/opentelemetry-python/pull/2322))
- Support insecure configuration for OTLP gRPC exporter
  ([#2350](https://github.com/open-telemetry/opentelemetry-python/pull/2350))

## Version 1.7.1/0.26b1 (2021-11-11)

- Add support for Python 3.10
  ([#2207](https://github.com/open-telemetry/opentelemetry-python/pull/2207))
- remove `X-B3-ParentSpanId` for B3 propagator as per OpenTelemetry specification
  ([#2237](https://github.com/open-telemetry/opentelemetry-python/pull/2237))
- Populate `auto.version` in Resource if using auto-instrumentation
  ([#2243](https://github.com/open-telemetry/opentelemetry-python/pull/2243))
- Return proxy instruments from ProxyMeter
  ([#2169](https://github.com/open-telemetry/opentelemetry-python/pull/2169))
- Make Measurement a concrete class
  ([#2153](https://github.com/open-telemetry/opentelemetry-python/pull/2153))
- Add metrics API
  ([#1887](https://github.com/open-telemetry/opentelemetry-python/pull/1887))
- Make batch processor fork aware and reinit when needed
  ([#2242](https://github.com/open-telemetry/opentelemetry-python/pull/2242))
- `opentelemetry-sdk` Sanitize env var resource attribute pairs
  ([#2256](https://github.com/open-telemetry/opentelemetry-python/pull/2256))
- `opentelemetry-test` start releasing to pypi.org
  ([#2269](https://github.com/open-telemetry/opentelemetry-python/pull/2269))

## Version 1.6.2/0.25b2 (2021-10-19)

- Fix parental trace relationship for opentracing `follows_from` reference
  ([#2180](https://github.com/open-telemetry/opentelemetry-python/pull/2180))

## Version 1.6.1/0.25b1 (2021-10-18)

- Fix ReadableSpan property types attempting to create a mapping from a list
  ([#2215](https://github.com/open-telemetry/opentelemetry-python/pull/2215))
- Upgrade GRPC/protobuf related dependency and regenerate otlp protobufs
  ([#2201](https://github.com/open-telemetry/opentelemetry-python/pull/2201))
- Propagation: only warn about oversized baggage headers when headers exist
  ([#2212](https://github.com/open-telemetry/opentelemetry-python/pull/2212))

## Version 1.6.0/0.25b0 (2021-10-13)

- Fix race in `set_tracer_provider()`
  ([#2182](https://github.com/open-telemetry/opentelemetry-python/pull/2182))
- Automatically load OTEL environment variables as options for `opentelemetry-instrument`
  ([#1969](https://github.com/open-telemetry/opentelemetry-python/pull/1969))
- `opentelemetry-semantic-conventions` Update to semantic conventions v1.6.1
  ([#2077](https://github.com/open-telemetry/opentelemetry-python/pull/2077))
- Do not count invalid attributes for dropped
  ([#2096](https://github.com/open-telemetry/opentelemetry-python/pull/2096))
- Fix propagation bug caused by counting skipped entries
  ([#2071](https://github.com/open-telemetry/opentelemetry-python/pull/2071))
- Add entry point for exporters with default protocol
  ([#2093](https://github.com/open-telemetry/opentelemetry-python/pull/2093))
- Renamed entrypoints `otlp_proto_http_span`, `otlp_proto_grpc_span`, `console_span` to remove
  redundant `_span` suffix.
  ([#2093](https://github.com/open-telemetry/opentelemetry-python/pull/2093))
- Do not skip sequence attribute on decode error
  ([#2097](https://github.com/open-telemetry/opentelemetry-python/pull/2097))
- `opentelemetry-test`: Add `HttpTestBase` to allow tests with actual TCP sockets
  ([#2101](https://github.com/open-telemetry/opentelemetry-python/pull/2101))
- Fix incorrect headers parsing via environment variables
  ([#2103](https://github.com/open-telemetry/opentelemetry-python/pull/2103))
- Add support for OTEL_ATTRIBUTE_COUNT_LIMIT
  ([#2139](https://github.com/open-telemetry/opentelemetry-python/pull/2139))
- Attribute limits no longer apply to Resource attributes
  ([#2138](https://github.com/open-telemetry/opentelemetry-python/pull/2138))
- `opentelemetry-exporter-otlp`: Add `opentelemetry-otlp-proto-http` as dependency
  ([#2147](https://github.com/open-telemetry/opentelemetry-python/pull/2147))
- Fix validity calculation for trace and span IDs
  ([#2145](https://github.com/open-telemetry/opentelemetry-python/pull/2145))
- Add `schema_url` to `TracerProvider.get_tracer`
  ([#2154](https://github.com/open-telemetry/opentelemetry-python/pull/2154))
- Make baggage implementation w3c spec complaint
  ([#2167](https://github.com/open-telemetry/opentelemetry-python/pull/2167))
- Add name to `BatchSpanProcessor` worker thread
  ([#2186](https://github.com/open-telemetry/opentelemetry-python/pull/2186))

## Version 1.5.0/0.24b0 (2021-08-26)

- Add pre and post instrumentation entry points
  ([#1983](https://github.com/open-telemetry/opentelemetry-python/pull/1983))
- Fix documentation on well known exporters and variable OTEL_TRACES_EXPORTER which were misnamed
  ([#2023](https://github.com/open-telemetry/opentelemetry-python/pull/2023))
- `opentelemetry-sdk` `get_aggregated_resource()` returns default resource and service name
  whenever called
  ([#2013](https://github.com/open-telemetry/opentelemetry-python/pull/2013))
- `opentelemetry-distro` & `opentelemetry-sdk` Moved Auto Instrumentation Configurator code to SDK
  to let distros use its default implementation
  ([#1937](https://github.com/open-telemetry/opentelemetry-python/pull/1937))
- Add Trace ID validation to
  meet [TraceID spec](https://github.com/open-telemetry/opentelemetry-specification/blob/main/specification/overview.md#spancontext) ([#1992](https://github.com/open-telemetry/opentelemetry-python/pull/1992))
- Fixed Python 3.10 incompatibility in `opentelemetry-opentracing-shim` tests
  ([#2018](https://github.com/open-telemetry/opentelemetry-python/pull/2018))
- `opentelemetry-sdk` added support for `OTEL_SPAN_ATTRIBUTE_VALUE_LENGTH_LIMIT`
  ([#2044](https://github.com/open-telemetry/opentelemetry-python/pull/2044))
- `opentelemetry-sdk` Fixed bugs (#2041, #2042 & #2045) in Span Limits
  ([#2044](https://github.com/open-telemetry/opentelemetry-python/pull/2044))
- `opentelemetry-sdk` Add support for `OTEL_ATTRIBUTE_VALUE_LENGTH_LIMIT` env var
  ([#2056](https://github.com/open-telemetry/opentelemetry-python/pull/2056))
- `opentelemetry-sdk` Treat limit even vars set to empty values as unset/unlimited.
  ([#2054](https://github.com/open-telemetry/opentelemetry-python/pull/2054))
- `opentelemetry-api` Attribute keys must be non-empty strings.
  ([#2057](https://github.com/open-telemetry/opentelemetry-python/pull/2057))

## Version 0.23.1 (2021-07-26)

### Changed

- Fix opentelemetry-bootstrap dependency script.
  ([#1987](https://github.com/open-telemetry/opentelemetry-python/pull/1987))

## Version 1.4.0/0.23b0 (2021-07-21)

### Added

- Moved `opentelemetry-instrumentation` to core repository.
  ([#1959](https://github.com/open-telemetry/opentelemetry-python/pull/1959))
- Add support for OTLP Exporter Protobuf over HTTP
  ([#1868](https://github.com/open-telemetry/opentelemetry-python/pull/1868))
- Dropped attributes/events/links count available exposed on ReadableSpans.
  ([#1893](https://github.com/open-telemetry/opentelemetry-python/pull/1893))
- Added dropped count to otlp, jaeger and zipkin exporters.
  ([#1893](https://github.com/open-telemetry/opentelemetry-python/pull/1893))

### Added

- Give OTLPHandler the ability to process attributes
  ([#1952](https://github.com/open-telemetry/opentelemetry-python/pull/1952))
- Add global LogEmitterProvider and convenience function get_log_emitter
  ([#1901](https://github.com/open-telemetry/opentelemetry-python/pull/1901))
- Add OTLPHandler for standard library logging module
  ([#1903](https://github.com/open-telemetry/opentelemetry-python/pull/1903))

### Changed

- Updated `opentelemetry-opencensus-exporter` to use `service_name` of spans instead of resource
  ([#1897](https://github.com/open-telemetry/opentelemetry-python/pull/1897))
- Added descriptions to the env variables mentioned in the opentelemetry-specification
  ([#1898](https://github.com/open-telemetry/opentelemetry-python/pull/1898))
- Ignore calls to `Span.set_status` with `StatusCode.UNSET` and also if previous status already
  had `StatusCode.OK`.
  ([#1902](https://github.com/open-telemetry/opentelemetry-python/pull/1902))
- Attributes for `Link` and `Resource` are immutable as they are for `Event`, which means
  any attempt to modify attributes directly will result in a `TypeError` exception.
  ([#1909](https://github.com/open-telemetry/opentelemetry-python/pull/1909))
- Added `BoundedAttributes` to the API to make it available for `Link` which is defined in the
  API. Marked `BoundedDict` in the SDK as deprecated as a result.
  ([#1915](https://github.com/open-telemetry/opentelemetry-python/pull/1915))
- Fix OTLP SpanExporter to distinguish spans based off Resource and InstrumentationInfo
  ([#1927](https://github.com/open-telemetry/opentelemetry-python/pull/1927))
- Updating dependency for opentelemetry api/sdk packages to support major version instead of
  pinning to specific versions.
  ([#1933](https://github.com/open-telemetry/opentelemetry-python/pull/1933))
- `opentelemetry-semantic-conventions` Generate semconv constants update for OTel Spec 1.5.0
  ([#1946](https://github.com/open-telemetry/opentelemetry-python/pull/1946))

### Fixed

- Updated `opentelementry-opentracing-shim` `ScopeShim` to report exceptions in
  opentelemetry specification format, rather than opentracing spec format.
  ([#1878](https://github.com/open-telemetry/opentelemetry-python/pull/1878))

## Version 1.3.0/0.22b0 (2021-06-01)

### Added

- Allow span limits to be set programmatically via TracerProvider.
  ([#1877](https://github.com/open-telemetry/opentelemetry-python/pull/1877))
- Added support for CreateKey functionality.
  ([#1853](https://github.com/open-telemetry/opentelemetry-python/pull/1853))

### Changed

- Updated get_tracer to return an empty string when passed an invalid name
  ([#1854](https://github.com/open-telemetry/opentelemetry-python/pull/1854))
- Changed AttributeValue sequences to warn mypy users on adding None values to array
  ([#1855](https://github.com/open-telemetry/opentelemetry-python/pull/1855))
- Fixed exporter OTLP header parsing to match baggage header formatting.
  ([#1869](https://github.com/open-telemetry/opentelemetry-python/pull/1869))
- Added optional `schema_url` field to `Resource` class
  ([#1871](https://github.com/open-telemetry/opentelemetry-python/pull/1871))
- Update protos to latest version release 0.9.0
  ([#1873](https://github.com/open-telemetry/opentelemetry-python/pull/1873))

## Version 1.2.0/0.21b0 (2021-05-11)

### Added

- Added example for running Django with auto instrumentation.
  ([#1803](https://github.com/open-telemetry/opentelemetry-python/pull/1803))
- Added `B3SingleFormat` and `B3MultiFormat` propagators to the `opentelemetry-propagator-b3` package.
  ([#1823](https://github.com/open-telemetry/opentelemetry-python/pull/1823))
- Added support for OTEL_SERVICE_NAME.
  ([#1829](https://github.com/open-telemetry/opentelemetry-python/pull/1829))
- Lazily read/configure limits and allow limits to be unset.
  ([#1839](https://github.com/open-telemetry/opentelemetry-python/pull/1839))
- Added support for OTEL_EXPORTER_JAEGER_TIMEOUT
  ([#1863](https://github.com/open-telemetry/opentelemetry-python/pull/1863))

### Changed

- Fixed OTLP gRPC exporter silently failing if scheme is not specified in endpoint.
  ([#1806](https://github.com/open-telemetry/opentelemetry-python/pull/1806))
- Rename CompositeHTTPPropagator to CompositePropagator as per specification.
  ([#1807](https://github.com/open-telemetry/opentelemetry-python/pull/1807))
- Propagators use the root context as default for `extract` and do not modify
  the context if extracting from carrier does not work.
  ([#1811](https://github.com/open-telemetry/opentelemetry-python/pull/1811))
- Fixed `b3` propagator entrypoint to point to `B3SingleFormat` propagator.
  ([#1823](https://github.com/open-telemetry/opentelemetry-python/pull/1823))
- Added `b3multi` propagator entrypoint to point to `B3MultiFormat` propagator.
  ([#1823](https://github.com/open-telemetry/opentelemetry-python/pull/1823))
- Improve warning when failing to decode byte attribute
  ([#1810](https://github.com/open-telemetry/opentelemetry-python/pull/1810))
- Fixed inconsistency in parent_id formatting from the ConsoleSpanExporter
  ([#1833](https://github.com/open-telemetry/opentelemetry-python/pull/1833))
- Include span parent in Jaeger gRPC export as `CHILD_OF` reference
  ([#1809])(https://github.com/open-telemetry/opentelemetry-python/pull/1809)
- Fixed sequence values in OTLP exporter not translating
  ([#1818](https://github.com/open-telemetry/opentelemetry-python/pull/1818))
- Update transient errors retry timeout and retryable status codes
  ([#1842](https://github.com/open-telemetry/opentelemetry-python/pull/1842))
- Apply validation of attributes to `Resource`, move attribute related logic to separate package.
  ([#1834](https://github.com/open-telemetry/opentelemetry-python/pull/1834))
- Fix start span behavior when excess links and attributes are included
  ([#1856](https://github.com/open-telemetry/opentelemetry-python/pull/1856))

### Removed

- Moved `opentelemetry-instrumentation` to contrib repository.
  ([#1797](https://github.com/open-telemetry/opentelemetry-python/pull/1797))

## Version 1.1.0 (2021-04-20)

### Added

- Added `py.typed` file to every package. This should resolve a bunch of mypy
  errors for users.
  ([#1720](https://github.com/open-telemetry/opentelemetry-python/pull/1720))
- Add auto generated trace and resource attributes semantic conventions
  ([#1759](https://github.com/open-telemetry/opentelemetry-python/pull/1759))
- Added `SpanKind` to `should_sample` parameters, suggest using parent span context's tracestate
  instead of manually passed in tracestate in `should_sample`
  ([#1764](https://github.com/open-telemetry/opentelemetry-python/pull/1764))
- Added experimental HTTP back propagators.
  ([#1762](https://github.com/open-telemetry/opentelemetry-python/pull/1762))
- Zipkin exporter: Add support for timeout and implement shutdown
  ([#1799](https://github.com/open-telemetry/opentelemetry-python/pull/1799))

### Changed

- Adjust `B3Format` propagator to be spec compliant by not modifying context
  when propagation headers are not present/invalid/empty
  ([#1728](https://github.com/open-telemetry/opentelemetry-python/pull/1728))
- Silence unnecessary warning when creating a new Status object without description.
  ([#1721](https://github.com/open-telemetry/opentelemetry-python/pull/1721))
- Update bootstrap cmd to use exact version when installing instrumentation packages.
  ([#1722](https://github.com/open-telemetry/opentelemetry-python/pull/1722))
- Fix B3 propagator to never return None.
  ([#1750](https://github.com/open-telemetry/opentelemetry-python/pull/1750))
- Added ProxyTracerProvider and ProxyTracer implementations to allow fetching provider
  and tracer instances before a global provider is set up.
  ([#1726](https://github.com/open-telemetry/opentelemetry-python/pull/1726))
- Added `__contains__` to `opentelementry.trace.span.TraceState`.
  ([#1773](https://github.com/open-telemetry/opentelemetry-python/pull/1773))
- `opentelemetry-opentracing-shim` Fix an issue in the shim where a Span was being wrapped
  in a NonRecordingSpan when it wasn't necessary.
  ([#1776](https://github.com/open-telemetry/opentelemetry-python/pull/1776))
- OTLP Exporter now uses the scheme in the endpoint to determine whether to establish
  a secure connection or not.
  ([#1771](https://github.com/open-telemetry/opentelemetry-python/pull/1771))

## Version 1.0.0 (2021-03-26)

### Added

- Document how to work with fork process web server models(Gunicorn, uWSGI etc...)
  ([#1609](https://github.com/open-telemetry/opentelemetry-python/pull/1609))
- Add `max_attr_value_length` support to Jaeger exporter
  ([#1633](https://github.com/open-telemetry/opentelemetry-python/pull/1633))
- Moved `use_span` from Tracer to `opentelemetry.trace.use_span`.
  ([#1668](https://github.com/open-telemetry/opentelemetry-python/pull/1668))
- `opentelemetry.trace.use_span()` will now overwrite previously set status on span in case an
  exception is raised inside the context manager and `set_status_on_exception` is set to `True`.
  ([#1668](https://github.com/open-telemetry/opentelemetry-python/pull/1668))
- Add `udp_split_oversized_batches` support to jaeger exporter
  ([#1500](https://github.com/open-telemetry/opentelemetry-python/pull/1500))

### Changed

- remove `service_name` from constructor of jaeger and opencensus exporters and
  use of env variable `OTEL_PYTHON_SERVICE_NAME`
  ([#1669])(https://github.com/open-telemetry/opentelemetry-python/pull/1669)
- Rename `IdsGenerator` to `IdGenerator`
  ([#1651](https://github.com/open-telemetry/opentelemetry-python/pull/1651))
- Make TracerProvider's resource attribute private
  ([#1652](https://github.com/open-telemetry/opentelemetry-python/pull/1652))
- Rename Resource's `create_empty` to `get_empty`
  ([#1653](https://github.com/open-telemetry/opentelemetry-python/pull/1653))
- Renamed `BatchExportSpanProcessor` to `BatchSpanProcessor` and `SimpleExportSpanProcessor` to
  `SimpleSpanProcessor`
  ([#1656](https://github.com/open-telemetry/opentelemetry-python/pull/1656))
- Rename `DefaultSpan` to `NonRecordingSpan`
  ([#1661](https://github.com/open-telemetry/opentelemetry-python/pull/1661))
- Fixed distro configuration with `OTEL_TRACES_EXPORTER` env var set to `otlp`
  ([#1657](https://github.com/open-telemetry/opentelemetry-python/pull/1657))
- Moving `Getter`, `Setter` and `TextMapPropagator` out of `opentelemetry.trace.propagation` and
  into `opentelemetry.propagators`
  ([#1662](https://github.com/open-telemetry/opentelemetry-python/pull/1662))
- Rename `BaggagePropagator` to `W3CBaggagePropagator`
  ([#1663](https://github.com/open-telemetry/opentelemetry-python/pull/1663))
- Rename `JaegerSpanExporter` to `JaegerExporter` and rename `ZipkinSpanExporter` to `ZipkinExporter`
  ([#1664](https://github.com/open-telemetry/opentelemetry-python/pull/1664))
- Expose `StatusCode` from the `opentelemetry.trace` module
  ([#1681](https://github.com/open-telemetry/opentelemetry-python/pull/1681))
- Status now only sets `description` when `status_code` is set to `StatusCode.ERROR`
  ([#1673](https://github.com/open-telemetry/opentelemetry-python/pull/1673))
- Update OTLP exporter to use OTLP proto `0.7.0`
  ([#1674](https://github.com/open-telemetry/opentelemetry-python/pull/1674))
- Remove time_ns from API and add a warning for older versions of Python
  ([#1602](https://github.com/open-telemetry/opentelemetry-python/pull/1602))
- Hide implementation classes/variables in api/sdk
  ([#1684](https://github.com/open-telemetry/opentelemetry-python/pull/1684))
- Cleanup OTLP exporter compression options, add tests
  ([#1671](https://github.com/open-telemetry/opentelemetry-python/pull/1671))
- Initial documentation for environment variables
  ([#1680](https://github.com/open-telemetry/opentelemetry-python/pull/1680))
- Change Zipkin exporter to obtain service.name from span
  ([#1696](https://github.com/open-telemetry/opentelemetry-python/pull/1696))
- Split up `opentelemetry-exporter-jaeger` package into `opentelemetry-exporter-jaeger-proto-grpc` and
  `opentelemetry-exporter-jaeger-thrift` packages to reduce dependencies for each one.
  ([#1694](https://github.com/open-telemetry/opentelemetry-python/pull/1694))
- Added `opentelemetry-exporter-otlp-proto-grpc` and changed `opentelemetry-exporter-otlp` to
  install it as a dependency. This will allow for the next package/protocol to also be in
  its own package.
  ([#1695](https://github.com/open-telemetry/opentelemetry-python/pull/1695))
- Change Jaeger exporters to obtain service.name from span
  ([#1703](https://github.com/open-telemetry/opentelemetry-python/pull/1703))
- Fixed an unset `OTEL_TRACES_EXPORTER` resulting in an error
  ([#1707](https://github.com/open-telemetry/opentelemetry-python/pull/1707))
- Split Zipkin exporter into `opentelemetry-exporter-zipkin-json` and
  `opentelemetry-exporter-zipkin-proto-http` packages to reduce dependencies. The
  `opentelemetry-exporter-zipkin` installs both.
  ([#1699](https://github.com/open-telemetry/opentelemetry-python/pull/1699))
- Make setters and getters optional
  ([#1690](https://github.com/open-telemetry/opentelemetry-python/pull/1690))

### Removed

- Removed unused `get_hexadecimal_trace_id` and `get_hexadecimal_span_id` methods.
  ([#1675](https://github.com/open-telemetry/opentelemetry-python/pull/1675))
- Remove `OTEL_EXPORTER_*_ INSECURE` env var
  ([#1682](https://github.com/open-telemetry/opentelemetry-python/pull/1682))
- Removing support for Python 3.5
  ([#1706](https://github.com/open-telemetry/opentelemetry-python/pull/1706))

## Version 0.19b0 (2021-03-26)

### Changed

- remove `service_name` from constructor of jaeger and opencensus exporters and
  use of env variable `OTEL_PYTHON_SERVICE_NAME`
  ([#1669])(https://github.com/open-telemetry/opentelemetry-python/pull/1669)
- Rename `IdsGenerator` to `IdGenerator`
  ([#1651](https://github.com/open-telemetry/opentelemetry-python/pull/1651))

### Removed

- Removing support for Python 3.5
  ([#1706](https://github.com/open-telemetry/opentelemetry-python/pull/1706))

## Version 0.18b0 (2021-02-16)

### Added

- Add urllib to opentelemetry-bootstrap target list
  ([#1584](https://github.com/open-telemetry/opentelemetry-python/pull/1584))

## Version 1.0.0rc1 (2021-02-12)

### Changed

- Tracer provider environment variables are now consistent with the rest
  ([#1571](https://github.com/open-telemetry/opentelemetry-python/pull/1571))
- Rename `TRACE_` to `TRACES_` for environment variables
  ([#1595](https://github.com/open-telemetry/opentelemetry-python/pull/1595))
- Limits for Span attributes, events and links have been updated to 128
  ([1597](https://github.com/open-telemetry/opentelemetry-python/pull/1597))
- Read-only Span attributes have been moved to ReadableSpan class
  ([#1560](https://github.com/open-telemetry/opentelemetry-python/pull/1560))
- `BatchExportSpanProcessor` flushes export queue when it reaches `max_export_batch_size`
  ([#1521](https://github.com/open-telemetry/opentelemetry-python/pull/1521))

### Added

- Added `end_on_exit` argument to `start_as_current_span`
  ([#1519](https://github.com/open-telemetry/opentelemetry-python/pull/1519))
- Add `Span.set_attributes` method to set multiple values with one call
  ([#1520](https://github.com/open-telemetry/opentelemetry-python/pull/1520))
- Make sure Resources follow semantic conventions
  ([#1480](https://github.com/open-telemetry/opentelemetry-python/pull/1480))
- Allow missing carrier headers to continue without raising AttributeError
  ([#1545](https://github.com/open-telemetry/opentelemetry-python/pull/1545))

### Removed

- Remove Configuration
  ([#1523](https://github.com/open-telemetry/opentelemetry-python/pull/1523))
- Remove Metrics as part of stable, marked as experimental
  ([#1568](https://github.com/open-telemetry/opentelemetry-python/pull/1568))

## Version 0.17b0 (2021-01-20)

### Added

- Add support for OTLP v0.6.0
  ([#1472](https://github.com/open-telemetry/opentelemetry-python/pull/1472))
- Add protobuf via gRPC exporting support for Jaeger
  ([#1471](https://github.com/open-telemetry/opentelemetry-python/pull/1471))
- Add support for Python 3.9
  ([#1441](https://github.com/open-telemetry/opentelemetry-python/pull/1441))
- Added the ability to disable instrumenting libraries specified by OTEL_PYTHON_DISABLED_INSTRUMENTATIONS env variable,
  when using opentelemetry-instrument command.
  ([#1461](https://github.com/open-telemetry/opentelemetry-python/pull/1461))
- Add `fields` to propagators
  ([#1374](https://github.com/open-telemetry/opentelemetry-python/pull/1374))
- Add local/remote samplers to parent based sampler
  ([#1440](https://github.com/open-telemetry/opentelemetry-python/pull/1440))
- Add support for OTEL*SPAN*{ATTRIBUTE_COUNT_LIMIT,EVENT_COUNT_LIMIT,LINK_COUNT_LIMIT}
  ([#1377](https://github.com/open-telemetry/opentelemetry-python/pull/1377))
- Return `None` for `DictGetter` if key not found
  ([#1449](https://github.com/open-telemetry/opentelemetry-python/pull/1449))
- Added support for Jaeger propagator
  ([#1219](https://github.com/open-telemetry/opentelemetry-python/pull/1219))
- Remove dependency on SDK from `opentelemetry-instrumentation` package. The
  `opentelemetry-sdk` package now registers an entrypoint `opentelemetry_configurator`
  to allow `opentelemetry-instrument` to load the configuration for the SDK
  ([#1420](https://github.com/open-telemetry/opentelemetry-python/pull/1420))
- `opentelemetry-exporter-zipkin` Add support for array attributes in Span and Resource exports
  ([#1285](https://github.com/open-telemetry/opentelemetry-python/pull/1285))
- Added `__repr__` for `DefaultSpan`, added `trace_flags` to `__repr__` of
  `SpanContext` ([#1485](https://github.com/open-telemetry/opentelemetry-python/pull/1485))
- `opentelemetry-sdk` Add support for OTEL_TRACE_SAMPLER and OTEL_TRACE_SAMPLER_ARG env variables
  ([#1496](https://github.com/open-telemetry/opentelemetry-python/pull/1496))
- Adding `opentelemetry-distro` package to add default configuration for
  span exporter to OTLP
  ([#1482](https://github.com/open-telemetry/opentelemetry-python/pull/1482))

### Changed

- `opentelemetry-exporter-zipkin` Updated zipkin exporter status code and error tag
  ([#1486](https://github.com/open-telemetry/opentelemetry-python/pull/1486))
- Recreate span on every run of a `start_as_current_span`-decorated function
  ([#1451](https://github.com/open-telemetry/opentelemetry-python/pull/1451))
- `opentelemetry-exporter-otlp` Headers are now passed in as tuple as metadata, instead of a
  string, which was incorrect.
  ([#1507](https://github.com/open-telemetry/opentelemetry-python/pull/1507))
- `opentelemetry-exporter-jaeger` Updated Jaeger exporter status code tag
  ([#1488](https://github.com/open-telemetry/opentelemetry-python/pull/1488))
- `opentelemetry-api` `opentelemety-sdk` Moved `idsgenerator` into sdk
  ([#1514](https://github.com/open-telemetry/opentelemetry-python/pull/1514))
- `opentelemetry-sdk` The B3Format propagator has been moved into its own package: `opentelemetry-propagator-b3`
  ([#1513](https://github.com/open-telemetry/opentelemetry-python/pull/1513))
- Update default port for OTLP exporter from 55680 to 4317
  ([#1516](https://github.com/open-telemetry/opentelemetry-python/pull/1516))
- `opentelemetry-exporter-zipkin` Update boolean attribute value transformation
  ([#1509](https://github.com/open-telemetry/opentelemetry-python/pull/1509))
- Move opentelemetry-opentracing-shim out of instrumentation folder
  ([#1533](https://github.com/open-telemetry/opentelemetry-python/pull/1533))
- `opentelemetry-sdk` The JaegerPropagator has been moved into its own package: `opentelemetry-propagator-jaeger`
  ([#1525](https://github.com/open-telemetry/opentelemetry-python/pull/1525))
- `opentelemetry-exporter-jaeger`, `opentelemetry-exporter-zipkin` Update InstrumentationInfo tag keys for Jaeger and
  Zipkin exporters
  ([#1535](https://github.com/open-telemetry/opentelemetry-python/pull/1535))
- `opentelemetry-sdk` Remove rate property setter from TraceIdRatioBasedSampler
  ([#1536](https://github.com/open-telemetry/opentelemetry-python/pull/1536))
- Fix TraceState to adhere to specs
  ([#1502](https://github.com/open-telemetry/opentelemetry-python/pull/1502))
- Update Resource `merge` key conflict precedence
  ([#1544](https://github.com/open-telemetry/opentelemetry-python/pull/1544))

### Removed

- `opentelemetry-api` Remove ThreadLocalRuntimeContext since python3.4 is not supported.

## Version 0.16b1 (2020-11-26)

### Added

- Add meter reference to observers
  ([#1425](https://github.com/open-telemetry/opentelemetry-python/pull/1425))

## Version 0.16b0 (2020-11-25)

### Added

- Add optional parameter to `record_exception` method
  ([#1314](https://github.com/open-telemetry/opentelemetry-python/pull/1314))
- Add pickle support to SpanContext class
  ([#1380](https://github.com/open-telemetry/opentelemetry-python/pull/1380))
- Add instrumentation library name and version to OTLP exported metrics
  ([#1418](https://github.com/open-telemetry/opentelemetry-python/pull/1418))
- Add Gzip compression for exporter
  ([#1141](https://github.com/open-telemetry/opentelemetry-python/pull/1141))
- Support for v2 api protobuf format
  ([#1318](https://github.com/open-telemetry/opentelemetry-python/pull/1318))
- Add IDs Generator as Configurable Property of Auto Instrumentation
  ([#1404](https://github.com/open-telemetry/opentelemetry-python/pull/1404))
- Added support for `OTEL_EXPORTER` to the `opentelemetry-instrument` command
  ([#1036](https://github.com/open-telemetry/opentelemetry-python/pull/1036))

### Changed

- Change temporality for Counter and UpDownCounter
  ([#1384](https://github.com/open-telemetry/opentelemetry-python/pull/1384))
- OTLP exporter: Handle error case when no credentials supplied
  ([#1366](https://github.com/open-telemetry/opentelemetry-python/pull/1366))
- Update protobuf versions
  ([#1356](https://github.com/open-telemetry/opentelemetry-python/pull/1356))
- Add missing references to instrumented packages
  ([#1416](https://github.com/open-telemetry/opentelemetry-python/pull/1416))
- Instrumentation Package depends on the OTel SDK
  ([#1405](https://github.com/open-telemetry/opentelemetry-python/pull/1405))
- Allow samplers to modify tracestate
  ([#1319](https://github.com/open-telemetry/opentelemetry-python/pull/1319))
- Update exception handling optional parameters, add escaped attribute to record_exception
  ([#1365](https://github.com/open-telemetry/opentelemetry-python/pull/1365))
- Rename `MetricRecord` to `ExportRecord`
  ([#1367](https://github.com/open-telemetry/opentelemetry-python/pull/1367))
- Rename `Record` to `Accumulation`
  ([#1373](https://github.com/open-telemetry/opentelemetry-python/pull/1373))
- Rename `Meter` to `Accumulator`
  ([#1372](https://github.com/open-telemetry/opentelemetry-python/pull/1372))
- Fix `ParentBased` sampler for implicit parent spans. Fix also `trace_state`
  erasure for dropped spans or spans sampled by the `TraceIdRatioBased` sampler.
  ([#1394](https://github.com/open-telemetry/opentelemetry-python/pull/1394))

## Version 0.15b0 (2020-11-02)

### Added

- Add Env variables in OTLP exporter
  ([#1101](https://github.com/open-telemetry/opentelemetry-python/pull/1101))
- Add support for Jaeger Span Exporter configuration by environment variables and<br/>
  change JaegerSpanExporter constructor parameters
  ([#1114](https://github.com/open-telemetry/opentelemetry-python/pull/1114))

### Changed

- Updating status codes to adhere to specs
  ([#1282](https://github.com/open-telemetry/opentelemetry-python/pull/1282))
- Set initial checkpoint timestamp in aggregators
  ([#1237](https://github.com/open-telemetry/opentelemetry-python/pull/1237))
- Make `SpanProcessor.on_start` accept parent Context
  ([#1251](https://github.com/open-telemetry/opentelemetry-python/pull/1251))
- Fix b3 propagator entrypoint
  ([#1265](https://github.com/open-telemetry/opentelemetry-python/pull/1265))
- Allow None in sequence attributes values
  ([#998](https://github.com/open-telemetry/opentelemetry-python/pull/998))
- Samplers to accept parent Context
  ([#1267](https://github.com/open-telemetry/opentelemetry-python/pull/1267))
- Span.is_recording() returns false after span has ended
  ([#1289](https://github.com/open-telemetry/opentelemetry-python/pull/1289))
- Allow samplers to modify tracestate
  ([#1319](https://github.com/open-telemetry/opentelemetry-python/pull/1319))
- Remove TracerProvider coupling from Tracer init
  ([#1295](https://github.com/open-telemetry/opentelemetry-python/pull/1295))

## Version 0.14b0 (2020-10-13)

### Added

- Add optional parameter to `record_exception` method
  ([#1242](https://github.com/open-telemetry/opentelemetry-python/pull/1242))
- Add support for `OTEL_PROPAGATORS`
  ([#1123](https://github.com/open-telemetry/opentelemetry-python/pull/1123))
- Add keys method to TextMap propagator Getter
  ([#1196](https://github.com/open-telemetry/opentelemetry-python/issues/1196))
- Add timestamps to OTLP exporter
  ([#1199](https://github.com/open-telemetry/opentelemetry-python/pull/1199))
- Add Global Error Handler
  ([#1080](https://github.com/open-telemetry/opentelemetry-python/pull/1080))
- Add support for `OTEL_BSP_MAX_QUEUE_SIZE`, `OTEL_BSP_SCHEDULE_DELAY_MILLIS`, `OTEL_BSP_MAX_EXPORT_BATCH_SIZE`
  and `OTEL_BSP_EXPORT_TIMEOUT_MILLIS` environment variables
  ([#1105](https://github.com/open-telemetry/opentelemetry-python/pull/1120))
- Adding Resource to MeterRecord
  ([#1209](https://github.com/open-telemetry/opentelemetry-python/pull/1209))
  s

### Changed

- Store `int`s as `int`s in the global Configuration object
  ([#1118](https://github.com/open-telemetry/opentelemetry-python/pull/1118))
- Allow for Custom Trace and Span IDs Generation - `IdsGenerator` for TracerProvider
  ([#1153](https://github.com/open-telemetry/opentelemetry-python/pull/1153))
- Update baggage propagation header
  ([#1194](https://github.com/open-telemetry/opentelemetry-python/pull/1194))
- Make instances of SpanContext immutable
  ([#1134](https://github.com/open-telemetry/opentelemetry-python/pull/1134))
- Parent is now always passed in via Context, instead of Span or SpanContext
  ([#1146](https://github.com/open-telemetry/opentelemetry-python/pull/1146))
- Update OpenTelemetry protos to v0.5.0
  ([#1143](https://github.com/open-telemetry/opentelemetry-python/pull/1143))
- Zipkin exporter now accepts a `max_tag_value_length` attribute to customize the
  maximum allowed size a tag value can have.
  ([#1151](https://github.com/open-telemetry/opentelemetry-python/pull/1151))
- Fixed OTLP events to Zipkin annotations translation.
  ([#1161](https://github.com/open-telemetry/opentelemetry-python/pull/1161))
- Fixed bootstrap command to correctly install opentelemetry-instrumentation-falcon instead of
  opentelemetry-instrumentation-flask.
  ([#1138](https://github.com/open-telemetry/opentelemetry-python/pull/1138))
- Update sampling result names
  ([#1128](https://github.com/open-telemetry/opentelemetry-python/pull/1128))
- Event attributes are now immutable
  ([#1195](https://github.com/open-telemetry/opentelemetry-python/pull/1195))
- Renaming metrics Batcher to Processor
  ([#1203](https://github.com/open-telemetry/opentelemetry-python/pull/1203))
- Protect access to Span implementation
  ([#1188](https://github.com/open-telemetry/opentelemetry-python/pull/1188))
- `start_as_current_span` and `use_span` can now optionally auto-record any exceptions raised inside the context
  manager.
  ([#1162](https://github.com/open-telemetry/opentelemetry-python/pull/1162))

## Version 0.13b0 (2020-09-17)

### Added

- Add instrumentation info to exported spans
  ([#1095](https://github.com/open-telemetry/opentelemetry-python/pull/1095))
- Add metric OTLP exporter
  ([#835](https://github.com/open-telemetry/opentelemetry-python/pull/835))
- Add type hints to OTLP exporter
  ([#1121](https://github.com/open-telemetry/opentelemetry-python/pull/1121))
- Add support for OTEL_EXPORTER_ZIPKIN_ENDPOINT env var. As part of this change, the
  configuration of the ZipkinSpanExporter exposes a `url` argument to replace `host_name`,
  `port`, `protocol`, `endpoint`. This brings this implementation inline with other
  implementations.
  ([#1064](https://github.com/open-telemetry/opentelemetry-python/pull/1064))
- Zipkin exporter report instrumentation info.
  ([#1097](https://github.com/open-telemetry/opentelemetry-python/pull/1097))
- Add status mapping to tags
  ([#1111](https://github.com/open-telemetry/opentelemetry-python/issues/1111))
- Report instrumentation info
  ([#1098](https://github.com/open-telemetry/opentelemetry-python/pull/1098))
- Add support for http metrics
  ([#1116](https://github.com/open-telemetry/opentelemetry-python/pull/1116))
- Populate resource attributes as per semantic conventions
  ([#1053](https://github.com/open-telemetry/opentelemetry-python/pull/1053))

### Changed

- Refactor `SpanContext.is_valid` from a method to a data attribute
  ([#1005](https://github.com/open-telemetry/opentelemetry-python/pull/1005))
- Moved samplers from API to SDK
  ([#1023](https://github.com/open-telemetry/opentelemetry-python/pull/1023))
- Change return value type of `correlationcontext.get_correlations` to immutable `MappingProxyType`
  ([#1024](https://github.com/open-telemetry/opentelemetry-python/pull/1024))
- Sampling spec changes
  ([#1034](https://github.com/open-telemetry/opentelemetry-python/pull/1034))
- Remove lazy Event and Link API from Span interface
  ([#1045](https://github.com/open-telemetry/opentelemetry-python/pull/1045))
- Rename CorrelationContext to Baggage
  ([#1060](https://github.com/open-telemetry/opentelemetry-python/pull/1060))
- Rename HTTPTextFormat to TextMapPropagator. This change also updates `get_global_httptextformat` and
  `set_global_httptextformat` to `get_global_textmap` and `set_global_textmap`
  ([#1085](https://github.com/open-telemetry/opentelemetry-python/pull/1085))
- Fix api/sdk setup.cfg to include missing python files
  ([#1091](https://github.com/open-telemetry/opentelemetry-python/pull/1091))
- Improve BatchExportSpanProcessor
  ([#1062](https://github.com/open-telemetry/opentelemetry-python/pull/1062))
- Rename Resource labels to attributes
  ([#1082](https://github.com/open-telemetry/opentelemetry-python/pull/1082))
- Rename members of `trace.sampling.Decision` enum
  ([#1115](https://github.com/open-telemetry/opentelemetry-python/pull/1115))
- Merge `OTELResourceDetector` result when creating resources
  ([#1096](https://github.com/open-telemetry/opentelemetry-python/pull/1096))

### Removed

- Drop support for Python 3.4
  ([#1099](https://github.com/open-telemetry/opentelemetry-python/pull/1099))

## Version 0.12b0 (2020-08-14)

### Added

- Implement Views in metrics SDK
  ([#596](https://github.com/open-telemetry/opentelemetry-python/pull/596))

### Changed

- Update environment variable names, prefix changed from `OPENTELEMETRY` to `OTEL`
  ([#904](https://github.com/open-telemetry/opentelemetry-python/pull/904))
- Stop TracerProvider and MeterProvider from being overridden
  ([#959](https://github.com/open-telemetry/opentelemetry-python/pull/959))
- Update default port to 55680
  ([#977](https://github.com/open-telemetry/opentelemetry-python/pull/977))
- Add proper length zero padding to hex strings of traceId, spanId, parentId sent on the wire, for compatibility with
  jaeger-collector
  ([#908](https://github.com/open-telemetry/opentelemetry-python/pull/908))
- Send start_timestamp and convert labels to strings
  ([#937](https://github.com/open-telemetry/opentelemetry-python/pull/937))
- Renamed several packages
  ([#953](https://github.com/open-telemetry/opentelemetry-python/pull/953))
- Thrift URL for Jaeger exporter doesn't allow HTTPS (hardcoded to HTTP)
  ([#978](https://github.com/open-telemetry/opentelemetry-python/pull/978))
- Change reference names to opentelemetry-instrumentation-opentracing-shim
  ([#969](https://github.com/open-telemetry/opentelemetry-python/pull/969))
- Changed default Sampler to `ParentOrElse(AlwaysOn)`
  ([#960](https://github.com/open-telemetry/opentelemetry-python/pull/960))
- Update environment variable names, prefix changed from `OPENTELEMETRY` to `OTEL`
  ([#904](https://github.com/open-telemetry/opentelemetry-python/pull/904))
- Update environment variable `OTEL_RESOURCE` to `OTEL_RESOURCE_ATTRIBUTES` as per
  the specification

## Version 0.11b0 (2020-07-28)

### Added

- Add support for resources and resource detector
  ([#853](https://github.com/open-telemetry/opentelemetry-python/pull/853))

### Changed

- Return INVALID_SPAN if no TracerProvider set for get_current_span
  ([#751](https://github.com/open-telemetry/opentelemetry-python/pull/751))
- Rename record_error to record_exception
  ([#927](https://github.com/open-telemetry/opentelemetry-python/pull/927))
- Update span exporter to use OpenTelemetry Proto v0.4.0
  ([#872](https://github.com/open-telemetry/opentelemetry-python/pull/889))

## Version 0.10b0 (2020-06-23)

### Changed

- Regenerate proto code and add pyi stubs
  ([#823](https://github.com/open-telemetry/opentelemetry-python/pull/823))
- Rename CounterAggregator -> SumAggregator
  ([#816](https://github.com/open-telemetry/opentelemetry-python/pull/816))

## Version 0.9b0 (2020-06-10)

### Added

- Adding trace.get_current_span, Removing Tracer.get_current_span
  ([#552](https://github.com/open-telemetry/opentelemetry-python/pull/552))
- Add SumObserver, UpDownSumObserver and LastValueAggregator in metrics
  ([#789](https://github.com/open-telemetry/opentelemetry-python/pull/789))
- Add start_pipeline to MeterProvider
  ([#791](https://github.com/open-telemetry/opentelemetry-python/pull/791))
- Initial release of opentelemetry-ext-otlp, opentelemetry-proto

### Changed

- Move stateful & resource from Meter to MeterProvider
  ([#751](https://github.com/open-telemetry/opentelemetry-python/pull/751))
- Rename Measure to ValueRecorder in metrics
  ([#761](https://github.com/open-telemetry/opentelemetry-python/pull/761))
- Rename Observer to ValueObserver
  ([#764](https://github.com/open-telemetry/opentelemetry-python/pull/764))
- Log a warning when replacing the global Tracer/Meter provider
  ([#856](https://github.com/open-telemetry/opentelemetry-python/pull/856))
- bugfix: byte type attributes are decoded before adding to attributes dict
  ([#775](https://github.com/open-telemetry/opentelemetry-python/pull/775))
- Rename opentelemetry-auto-instrumentation to opentelemetry-instrumentation,
  and console script `opentelemetry-auto-instrumentation` to `opentelemetry-instrument`

## Version 0.8b0 (2020-05-27)

### Added

- Add a new bootstrap command that enables automatic instrument installations.
  ([#650](https://github.com/open-telemetry/opentelemetry-python/pull/650))

### Changed

- Handle boolean, integer and float values in Configuration
  ([#662](https://github.com/open-telemetry/opentelemetry-python/pull/662))
- bugfix: ensure status is always string
  ([#640](https://github.com/open-telemetry/opentelemetry-python/pull/640))
- Transform resource to tags when exporting
  ([#707](https://github.com/open-telemetry/opentelemetry-python/pull/707))
- Rename otcollector to opencensus
  ([#695](https://github.com/open-telemetry/opentelemetry-python/pull/695))
- Transform resource to tags when exporting
  ([#645](https://github.com/open-telemetry/opentelemetry-python/pull/645))
- `ext/boto`: Could not serialize attribute aws.region to tag when exporting via jaeger
  Serialize tuple type values by coercing them into a string, since Jaeger does not
  support tuple types.
  ([#865](https://github.com/open-telemetry/opentelemetry-python/pull/865))
- Validate span attribute types in SDK
  ([#678](https://github.com/open-telemetry/opentelemetry-python/pull/678))
- Specify to_json indent from arguments
  ([#718](https://github.com/open-telemetry/opentelemetry-python/pull/718))
- Span.resource will now default to an empty resource
  ([#724](https://github.com/open-telemetry/opentelemetry-python/pull/724))
- bugfix: Fix error message
  ([#729](https://github.com/open-telemetry/opentelemetry-python/pull/729))
- deep copy empty attributes
  ([#714](https://github.com/open-telemetry/opentelemetry-python/pull/714))

## Version 0.7b1 (2020-05-12)

### Added

- Add reset for the global configuration object, for testing purposes
  ([#636](https://github.com/open-telemetry/opentelemetry-python/pull/636))
- Add support for programmatic instrumentation
  ([#579](https://github.com/open-telemetry/opentelemetry-python/pull/569))

### Changed

- tracer.get_tracer now optionally accepts a TracerProvider
  ([#602](https://github.com/open-telemetry/opentelemetry-python/pull/602))
- Configuration object can now be used by any component of opentelemetry,
  including 3rd party instrumentations
  ([#563](https://github.com/open-telemetry/opentelemetry-python/pull/563))
- bugfix: configuration object now matches fields in a case-sensitive manner
  ([#583](https://github.com/open-telemetry/opentelemetry-python/pull/583))
- bugfix: configuration object now accepts all valid python variable names
  ([#583](https://github.com/open-telemetry/opentelemetry-python/pull/583))
- bugfix: configuration undefined attributes now return None instead of raising
  an AttributeError.
  ([#583](https://github.com/open-telemetry/opentelemetry-python/pull/583))
- bugfix: 'debug' field is now correct
  ([#549](https://github.com/open-telemetry/opentelemetry-python/pull/549))
- bugfix: enable auto-instrumentation command to work for custom entry points
  (e.g. flask_run)
  ([#567](https://github.com/open-telemetry/opentelemetry-python/pull/567))
- Exporter API: span parents are now always spancontext
  ([#548](https://github.com/open-telemetry/opentelemetry-python/pull/548))
- Console span exporter now prints prettier, more legible messages
  ([#505](https://github.com/open-telemetry/opentelemetry-python/pull/505))
- bugfix: B3 propagation now retrieves parentSpanId correctly
  ([#621](https://github.com/open-telemetry/opentelemetry-python/pull/621))
- bugfix: a DefaultSpan now longer causes an exception when used with tracer
  ([#577](https://github.com/open-telemetry/opentelemetry-python/pull/577))
- move last_updated_timestamp into aggregators instead of bound metric
  instrument
  ([#522](https://github.com/open-telemetry/opentelemetry-python/pull/522))
- bugfix: suppressing instrumentation in metrics to eliminate an infinite loop
  of telemetry
  ([#529](https://github.com/open-telemetry/opentelemetry-python/pull/529))
- bugfix: freezing span attribute sequences, reducing potential user errors
  ([#529](https://github.com/open-telemetry/opentelemetry-python/pull/529))

## Version 0.6b0 (2020-03-30)

### Added

- Add support for lazy events and links
  ([#474](https://github.com/open-telemetry/opentelemetry-python/pull/474))
- Adding is_remote flag to SpanContext, indicating when a span is remote
  ([#516](https://github.com/open-telemetry/opentelemetry-python/pull/516))
- Adding a solution to release metric handles and observers
  ([#435](https://github.com/open-telemetry/opentelemetry-python/pull/435))
- Initial release: opentelemetry-instrumentation

### Changed

- Metrics API no longer uses LabelSet
  ([#527](https://github.com/open-telemetry/opentelemetry-python/pull/527))
- Allow digit as first char in vendor specific trace state key
  ([#511](https://github.com/open-telemetry/opentelemetry-python/pull/511))
- Exporting to collector now works
  ([#508](https://github.com/open-telemetry/opentelemetry-python/pull/508))

## Version 0.5b0 (2020-03-16)

### Added

- Adding Correlation Context API/SDK and propagator
  ([#471](https://github.com/open-telemetry/opentelemetry-python/pull/471))
- Adding a global configuration module to simplify setting and getting globals
  ([#466](https://github.com/open-telemetry/opentelemetry-python/pull/466))
- Adding named meters, removing batchers
  ([#431](https://github.com/open-telemetry/opentelemetry-python/pull/431))
- Adding attach/detach methods as per spec
  ([#429](https://github.com/open-telemetry/opentelemetry-python/pull/429))
- Adding OT Collector metrics exporter
  ([#454](https://github.com/open-telemetry/opentelemetry-python/pull/454))
- Initial release opentelemetry-ext-otcollector

### Changed

- Rename metric handle to bound metric instrument
  ([#470](https://github.com/open-telemetry/opentelemetry-python/pull/470))
- Moving resources to sdk
  ([#464](https://github.com/open-telemetry/opentelemetry-python/pull/464))
- Implementing propagators to API to use context
  ([#446](https://github.com/open-telemetry/opentelemetry-python/pull/446))
- Renaming TraceOptions to TraceFlags
  ([#450](https://github.com/open-telemetry/opentelemetry-python/pull/450))
- Renaming TracerSource to TracerProvider
  ([#441](https://github.com/open-telemetry/opentelemetry-python/pull/441))
- Improve validation of attributes
  ([#460](https://github.com/open-telemetry/opentelemetry-python/pull/460))
- Re-raise errors caught in opentelemetry.sdk.trace.Tracer.use_span()
  ([#469](https://github.com/open-telemetry/opentelemetry-python/pull/469))
- Implement observer instrument
  ([#425](https://github.com/open-telemetry/opentelemetry-python/pull/425))

## Version 0.4a0 (2020-02-21)

### Added

- Added named Tracers
  ([#301](https://github.com/open-telemetry/opentelemetry-python/pull/301))
- Add int and valid sequenced to AttributeValue type
  ([#368](https://github.com/open-telemetry/opentelemetry-python/pull/368))
- Add ABC for Metric
  ([#391](https://github.com/open-telemetry/opentelemetry-python/pull/391))
- Metrics export pipeline, and stdout exporter
  ([#341](https://github.com/open-telemetry/opentelemetry-python/pull/341))
- Adding Context API Implementation
  ([#395](https://github.com/open-telemetry/opentelemetry-python/pull/395))
- Adding trace.get_tracer function
  ([#430](https://github.com/open-telemetry/opentelemetry-python/pull/430))
- Add runtime validation for set_attribute
  ([#348](https://github.com/open-telemetry/opentelemetry-python/pull/348))
- Add support for B3 ParentSpanID
  ([#286](https://github.com/open-telemetry/opentelemetry-python/pull/286))
- Implement MinMaxSumCount aggregator
  ([#422](https://github.com/open-telemetry/opentelemetry-python/pull/422))
- Initial release opentelemetry-ext-zipkin, opentelemetry-ext-prometheus

### Changed

- Separate Default classes from interface descriptions
  ([#311](https://github.com/open-telemetry/opentelemetry-python/pull/311))
- Export span status
  ([#367](https://github.com/open-telemetry/opentelemetry-python/pull/367))
- Export span kind
  ([#387](https://github.com/open-telemetry/opentelemetry-python/pull/387))
- Set status for ended spans
  ([#297](https://github.com/open-telemetry/opentelemetry-python/pull/297) and
  [#358](https://github.com/open-telemetry/opentelemetry-python/pull/358))
- Use module loggers
  ([#351](https://github.com/open-telemetry/opentelemetry-python/pull/351))
- Protect start_time and end_time from being set manually by the user
  ([#363](https://github.com/open-telemetry/opentelemetry-python/pull/363))
- Set status in start_as_current_span
  ([#377](https://github.com/open-telemetry/opentelemetry-python/pull/377))
- Implement force_flush for span processors
  ([#389](https://github.com/open-telemetry/opentelemetry-python/pull/389))
- Set sampled flag on sampling trace
  ([#407](https://github.com/open-telemetry/opentelemetry-python/pull/407))
- Add io and formatter options to console exporter
  ([#412](https://github.com/open-telemetry/opentelemetry-python/pull/412))
- Clean up ProbabilitySample for 64 bit trace IDs
  ([#238](https://github.com/open-telemetry/opentelemetry-python/pull/238))

### Removed

- Remove monotonic and absolute metric instruments
  ([#410](https://github.com/open-telemetry/opentelemetry-python/pull/410))

## Version 0.3a0 (2019-12-11)

### Added

- Add metrics exporters
  ([#192](https://github.com/open-telemetry/opentelemetry-python/pull/192))
- Implement extract and inject support for HTTP_HEADERS and TEXT_MAP formats
  ([#256](https://github.com/open-telemetry/opentelemetry-python/pull/256))

### Changed

- Multiple tracing API/SDK changes
- Multiple metrics API/SDK changes

### Removed

- Remove option to create unstarted spans from API
  ([#290](https://github.com/open-telemetry/opentelemetry-python/pull/290))

## Version 0.2a0 (2019-10-29)

### Added

- W3C TraceContext fixes and compliance tests
  ([#228](https://github.com/open-telemetry/opentelemetry-python/pull/228))
- Sampler API/SDK
  ([#225](https://github.com/open-telemetry/opentelemetry-python/pull/225))
- Initial release: opentelemetry-ext-jaeger, opentelemetry-opentracing-shim

### Changed

- Multiple metrics API/SDK changes
- Multiple tracing API/SDK changes
- Multiple context API changes
- Multiple bugfixes and improvements

## Version 0.1a0 (2019-09-30)

### Added

- Initial release api/sdk

- Use Attribute rather than boundattribute in logrecord
  ([#3567](https://github.com/open-telemetry/opentelemetry-python/pull/3567))
- Fix flush error when no LoggerProvider configured for LoggingHandler
  ([#3608](https://github.com/open-telemetry/opentelemetry-python/pull/3608))
- Fix `OTLPMetricExporter` ignores `preferred_aggregation` property
  ([#3603](https://github.com/open-telemetry/opentelemetry-python/pull/3603))
- Logs: set `observed_timestamp` field
  ([#3565](https://github.com/open-telemetry/opentelemetry-python/pull/3565))
- Add missing Resource SchemaURL in OTLP exporters
  ([#3652](https://github.com/open-telemetry/opentelemetry-python/pull/3652))
- Fix loglevel warning text
  ([#3566](https://github.com/open-telemetry/opentelemetry-python/pull/3566))
- Prometheus Exporter string representation for target_info labels
  ([#3659](https://github.com/open-telemetry/opentelemetry-python/pull/3659))
- Logs: ObservedTimestamp field is missing in console exporter output
  ([#3564](https://github.com/open-telemetry/opentelemetry-python/pull/3564))
- Fix explicit bucket histogram aggregation
  ([#3429](https://github.com/open-telemetry/opentelemetry-python/pull/3429))
- Add `code.lineno`, `code.function` and `code.filepath` to all logs
  ([#3645](https://github.com/open-telemetry/opentelemetry-python/pull/3645))
- Add Synchronous Gauge instrument
  ([#3462](https://github.com/open-telemetry/opentelemetry-python/pull/3462))
- Drop support for 3.7
  ([#3668](https://github.com/open-telemetry/opentelemetry-python/pull/3668))
- Include key in attribute sequence warning
  ([#3639](https://github.com/open-telemetry/opentelemetry-python/pull/3639))
- Upgrade markupsafe, Flask and related dependencies to dev and test
  environments ([#3609](https://github.com/open-telemetry/opentelemetry-python/pull/3609))
- Handle HTTP 2XX responses as successful in OTLP exporters
  ([#3623](https://github.com/open-telemetry/opentelemetry-python/pull/3623))
- Improve Resource Detector timeout messaging
  ([#3645](https://github.com/open-telemetry/opentelemetry-python/pull/3645))
- Add Proxy classes for logging
  ([#3575](https://github.com/open-telemetry/opentelemetry-python/pull/3575))
- Remove dependency on 'backoff' library
  ([#3679](https://github.com/open-telemetry/opentelemetry-python/pull/3679))


- Make create_gauge non-abstract method
  ([#3817](https://github.com/open-telemetry/opentelemetry-python/pull/3817))
- Make `tracer.start_as_current_span()` decorator work with async functions
  ([#3633](https://github.com/open-telemetry/opentelemetry-python/pull/3633))
- Fix python 3.12 deprecation warning
  ([#3751](https://github.com/open-telemetry/opentelemetry-python/pull/3751))
- bump mypy to 0.982
  ([#3776](https://github.com/open-telemetry/opentelemetry-python/pull/3776))
- Add support for OTEL_SDK_DISABLED environment variable
  ([#3648](https://github.com/open-telemetry/opentelemetry-python/pull/3648))
- Fix ValueError message for PeriodicExportingMetricsReader
  ([#3769](https://github.com/open-telemetry/opentelemetry-python/pull/3769))
- Use `BaseException` instead of `Exception` in `record_exception`
  ([#3354](https://github.com/open-telemetry/opentelemetry-python/pull/3354))
- Make span.record_exception more robust
  ([#3778](https://github.com/open-telemetry/opentelemetry-python/pull/3778))
- Fix license field in pyproject.toml files
  ([#3803](https://github.com/open-telemetry/opentelemetry-python/pull/3803))<|MERGE_RESOLUTION|>--- conflicted
+++ resolved
@@ -7,13 +7,10 @@
 
 ## Unreleased
 
-<<<<<<< HEAD
+- Fix serialization of extended attributes for logs signal
+  ([#4342](https://github.com/open-telemetry/opentelemetry-python/pull/4342))
 - docs: updated and added to the metrics and log examples
   ([#4559](https://github.com/open-telemetry/opentelemetry-python/pull/4559))
-=======
-- Fix serialization of extended attributes for logs signal
-  ([#4342](https://github.com/open-telemetry/opentelemetry-python/pull/4342))
->>>>>>> 462e6cdb
 
 ## Version 1.32.0/0.53b0 (2025-04-10)
 
