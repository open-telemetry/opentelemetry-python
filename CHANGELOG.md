--- conflicted
+++ resolved
@@ -14,7 +14,10 @@
 
 - docs: Added sqlcommenter example
   ([#4734](https://github.com/open-telemetry/opentelemetry-python/pull/4734))
-<<<<<<< HEAD
+- build: bump ruff to 0.14.1
+  ([#4782](https://github.com/open-telemetry/opentelemetry-python/pull/4782))
+- semantic-conventions: Bump to 1.38.0
+  ([#4791](https://github.com/open-telemetry/opentelemetry-python/pull/4791))
 - [BREAKING] Remove LogData and extend SDK LogRecord to have instrumentation scope
   ([#4676](https://github.com/open-telemetry/opentelemetry-python/pull/4676))
   
@@ -60,12 +63,6 @@
     - `log_record.resource` - The Resource
     - `log_record.instrumentation_scope` - The InstrumentationScope (now included, was in LogData before)
     - `log_record.limits` - The LogLimits
-=======
-- build: bump ruff to 0.14.1
-  ([#4782](https://github.com/open-telemetry/opentelemetry-python/pull/4782))
-- semantic-conventions: Bump to 1.38.0
-  ([#4791](https://github.com/open-telemetry/opentelemetry-python/pull/4791))
->>>>>>> 6fd249bd
 
 ## Version 1.38.0/0.59b0 (2025-10-16)
 
