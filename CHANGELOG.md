# Changelog

All notable changes to this project will be documented in this file.

The format is based on [Keep a Changelog](https://keepachangelog.com/en/1.0.0/),
and this project adheres to [Semantic Versioning](https://semver.org/spec/v2.0.0.html).

## Unreleased

<<<<<<< HEAD
- Handle HTTP 2XX responses as successful in OTLP exporters
  ([#3623](https://github.com/open-telemetry/opentelemetry-python/pull/3623))
=======
- Improve Resource Detector timeout messaging
  ([#3645](https://github.com/open-telemetry/opentelemetry-python/pull/3645))
>>>>>>> 373ed517

## Version 1.22.0/0.43b0 (2023-12-15)

- Prometheus exporter sanitize info metric
  ([#3572](https://github.com/open-telemetry/opentelemetry-python/pull/3572))
- Remove Jaeger exporters
  ([#3554](https://github.com/open-telemetry/opentelemetry-python/pull/3554))
- Log stacktrace on `UNKNOWN` status OTLP export error 
  ([#3536](https://github.com/open-telemetry/opentelemetry-python/pull/3536))
- Fix OTLPExporterMixin shutdown timeout period
  ([#3524](https://github.com/open-telemetry/opentelemetry-python/pull/3524))
- Handle `taskName` `logrecord` attribute
  ([#3557](https://github.com/open-telemetry/opentelemetry-python/pull/3557))

## Version 1.21.0/0.42b0 (2023-11-01)

- Fix `SumAggregation`
￼  ([#3390](https://github.com/open-telemetry/opentelemetry-python/pull/3390))
- Fix handling of empty metric collection cycles
  ([#3335](https://github.com/open-telemetry/opentelemetry-python/pull/3335))
- Fix error when no LoggerProvider configured for LoggingHandler
  ([#3423](https://github.com/open-telemetry/opentelemetry-python/pull/3423))
- Make `opentelemetry_metrics_exporter` entrypoint support pull exporters
  ([#3428](https://github.com/open-telemetry/opentelemetry-python/pull/3428))
- Allow instrument names to have '/' and up to 255 characters
  ([#3442](https://github.com/open-telemetry/opentelemetry-python/pull/3442))
- Do not load Resource on sdk import
  ([#3447](https://github.com/open-telemetry/opentelemetry-python/pull/3447))
- Update semantic conventions to version 1.21.0
  ([#3251](https://github.com/open-telemetry/opentelemetry-python/pull/3251))
- Add missing schema_url in global api for logging and metrics
  ([#3251](https://github.com/open-telemetry/opentelemetry-python/pull/3251))
- Prometheus exporter support for auto instrumentation 
  ([#3413](https://github.com/open-telemetry/opentelemetry-python/pull/3413))
- Implement Process Resource detector
  ([#3472](https://github.com/open-telemetry/opentelemetry-python/pull/3472))


## Version 1.20.0/0.41b0 (2023-09-04)

- Modify Prometheus exporter to translate non-monotonic Sums into Gauges
  ([#3306](https://github.com/open-telemetry/opentelemetry-python/pull/3306))

## Version 1.19.0/0.40b0 (2023-07-13)

- Drop `setuptools` runtime requirement.
  ([#3372](https://github.com/open-telemetry/opentelemetry-python/pull/3372))
- Update the body type in the log
  ([$3343](https://github.com/open-telemetry/opentelemetry-python/pull/3343))
- Add max_scale option to Exponential Bucket Histogram Aggregation
  ([#3323](https://github.com/open-telemetry/opentelemetry-python/pull/3323))
- Use BoundedAttributes instead of raw dict to extract attributes from LogRecord
  ([#3310](https://github.com/open-telemetry/opentelemetry-python/pull/3310))
- Support dropped_attributes_count in LogRecord and exporters
  ([#3351](https://github.com/open-telemetry/opentelemetry-python/pull/3351))
- Add unit to view instrument selection criteria
  ([#3341](https://github.com/open-telemetry/opentelemetry-python/pull/3341))
- Upgrade opentelemetry-proto to 0.20 and regen
  [#3355](https://github.com/open-telemetry/opentelemetry-python/pull/3355))
- Include endpoint in Grpc transient error warning
  [#3362](https://github.com/open-telemetry/opentelemetry-python/pull/3362))
- Fixed bug where logging export is tracked as trace
  [#3375](https://github.com/open-telemetry/opentelemetry-python/pull/3375))
- Default LogRecord observed_timestamp to current timestamp
  [#3377](https://github.com/open-telemetry/opentelemetry-python/pull/3377))


## Version 1.18.0/0.39b0 (2023-05-19)

- Select histogram aggregation with an environment variable
  ([#3265](https://github.com/open-telemetry/opentelemetry-python/pull/3265))
- Move Protobuf encoding to its own package
  ([#3169](https://github.com/open-telemetry/opentelemetry-python/pull/3169))
- Add experimental feature to detect resource detectors in auto instrumentation
  ([#3181](https://github.com/open-telemetry/opentelemetry-python/pull/3181))
- Fix exporting of ExponentialBucketHistogramAggregation from opentelemetry.sdk.metrics.view
  ([#3240](https://github.com/open-telemetry/opentelemetry-python/pull/3240))
- Fix headers types mismatch for OTLP Exporters
  ([#3226](https://github.com/open-telemetry/opentelemetry-python/pull/3226))
- Fix suppress instrumentation for log batch processor
  ([#3223](https://github.com/open-telemetry/opentelemetry-python/pull/3223))
- Add speced out environment variables and arguments for BatchLogRecordProcessor
  ([#3237](https://github.com/open-telemetry/opentelemetry-python/pull/3237))
- Add benchmark tests for metrics
  ([#3267](https://github.com/open-telemetry/opentelemetry-python/pull/3267))


## Version 1.17.0/0.38b0 (2023-03-22)

- Implement LowMemory temporality
  ([#3223](https://github.com/open-telemetry/opentelemetry-python/pull/3223))
- PeriodicExportingMetricReader will continue if collection times out
  ([#3100](https://github.com/open-telemetry/opentelemetry-python/pull/3100))
- Fix formatting of ConsoleMetricExporter.
  ([#3197](https://github.com/open-telemetry/opentelemetry-python/pull/3197))
- Fix use of built-in samplers in SDK configuration
  ([#3176](https://github.com/open-telemetry/opentelemetry-python/pull/3176))
- Implement shutdown procedure forOTLP grpc exporters
  ([#3138](https://github.com/open-telemetry/opentelemetry-python/pull/3138))
- Add exponential histogram
  ([#2964](https://github.com/open-telemetry/opentelemetry-python/pull/2964))
- Add OpenCensus trace bridge/shim
  ([#3210](https://github.com/open-telemetry/opentelemetry-python/pull/3210))

## Version 1.16.0/0.37b0 (2023-02-17)

- Change ``__all__`` to be statically defined.
  ([#3143](https://github.com/open-telemetry/opentelemetry-python/pull/3143))
- Remove the ability to set a global metric prefix for Prometheus exporter
  ([#3137](https://github.com/open-telemetry/opentelemetry-python/pull/3137))
- Adds environment variables for log exporter
  ([#3037](https://github.com/open-telemetry/opentelemetry-python/pull/3037))
- Add attribute name to type warning message.
  ([3124](https://github.com/open-telemetry/opentelemetry-python/pull/3124))
- Add db metric name to semantic conventions
  ([#3115](https://github.com/open-telemetry/opentelemetry-python/pull/3115))
- Fix User-Agent header value for OTLP exporters to conform to RFC7231 & RFC7230
  ([#3128](https://github.com/open-telemetry/opentelemetry-python/pull/3128))
- Fix validation of baggage values
  ([#3058](https://github.com/open-telemetry/opentelemetry-python/pull/3058))
- Fix capitalization of baggage keys
  ([#3151](https://github.com/open-telemetry/opentelemetry-python/pull/3151))
- Bump min required api version for OTLP exporters
  ([#3156](https://github.com/open-telemetry/opentelemetry-python/pull/3156))
- deprecate jaeger exporters
  ([#3158](https://github.com/open-telemetry/opentelemetry-python/pull/3158))
- Create a single resource instance
  ([#3118](https://github.com/open-telemetry/opentelemetry-python/pull/3118))

## Version 1.15.0/0.36b0 (2022-12-09)

- PeriodicExportingMetricsReader with +Inf interval
  to support explicit metric collection
  ([#3059](https://github.com/open-telemetry/opentelemetry-python/pull/3059))
- Regenerate opentelemetry-proto to be compatible with protobuf 3 and 4
  ([#3070](https://github.com/open-telemetry/opentelemetry-python/pull/3070))
- Rename parse_headers to parse_env_headers and improve error message
  ([#2376](https://github.com/open-telemetry/opentelemetry-python/pull/2376))
- Add url decode values from OTEL_RESOURCE_ATTRIBUTES
  ([#3046](https://github.com/open-telemetry/opentelemetry-python/pull/3046))
- Fixed circular dependency issue with custom samplers
  ([#3026](https://github.com/open-telemetry/opentelemetry-python/pull/3026))
- Add missing entry points for OTLP/HTTP exporter
  ([#3027](https://github.com/open-telemetry/opentelemetry-python/pull/3027))
- Update logging to include logging api as per specification
  ([#3038](https://github.com/open-telemetry/opentelemetry-python/pull/3038))
- Fix: Avoid generator in metrics _ViewInstrumentMatch.collect()
  ([#3035](https://github.com/open-telemetry/opentelemetry-python/pull/3035)
- [exporter-otlp-proto-grpc] add user agent string
  ([#3009](https://github.com/open-telemetry/opentelemetry-python/pull/3009))

## Version 1.14.0/0.35b0 (2022-11-04)

- Add logarithm and exponent mappings
  ([#2960](https://github.com/open-telemetry/opentelemetry-python/pull/2960))
- Add and use missing metrics environment variables
  ([#2968](https://github.com/open-telemetry/opentelemetry-python/pull/2968))
- Enabled custom samplers via entry points
  ([#2972](https://github.com/open-telemetry/opentelemetry-python/pull/2972))
- Update log symbol names
  ([#2943](https://github.com/open-telemetry/opentelemetry-python/pull/2943))
- Update explicit histogram bucket boundaries
  ([#2947](https://github.com/open-telemetry/opentelemetry-python/pull/2947))
- `exporter-otlp-proto-http`: add user agent string
  ([#2959](https://github.com/open-telemetry/opentelemetry-python/pull/2959))
- Add http-metric instrument names to semantic conventions
  ([#2976](https://github.com/open-telemetry/opentelemetry-python/pull/2976))
- [exporter/opentelemetry-exporter-otlp-proto-http] Add OTLPMetricExporter
  ([#2891](https://github.com/open-telemetry/opentelemetry-python/pull/2891))
- Add support for py3.11
  ([#2997](https://github.com/open-telemetry/opentelemetry-python/pull/2997))
- Fix a bug with exporter retries for with newer versions of the backoff library
  ([#2980](https://github.com/open-telemetry/opentelemetry-python/pull/2980))

## Version 1.13.0/0.34b0 (2022-09-26)

- Add a configurable max_export_batch_size to the gRPC metrics exporter
  ([#2809](https://github.com/open-telemetry/opentelemetry-python/pull/2809))
- Remove support for 3.6
  ([#2763](https://github.com/open-telemetry/opentelemetry-python/pull/2763))
- Update PeriodicExportingMetricReader to never call export() concurrently
  ([#2873](https://github.com/open-telemetry/opentelemetry-python/pull/2873))
- Add param for `indent` size to `LogRecord.to_json()`
  ([#2870](https://github.com/open-telemetry/opentelemetry-python/pull/2870))
- Fix: Remove `LogEmitter.flush()` to align with OTel Log spec
  ([#2863](https://github.com/open-telemetry/opentelemetry-python/pull/2863))
- Bump minimum required API/SDK version for exporters that support metrics
  ([#2918](https://github.com/open-telemetry/opentelemetry-python/pull/2918))
- Fix metric reader examples + added `preferred_temporality` and `preferred_aggregation`
  for `ConsoleMetricExporter`
  ([#2911](https://github.com/open-telemetry/opentelemetry-python/pull/2911))
- Add support for setting OTLP export protocol with env vars, as defined in the
  [specifications](https://github.com/open-telemetry/opentelemetry-specification/blob/main/specification/protocol/exporter.md#specify-protocol)
  ([#2893](https://github.com/open-telemetry/opentelemetry-python/pull/2893))
- Add force_flush to span exporters
  ([#2919](https://github.com/open-telemetry/opentelemetry-python/pull/2919))

## Version 1.12.0/0.33b0 (2022-08-08)

- Add `force_flush` method to metrics exporter
  ([#2852](https://github.com/open-telemetry/opentelemetry-python/pull/2852))
- Change tracing to use `Resource.to_json()`
  ([#2784](https://github.com/open-telemetry/opentelemetry-python/pull/2784))
- Fix get_log_emitter instrumenting_module_version args typo
  ([#2830](https://github.com/open-telemetry/opentelemetry-python/pull/2830))
- Fix OTLP gRPC exporter warning message
  ([#2781](https://github.com/open-telemetry/opentelemetry-python/pull/2781))
- Fix tracing decorator with late configuration
  ([#2754](https://github.com/open-telemetry/opentelemetry-python/pull/2754))
- Fix --insecure of CLI argument
  ([#2696](https://github.com/open-telemetry/opentelemetry-python/pull/2696))
- Add temporality and aggregation configuration for metrics exporters,
  use `OTEL_EXPORTER_OTLP_METRICS_TEMPORALITY_PREFERENCE` only for OTLP metrics exporter
  ([#2843](https://github.com/open-telemetry/opentelemetry-python/pull/2843))
- Instrument instances are always created through a Meter
  ([#2844](https://github.com/open-telemetry/opentelemetry-python/pull/2844))

## Version 1.12.0rc2/0.32b0 (2022-07-04)

- Fix instrument name and unit regexes
  ([#2796](https://github.com/open-telemetry/opentelemetry-python/pull/2796))
- Add optional sessions parameter to all Exporters leveraging requests.Session
  ([#2783](https://github.com/open-telemetry/opentelemetry-python/pull/2783)
- Add min/max fields to Histogram
  ([#2759](https://github.com/open-telemetry/opentelemetry-python/pull/2759))
- `opentelemetry-exporter-otlp-proto-http` Add support for OTLP/HTTP log exporter
  ([#2462](https://github.com/open-telemetry/opentelemetry-python/pull/2462))
- Fix yield of `None`-valued points
  ([#2745](https://github.com/open-telemetry/opentelemetry-python/pull/2745))
- Add missing `to_json` methods
  ([#2722](https://github.com/open-telemetry/opentelemetry-python/pull/2722)
- Fix type hints for textmap `Getter` and `Setter`
  ([#2657](https://github.com/open-telemetry/opentelemetry-python/pull/2657))
- Fix LogEmitterProvider.force_flush hanging randomly
  ([#2714](https://github.com/open-telemetry/opentelemetry-python/pull/2714))
- narrow protobuf dependencies to exclude protobuf >= 4
  ([#2720](https://github.com/open-telemetry/opentelemetry-python/pull/2720))
- Specify worker thread names
  ([#2724](https://github.com/open-telemetry/opentelemetry-python/pull/2724))
- Loosen dependency on `backoff` for newer Python versions
  ([#2726](https://github.com/open-telemetry/opentelemetry-python/pull/2726))
- fix: frozenset object has no attribute items
  ([#2727](https://github.com/open-telemetry/opentelemetry-python/pull/2727))
- fix: create suppress HTTP instrumentation key in opentelemetry context
  ([#2729](https://github.com/open-telemetry/opentelemetry-python/pull/2729))
- Support logs SDK auto instrumentation enable/disable with env
  ([#2728](https://github.com/open-telemetry/opentelemetry-python/pull/2728))
- fix: update entry point object references for metrics
  ([#2731](https://github.com/open-telemetry/opentelemetry-python/pull/2731))
- Allow set_status to accept the StatusCode and optional description
  ([#2735](https://github.com/open-telemetry/opentelemetry-python/pull/2735))
- Configure auto instrumentation to support metrics
  ([#2705](https://github.com/open-telemetry/opentelemetry-python/pull/2705))
- Add entrypoint for metrics exporter
  ([#2748](https://github.com/open-telemetry/opentelemetry-python/pull/2748))
- Fix Jaeger propagator usage with NonRecordingSpan
  ([#2762](https://github.com/open-telemetry/opentelemetry-python/pull/2762))
- Add `opentelemetry.propagate` module and `opentelemetry.propagators` package
  to the API reference documentation
  ([#2785](https://github.com/open-telemetry/opentelemetry-python/pull/2785))

## Version 1.12.0rc1/0.31b0 (2022-05-17)

- Fix LoggingHandler to handle LogRecord with exc_info=False
  ([#2690](https://github.com/open-telemetry/opentelemetry-python/pull/2690))
- Make metrics components public
  ([#2684](https://github.com/open-telemetry/opentelemetry-python/pull/2684))
- Update to semantic conventions v1.11.0
  ([#2669](https://github.com/open-telemetry/opentelemetry-python/pull/2669))
- Update opentelemetry-proto to v0.17.0
  ([#2668](https://github.com/open-telemetry/opentelemetry-python/pull/2668))
- Add CallbackOptions to observable instrument callback params
  ([#2664](https://github.com/open-telemetry/opentelemetry-python/pull/2664))
- Add timeouts to metric SDK
  ([#2653](https://github.com/open-telemetry/opentelemetry-python/pull/2653))
- Add variadic arguments to metric exporter/reader interfaces
  ([#2654](https://github.com/open-telemetry/opentelemetry-python/pull/2654))
- Added a `opentelemetry.sdk.resources.ProcessResourceDetector` that adds the
  'process.runtime.{name,version,description}' resource attributes when used
  with the `opentelemetry.sdk.resources.get_aggregated_resources` API
  ([#2660](https://github.com/open-telemetry/opentelemetry-python/pull/2660))
- Move Metrics API behind internal package
  ([#2651](https://github.com/open-telemetry/opentelemetry-python/pull/2651))

## Version 1.11.1/0.30b1 (2022-04-21)

- Add parameter to MetricReader constructor to select aggregation per instrument kind
  ([#2638](https://github.com/open-telemetry/opentelemetry-python/pull/2638))
- Add parameter to MetricReader constructor to select temporality per instrument kind
  ([#2637](https://github.com/open-telemetry/opentelemetry-python/pull/2637))
- Fix unhandled callback exceptions on async instruments
  ([#2614](https://github.com/open-telemetry/opentelemetry-python/pull/2614))
- Rename `DefaultCounter`, `DefaultHistogram`, `DefaultObservableCounter`,
  `DefaultObservableGauge`, `DefaultObservableUpDownCounter`, `DefaultUpDownCounter`
  instruments to `NoOpCounter`, `NoOpHistogram`, `NoOpObservableCounter`,
  `NoOpObservableGauge`, `NoOpObservableUpDownCounter`, `NoOpUpDownCounter`
  ([#2616](https://github.com/open-telemetry/opentelemetry-python/pull/2616))
- Deprecate InstrumentationLibraryInfo and Add InstrumentationScope
  ([#2583](https://github.com/open-telemetry/opentelemetry-python/pull/2583))

## Version 1.11.0/0.30b0 (2022-04-18)

- Rename API Measurement for async instruments to Observation
  ([#2617](https://github.com/open-telemetry/opentelemetry-python/pull/2617))
- Add support for zero or more callbacks
  ([#2602](https://github.com/open-telemetry/opentelemetry-python/pull/2602))
- Fix parsing of trace flags when extracting traceparent
  ([#2577](https://github.com/open-telemetry/opentelemetry-python/pull/2577))
- Add default aggregation
  ([#2543](https://github.com/open-telemetry/opentelemetry-python/pull/2543))
- Fix incorrect installation of some exporter “convenience” packages into
  “site-packages/src”
  ([#2525](https://github.com/open-telemetry/opentelemetry-python/pull/2525))
- Capture exception information as part of log attributes
  ([#2531](https://github.com/open-telemetry/opentelemetry-python/pull/2531))
- Change OTLPHandler to LoggingHandler
  ([#2528](https://github.com/open-telemetry/opentelemetry-python/pull/2528))
- Fix delta histogram sum not being reset on collection
  ([#2533](https://github.com/open-telemetry/opentelemetry-python/pull/2533))
- Add InMemoryMetricReader to metrics SDK
  ([#2540](https://github.com/open-telemetry/opentelemetry-python/pull/2540))
- Drop the usage of name field from log model in OTLP
  ([#2565](https://github.com/open-telemetry/opentelemetry-python/pull/2565))
- Update opentelemetry-proto to v0.15.0
  ([#2566](https://github.com/open-telemetry/opentelemetry-python/pull/2566))
- Remove `enable_default_view` option from sdk MeterProvider
  ([#2547](https://github.com/open-telemetry/opentelemetry-python/pull/2547))
- Update otlp-proto-grpc and otlp-proto-http exporters to have more lax requirements for `backoff` lib
  ([#2575](https://github.com/open-telemetry/opentelemetry-python/pull/2575))
- Add min/max to histogram point
  ([#2581](https://github.com/open-telemetry/opentelemetry-python/pull/2581))
- Update opentelemetry-proto to v0.16.0
  ([#2619](https://github.com/open-telemetry/opentelemetry-python/pull/2619))

## Version 1.10.0/0.29b0 (2022-03-10)

- Docs rework: [non-API docs are
  moving](https://github.com/open-telemetry/opentelemetry-python/issues/2172) to
  [opentelemetry.io](https://opentelemetry.io). For details, including a list of
  pages that have moved, see
  [#2453](https://github.com/open-telemetry/opentelemetry-python/pull/2453), and
  [#2498](https://github.com/open-telemetry/opentelemetry-python/pull/2498).
- `opentelemetry-exporter-otlp-proto-grpc` update SDK dependency to ~1.9.
  ([#2442](https://github.com/open-telemetry/opentelemetry-python/pull/2442))
- bugfix(auto-instrumentation): attach OTLPHandler to root logger
  ([#2450](https://github.com/open-telemetry/opentelemetry-python/pull/2450))
- Bump semantic conventions from 1.6.1 to 1.8.0
  ([#2461](https://github.com/open-telemetry/opentelemetry-python/pull/2461))
- fix exception handling in get_aggregated_resources
  ([#2464](https://github.com/open-telemetry/opentelemetry-python/pull/2464))
- Fix `OTEL_EXPORTER_OTLP_ENDPOINT` usage in OTLP HTTP trace exporter
  ([#2493](https://github.com/open-telemetry/opentelemetry-python/pull/2493))
- [exporter/opentelemetry-exporter-prometheus] restore package using the new metrics API
  ([#2321](https://github.com/open-telemetry/opentelemetry-python/pull/2321))

## Version 1.9.1/0.28b1 (2022-01-29)

- Update opentelemetry-proto to v0.12.0. Note that this update removes deprecated status codes.
  ([#2415](https://github.com/open-telemetry/opentelemetry-python/pull/2415))

## Version 1.9.0/0.28b0 (2022-01-26)

- Fix SpanLimits global span limit defaulting when set to 0
  ([#2398](https://github.com/open-telemetry/opentelemetry-python/pull/2398))
- Add Python version support policy
  ([#2397](https://github.com/open-telemetry/opentelemetry-python/pull/2397))
- Decode URL-encoded headers in environment variables
  ([#2312](https://github.com/open-telemetry/opentelemetry-python/pull/2312))
- [exporter/opentelemetry-exporter-otlp-proto-grpc] Add OTLPMetricExporter
  ([#2323](https://github.com/open-telemetry/opentelemetry-python/pull/2323))
- Complete metric exporter format and update OTLP exporter
  ([#2364](https://github.com/open-telemetry/opentelemetry-python/pull/2364))
- [api] Add `NoOpTracer` and `NoOpTracerProvider`. Marking `_DefaultTracer` and `_DefaultTracerProvider` as deprecated.
  ([#2363](https://github.com/open-telemetry/opentelemetry-python/pull/2363))
- [exporter/opentelemetry-exporter-otlp-proto-grpc] Add Sum to OTLPMetricExporter
  ([#2370](https://github.com/open-telemetry/opentelemetry-python/pull/2370))
- [api] Rename `_DefaultMeter` and `_DefaultMeterProvider` to `NoOpMeter` and `NoOpMeterProvider`.
  ([#2383](https://github.com/open-telemetry/opentelemetry-python/pull/2383))
- [exporter/opentelemetry-exporter-otlp-proto-grpc] Add Gauge to OTLPMetricExporter
  ([#2408](https://github.com/open-telemetry/opentelemetry-python/pull/2408))
- [logs] prevent None from causing problems
  ([#2410](https://github.com/open-telemetry/opentelemetry-python/pull/2410))

## Version 1.8.0/0.27b0 (2021-12-17)

- Adds Aggregation and instruments as part of Metrics SDK
  ([#2234](https://github.com/open-telemetry/opentelemetry-python/pull/2234))
- Update visibility of OTEL_METRICS_EXPORTER environment variable
  ([#2303](https://github.com/open-telemetry/opentelemetry-python/pull/2303))
- Adding entrypoints for log emitter provider and console, otlp log exporters
  ([#2253](https://github.com/open-telemetry/opentelemetry-python/pull/2253))
- Rename ConsoleExporter to ConsoleLogExporter
  ([#2307](https://github.com/open-telemetry/opentelemetry-python/pull/2307))
- Adding OTEL_LOGS_EXPORTER environment variable
  ([#2320](https://github.com/open-telemetry/opentelemetry-python/pull/2320))
- Add `setuptools` to `install_requires`
  ([#2334](https://github.com/open-telemetry/opentelemetry-python/pull/2334))
- Add otlp entrypoint for log exporter
  ([#2322](https://github.com/open-telemetry/opentelemetry-python/pull/2322))
- Support insecure configuration for OTLP gRPC exporter
  ([#2350](https://github.com/open-telemetry/opentelemetry-python/pull/2350))

## Version 1.7.1/0.26b1 (2021-11-11)

- Add support for Python 3.10
  ([#2207](https://github.com/open-telemetry/opentelemetry-python/pull/2207))
- remove `X-B3-ParentSpanId` for B3 propagator as per OpenTelemetry specification
  ([#2237](https://github.com/open-telemetry/opentelemetry-python/pull/2237))
- Populate `auto.version` in Resource if using auto-instrumentation
  ([#2243](https://github.com/open-telemetry/opentelemetry-python/pull/2243))
- Return proxy instruments from ProxyMeter
  ([#2169](https://github.com/open-telemetry/opentelemetry-python/pull/2169))
- Make Measurement a concrete class
  ([#2153](https://github.com/open-telemetry/opentelemetry-python/pull/2153))
- Add metrics API
  ([#1887](https://github.com/open-telemetry/opentelemetry-python/pull/1887))
- Make batch processor fork aware and reinit when needed
  ([#2242](https://github.com/open-telemetry/opentelemetry-python/pull/2242))
- `opentelemetry-sdk` Sanitize env var resource attribute pairs
  ([#2256](https://github.com/open-telemetry/opentelemetry-python/pull/2256))
- `opentelemetry-test` start releasing to pypi.org
  ([#2269](https://github.com/open-telemetry/opentelemetry-python/pull/2269))

## Version 1.6.2/0.25b2 (2021-10-19)

- Fix parental trace relationship for opentracing `follows_from` reference
  ([#2180](https://github.com/open-telemetry/opentelemetry-python/pull/2180))

## Version 1.6.1/0.25b1 (2021-10-18)

- Fix ReadableSpan property types attempting to create a mapping from a list
  ([#2215](https://github.com/open-telemetry/opentelemetry-python/pull/2215))
- Upgrade GRPC/protobuf related dependency and regenerate otlp protobufs
  ([#2201](https://github.com/open-telemetry/opentelemetry-python/pull/2201))
- Propagation: only warn about oversized baggage headers when headers exist
  ([#2212](https://github.com/open-telemetry/opentelemetry-python/pull/2212))

## Version 1.6.0/0.25b0 (2021-10-13)

- Fix race in `set_tracer_provider()`
  ([#2182](https://github.com/open-telemetry/opentelemetry-python/pull/2182))
- Automatically load OTEL environment variables as options for `opentelemetry-instrument`
  ([#1969](https://github.com/open-telemetry/opentelemetry-python/pull/1969))
- `opentelemetry-semantic-conventions` Update to semantic conventions v1.6.1
  ([#2077](https://github.com/open-telemetry/opentelemetry-python/pull/2077))
- Do not count invalid attributes for dropped
  ([#2096](https://github.com/open-telemetry/opentelemetry-python/pull/2096))
- Fix propagation bug caused by counting skipped entries
  ([#2071](https://github.com/open-telemetry/opentelemetry-python/pull/2071))
- Add entry point for exporters with default protocol
  ([#2093](https://github.com/open-telemetry/opentelemetry-python/pull/2093))
- Renamed entrypoints `otlp_proto_http_span`, `otlp_proto_grpc_span`, `console_span` to remove
  redundant `_span` suffix.
  ([#2093](https://github.com/open-telemetry/opentelemetry-python/pull/2093))
- Do not skip sequence attribute on decode error
  ([#2097](https://github.com/open-telemetry/opentelemetry-python/pull/2097))
- `opentelemetry-test`: Add `HttpTestBase` to allow tests with actual TCP sockets
  ([#2101](https://github.com/open-telemetry/opentelemetry-python/pull/2101))
- Fix incorrect headers parsing via environment variables
  ([#2103](https://github.com/open-telemetry/opentelemetry-python/pull/2103))
- Add support for OTEL_ATTRIBUTE_COUNT_LIMIT
  ([#2139](https://github.com/open-telemetry/opentelemetry-python/pull/2139))
- Attribute limits no longer apply to Resource attributes
  ([#2138](https://github.com/open-telemetry/opentelemetry-python/pull/2138))
- `opentelemetry-exporter-otlp`: Add `opentelemetry-otlp-proto-http` as dependency
  ([#2147](https://github.com/open-telemetry/opentelemetry-python/pull/2147))
- Fix validity calculation for trace and span IDs
  ([#2145](https://github.com/open-telemetry/opentelemetry-python/pull/2145))
- Add `schema_url` to `TracerProvider.get_tracer`
  ([#2154](https://github.com/open-telemetry/opentelemetry-python/pull/2154))
- Make baggage implementation w3c spec complaint
  ([#2167](https://github.com/open-telemetry/opentelemetry-python/pull/2167))
- Add name to `BatchSpanProcessor` worker thread
  ([#2186](https://github.com/open-telemetry/opentelemetry-python/pull/2186))

## Version 1.5.0/0.24b0 (2021-08-26)

- Add pre and post instrumentation entry points
  ([#1983](https://github.com/open-telemetry/opentelemetry-python/pull/1983))
- Fix documentation on well known exporters and variable OTEL_TRACES_EXPORTER which were misnamed
  ([#2023](https://github.com/open-telemetry/opentelemetry-python/pull/2023))
- `opentelemetry-sdk` `get_aggregated_resource()` returns default resource and service name
  whenever called
  ([#2013](https://github.com/open-telemetry/opentelemetry-python/pull/2013))
- `opentelemetry-distro` & `opentelemetry-sdk` Moved Auto Instrumentation Configurator code to SDK
  to let distros use its default implementation
  ([#1937](https://github.com/open-telemetry/opentelemetry-python/pull/1937))
- Add Trace ID validation to
  meet [TraceID spec](https://github.com/open-telemetry/opentelemetry-specification/blob/main/specification/overview.md#spancontext) ([#1992](https://github.com/open-telemetry/opentelemetry-python/pull/1992))
- Fixed Python 3.10 incompatibility in `opentelemetry-opentracing-shim` tests
  ([#2018](https://github.com/open-telemetry/opentelemetry-python/pull/2018))
- `opentelemetry-sdk` added support for `OTEL_SPAN_ATTRIBUTE_VALUE_LENGTH_LIMIT`
  ([#2044](https://github.com/open-telemetry/opentelemetry-python/pull/2044))
- `opentelemetry-sdk` Fixed bugs (#2041, #2042 & #2045) in Span Limits
  ([#2044](https://github.com/open-telemetry/opentelemetry-python/pull/2044))
- `opentelemetry-sdk` Add support for `OTEL_ATTRIBUTE_VALUE_LENGTH_LIMIT` env var
  ([#2056](https://github.com/open-telemetry/opentelemetry-python/pull/2056))
- `opentelemetry-sdk` Treat limit even vars set to empty values as unset/unlimited.
  ([#2054](https://github.com/open-telemetry/opentelemetry-python/pull/2054))
- `opentelemetry-api` Attribute keys must be non-empty strings.
  ([#2057](https://github.com/open-telemetry/opentelemetry-python/pull/2057))

## Version 0.23.1 (2021-07-26)

### Changed

- Fix opentelemetry-bootstrap dependency script.
  ([#1987](https://github.com/open-telemetry/opentelemetry-python/pull/1987))

## Version 1.4.0/0.23b0 (2021-07-21)

### Added

- Moved `opentelemetry-instrumentation` to core repository.
  ([#1959](https://github.com/open-telemetry/opentelemetry-python/pull/1959))
- Add support for OTLP Exporter Protobuf over HTTP
  ([#1868](https://github.com/open-telemetry/opentelemetry-python/pull/1868))
- Dropped attributes/events/links count available exposed on ReadableSpans.
  ([#1893](https://github.com/open-telemetry/opentelemetry-python/pull/1893))
- Added dropped count to otlp, jaeger and zipkin exporters.
  ([#1893](https://github.com/open-telemetry/opentelemetry-python/pull/1893))

### Added

- Give OTLPHandler the ability to process attributes
  ([#1952](https://github.com/open-telemetry/opentelemetry-python/pull/1952))
- Add global LogEmitterProvider and convenience function get_log_emitter
  ([#1901](https://github.com/open-telemetry/opentelemetry-python/pull/1901))
- Add OTLPHandler for standard library logging module
  ([#1903](https://github.com/open-telemetry/opentelemetry-python/pull/1903))

### Changed

- Updated `opentelemetry-opencensus-exporter` to use `service_name` of spans instead of resource
  ([#1897](https://github.com/open-telemetry/opentelemetry-python/pull/1897))
- Added descriptions to the env variables mentioned in the opentelemetry-specification
  ([#1898](https://github.com/open-telemetry/opentelemetry-python/pull/1898))
- Ignore calls to `Span.set_status` with `StatusCode.UNSET` and also if previous status already
  had `StatusCode.OK`.
  ([#1902](https://github.com/open-telemetry/opentelemetry-python/pull/1902))
- Attributes for `Link` and `Resource` are immutable as they are for `Event`, which means
  any attempt to modify attributes directly will result in a `TypeError` exception.
  ([#1909](https://github.com/open-telemetry/opentelemetry-python/pull/1909))
- Added `BoundedAttributes` to the API to make it available for `Link` which is defined in the
  API. Marked `BoundedDict` in the SDK as deprecated as a result.
  ([#1915](https://github.com/open-telemetry/opentelemetry-python/pull/1915))
- Fix OTLP SpanExporter to distinguish spans based off Resource and InstrumentationInfo
  ([#1927](https://github.com/open-telemetry/opentelemetry-python/pull/1927))
- Updating dependency for opentelemetry api/sdk packages to support major version instead of
  pinning to specific versions.
  ([#1933](https://github.com/open-telemetry/opentelemetry-python/pull/1933))
- `opentelemetry-semantic-conventions` Generate semconv constants update for OTel Spec 1.5.0
  ([#1946](https://github.com/open-telemetry/opentelemetry-python/pull/1946))

### Fixed

- Updated `opentelementry-opentracing-shim` `ScopeShim` to report exceptions in
  opentelemetry specification format, rather than opentracing spec format.
  ([#1878](https://github.com/open-telemetry/opentelemetry-python/pull/1878))

## Version 1.3.0/0.22b0 (2021-06-01)

### Added

- Allow span limits to be set programmatically via TracerProvider.
  ([#1877](https://github.com/open-telemetry/opentelemetry-python/pull/1877))
- Added support for CreateKey functionality.
  ([#1853](https://github.com/open-telemetry/opentelemetry-python/pull/1853))

### Changed

- Updated get_tracer to return an empty string when passed an invalid name
  ([#1854](https://github.com/open-telemetry/opentelemetry-python/pull/1854))
- Changed AttributeValue sequences to warn mypy users on adding None values to array
  ([#1855](https://github.com/open-telemetry/opentelemetry-python/pull/1855))
- Fixed exporter OTLP header parsing to match baggage header formatting.
  ([#1869](https://github.com/open-telemetry/opentelemetry-python/pull/1869))
- Added optional `schema_url` field to `Resource` class
  ([#1871](https://github.com/open-telemetry/opentelemetry-python/pull/1871))
- Update protos to latest version release 0.9.0
  ([#1873](https://github.com/open-telemetry/opentelemetry-python/pull/1873))

## Version 1.2.0/0.21b0 (2021-05-11)

### Added

- Added example for running Django with auto instrumentation.
  ([#1803](https://github.com/open-telemetry/opentelemetry-python/pull/1803))
- Added `B3SingleFormat` and `B3MultiFormat` propagators to the `opentelemetry-propagator-b3` package.
  ([#1823](https://github.com/open-telemetry/opentelemetry-python/pull/1823))
- Added support for OTEL_SERVICE_NAME.
  ([#1829](https://github.com/open-telemetry/opentelemetry-python/pull/1829))
- Lazily read/configure limits and allow limits to be unset.
  ([#1839](https://github.com/open-telemetry/opentelemetry-python/pull/1839))
- Added support for OTEL_EXPORTER_JAEGER_TIMEOUT
  ([#1863](https://github.com/open-telemetry/opentelemetry-python/pull/1863))

### Changed

- Fixed OTLP gRPC exporter silently failing if scheme is not specified in endpoint.
  ([#1806](https://github.com/open-telemetry/opentelemetry-python/pull/1806))
- Rename CompositeHTTPPropagator to CompositePropagator as per specification.
  ([#1807](https://github.com/open-telemetry/opentelemetry-python/pull/1807))
- Propagators use the root context as default for `extract` and do not modify
  the context if extracting from carrier does not work.
  ([#1811](https://github.com/open-telemetry/opentelemetry-python/pull/1811))
- Fixed `b3` propagator entrypoint to point to `B3SingleFormat` propagator.
  ([#1823](https://github.com/open-telemetry/opentelemetry-python/pull/1823))
- Added `b3multi` propagator entrypoint to point to `B3MultiFormat` propagator.
  ([#1823](https://github.com/open-telemetry/opentelemetry-python/pull/1823))
- Improve warning when failing to decode byte attribute
  ([#1810](https://github.com/open-telemetry/opentelemetry-python/pull/1810))
- Fixed inconsistency in parent_id formatting from the ConsoleSpanExporter
  ([#1833](https://github.com/open-telemetry/opentelemetry-python/pull/1833))
- Include span parent in Jaeger gRPC export as `CHILD_OF` reference
  ([#1809])(https://github.com/open-telemetry/opentelemetry-python/pull/1809)
- Fixed sequence values in OTLP exporter not translating
  ([#1818](https://github.com/open-telemetry/opentelemetry-python/pull/1818))
- Update transient errors retry timeout and retryable status codes
  ([#1842](https://github.com/open-telemetry/opentelemetry-python/pull/1842))
- Apply validation of attributes to `Resource`, move attribute related logic to separate package.
  ([#1834](https://github.com/open-telemetry/opentelemetry-python/pull/1834))
- Fix start span behavior when excess links and attributes are included
  ([#1856](https://github.com/open-telemetry/opentelemetry-python/pull/1856))

### Removed

- Moved `opentelemetry-instrumentation` to contrib repository.
  ([#1797](https://github.com/open-telemetry/opentelemetry-python/pull/1797))

## Version 1.1.0 (2021-04-20)

### Added

- Added `py.typed` file to every package. This should resolve a bunch of mypy
  errors for users.
  ([#1720](https://github.com/open-telemetry/opentelemetry-python/pull/1720))
- Add auto generated trace and resource attributes semantic conventions
  ([#1759](https://github.com/open-telemetry/opentelemetry-python/pull/1759))
- Added `SpanKind` to `should_sample` parameters, suggest using parent span context's tracestate
  instead of manually passed in tracestate in `should_sample`
  ([#1764](https://github.com/open-telemetry/opentelemetry-python/pull/1764))
- Added experimental HTTP back propagators.
  ([#1762](https://github.com/open-telemetry/opentelemetry-python/pull/1762))
- Zipkin exporter: Add support for timeout and implement shutdown
  ([#1799](https://github.com/open-telemetry/opentelemetry-python/pull/1799))

### Changed

- Adjust `B3Format` propagator to be spec compliant by not modifying context
  when propagation headers are not present/invalid/empty
  ([#1728](https://github.com/open-telemetry/opentelemetry-python/pull/1728))
- Silence unnecessary warning when creating a new Status object without description.
  ([#1721](https://github.com/open-telemetry/opentelemetry-python/pull/1721))
- Update bootstrap cmd to use exact version when installing instrumentation packages.
  ([#1722](https://github.com/open-telemetry/opentelemetry-python/pull/1722))
- Fix B3 propagator to never return None.
  ([#1750](https://github.com/open-telemetry/opentelemetry-python/pull/1750))
- Added ProxyTracerProvider and ProxyTracer implementations to allow fetching provider
  and tracer instances before a global provider is set up.
  ([#1726](https://github.com/open-telemetry/opentelemetry-python/pull/1726))
- Added `__contains__` to `opentelementry.trace.span.TraceState`.
  ([#1773](https://github.com/open-telemetry/opentelemetry-python/pull/1773))
- `opentelemetry-opentracing-shim` Fix an issue in the shim where a Span was being wrapped
  in a NonRecordingSpan when it wasn't necessary.
  ([#1776](https://github.com/open-telemetry/opentelemetry-python/pull/1776))
- OTLP Exporter now uses the scheme in the endpoint to determine whether to establish
  a secure connection or not.
  ([#1771](https://github.com/open-telemetry/opentelemetry-python/pull/1771))

## Version 1.0.0 (2021-03-26)

### Added

- Document how to work with fork process web server models(Gunicorn, uWSGI etc...)
  ([#1609](https://github.com/open-telemetry/opentelemetry-python/pull/1609))
- Add `max_attr_value_length` support to Jaeger exporter
  ([#1633](https://github.com/open-telemetry/opentelemetry-python/pull/1633))
- Moved `use_span` from Tracer to `opentelemetry.trace.use_span`.
  ([#1668](https://github.com/open-telemetry/opentelemetry-python/pull/1668))
- `opentelemetry.trace.use_span()` will now overwrite previously set status on span in case an
  exception is raised inside the context manager and `set_status_on_exception` is set to `True`.
  ([#1668](https://github.com/open-telemetry/opentelemetry-python/pull/1668))
- Add `udp_split_oversized_batches` support to jaeger exporter
  ([#1500](https://github.com/open-telemetry/opentelemetry-python/pull/1500))

### Changed

- remove `service_name` from constructor of jaeger and opencensus exporters and
  use of env variable `OTEL_PYTHON_SERVICE_NAME`
  ([#1669])(https://github.com/open-telemetry/opentelemetry-python/pull/1669)
- Rename `IdsGenerator` to `IdGenerator`
  ([#1651](https://github.com/open-telemetry/opentelemetry-python/pull/1651))
- Make TracerProvider's resource attribute private
  ([#1652](https://github.com/open-telemetry/opentelemetry-python/pull/1652))
- Rename Resource's `create_empty` to `get_empty`
  ([#1653](https://github.com/open-telemetry/opentelemetry-python/pull/1653))
- Renamed `BatchExportSpanProcessor` to `BatchSpanProcessor` and `SimpleExportSpanProcessor` to
  `SimpleSpanProcessor`
  ([#1656](https://github.com/open-telemetry/opentelemetry-python/pull/1656))
- Rename `DefaultSpan` to `NonRecordingSpan`
  ([#1661](https://github.com/open-telemetry/opentelemetry-python/pull/1661))
- Fixed distro configuration with `OTEL_TRACES_EXPORTER` env var set to `otlp`
  ([#1657](https://github.com/open-telemetry/opentelemetry-python/pull/1657))
- Moving `Getter`, `Setter` and `TextMapPropagator` out of `opentelemetry.trace.propagation` and
  into `opentelemetry.propagators`
  ([#1662](https://github.com/open-telemetry/opentelemetry-python/pull/1662))
- Rename `BaggagePropagator` to `W3CBaggagePropagator`
  ([#1663](https://github.com/open-telemetry/opentelemetry-python/pull/1663))
- Rename `JaegerSpanExporter` to `JaegerExporter` and rename `ZipkinSpanExporter` to `ZipkinExporter`
  ([#1664](https://github.com/open-telemetry/opentelemetry-python/pull/1664))
- Expose `StatusCode` from the `opentelemetry.trace` module
  ([#1681](https://github.com/open-telemetry/opentelemetry-python/pull/1681))
- Status now only sets `description` when `status_code` is set to `StatusCode.ERROR`
  ([#1673](https://github.com/open-telemetry/opentelemetry-python/pull/1673))
- Update OTLP exporter to use OTLP proto `0.7.0`
  ([#1674](https://github.com/open-telemetry/opentelemetry-python/pull/1674))
- Remove time_ns from API and add a warning for older versions of Python
  ([#1602](https://github.com/open-telemetry/opentelemetry-python/pull/1602))
- Hide implementation classes/variables in api/sdk
  ([#1684](https://github.com/open-telemetry/opentelemetry-python/pull/1684))
- Cleanup OTLP exporter compression options, add tests
  ([#1671](https://github.com/open-telemetry/opentelemetry-python/pull/1671))
- Initial documentation for environment variables
  ([#1680](https://github.com/open-telemetry/opentelemetry-python/pull/1680))
- Change Zipkin exporter to obtain service.name from span
  ([#1696](https://github.com/open-telemetry/opentelemetry-python/pull/1696))
- Split up `opentelemetry-exporter-jaeger` package into `opentelemetry-exporter-jaeger-proto-grpc` and
  `opentelemetry-exporter-jaeger-thrift` packages to reduce dependencies for each one.
  ([#1694](https://github.com/open-telemetry/opentelemetry-python/pull/1694))
- Added `opentelemetry-exporter-otlp-proto-grpc` and changed `opentelemetry-exporter-otlp` to
  install it as a dependency. This will allow for the next package/protocol to also be in
  its own package.
  ([#1695](https://github.com/open-telemetry/opentelemetry-python/pull/1695))
- Change Jaeger exporters to obtain service.name from span
  ([#1703](https://github.com/open-telemetry/opentelemetry-python/pull/1703))
- Fixed an unset `OTEL_TRACES_EXPORTER` resulting in an error
  ([#1707](https://github.com/open-telemetry/opentelemetry-python/pull/1707))
- Split Zipkin exporter into `opentelemetry-exporter-zipkin-json` and
  `opentelemetry-exporter-zipkin-proto-http` packages to reduce dependencies. The
  `opentelemetry-exporter-zipkin` installs both.
  ([#1699](https://github.com/open-telemetry/opentelemetry-python/pull/1699))
- Make setters and getters optional
  ([#1690](https://github.com/open-telemetry/opentelemetry-python/pull/1690))

### Removed

- Removed unused `get_hexadecimal_trace_id` and `get_hexadecimal_span_id` methods.
  ([#1675](https://github.com/open-telemetry/opentelemetry-python/pull/1675))
- Remove `OTEL_EXPORTER_*_ INSECURE` env var
  ([#1682](https://github.com/open-telemetry/opentelemetry-python/pull/1682))
- Removing support for Python 3.5
  ([#1706](https://github.com/open-telemetry/opentelemetry-python/pull/1706))

## Version 0.19b0 (2021-03-26)

### Changed

- remove `service_name` from constructor of jaeger and opencensus exporters and
  use of env variable `OTEL_PYTHON_SERVICE_NAME`
  ([#1669])(https://github.com/open-telemetry/opentelemetry-python/pull/1669)
- Rename `IdsGenerator` to `IdGenerator`
  ([#1651](https://github.com/open-telemetry/opentelemetry-python/pull/1651))

### Removed

- Removing support for Python 3.5
  ([#1706](https://github.com/open-telemetry/opentelemetry-python/pull/1706))

## Version 0.18b0 (2021-02-16)

### Added

- Add urllib to opentelemetry-bootstrap target list
  ([#1584](https://github.com/open-telemetry/opentelemetry-python/pull/1584))

## Version 1.0.0rc1 (2021-02-12)

### Changed

- Tracer provider environment variables are now consistent with the rest
  ([#1571](https://github.com/open-telemetry/opentelemetry-python/pull/1571))
- Rename `TRACE_` to `TRACES_` for environment variables
  ([#1595](https://github.com/open-telemetry/opentelemetry-python/pull/1595))
- Limits for Span attributes, events and links have been updated to 128
  ([1597](https://github.com/open-telemetry/opentelemetry-python/pull/1597))
- Read-only Span attributes have been moved to ReadableSpan class
  ([#1560](https://github.com/open-telemetry/opentelemetry-python/pull/1560))
- `BatchExportSpanProcessor` flushes export queue when it reaches `max_export_batch_size`
  ([#1521](https://github.com/open-telemetry/opentelemetry-python/pull/1521))

### Added

- Added `end_on_exit` argument to `start_as_current_span`
  ([#1519](https://github.com/open-telemetry/opentelemetry-python/pull/1519))
- Add `Span.set_attributes` method to set multiple values with one call
  ([#1520](https://github.com/open-telemetry/opentelemetry-python/pull/1520))
- Make sure Resources follow semantic conventions
  ([#1480](https://github.com/open-telemetry/opentelemetry-python/pull/1480))
- Allow missing carrier headers to continue without raising AttributeError
  ([#1545](https://github.com/open-telemetry/opentelemetry-python/pull/1545))

### Removed

- Remove Configuration
  ([#1523](https://github.com/open-telemetry/opentelemetry-python/pull/1523))
- Remove Metrics as part of stable, marked as experimental
  ([#1568](https://github.com/open-telemetry/opentelemetry-python/pull/1568))

## Version 0.17b0 (2021-01-20)

### Added

- Add support for OTLP v0.6.0
  ([#1472](https://github.com/open-telemetry/opentelemetry-python/pull/1472))
- Add protobuf via gRPC exporting support for Jaeger
  ([#1471](https://github.com/open-telemetry/opentelemetry-python/pull/1471))
- Add support for Python 3.9
  ([#1441](https://github.com/open-telemetry/opentelemetry-python/pull/1441))
- Added the ability to disable instrumenting libraries specified by OTEL_PYTHON_DISABLED_INSTRUMENTATIONS env variable,
  when using opentelemetry-instrument command.
  ([#1461](https://github.com/open-telemetry/opentelemetry-python/pull/1461))
- Add `fields` to propagators
  ([#1374](https://github.com/open-telemetry/opentelemetry-python/pull/1374))
- Add local/remote samplers to parent based sampler
  ([#1440](https://github.com/open-telemetry/opentelemetry-python/pull/1440))
- Add support for OTEL*SPAN*{ATTRIBUTE_COUNT_LIMIT,EVENT_COUNT_LIMIT,LINK_COUNT_LIMIT}
  ([#1377](https://github.com/open-telemetry/opentelemetry-python/pull/1377))
- Return `None` for `DictGetter` if key not found
  ([#1449](https://github.com/open-telemetry/opentelemetry-python/pull/1449))
- Added support for Jaeger propagator
  ([#1219](https://github.com/open-telemetry/opentelemetry-python/pull/1219))
- Remove dependency on SDK from `opentelemetry-instrumentation` package. The
  `opentelemetry-sdk` package now registers an entrypoint `opentelemetry_configurator`
  to allow `opentelemetry-instrument` to load the configuration for the SDK
  ([#1420](https://github.com/open-telemetry/opentelemetry-python/pull/1420))
- `opentelemetry-exporter-zipkin` Add support for array attributes in Span and Resource exports
  ([#1285](https://github.com/open-telemetry/opentelemetry-python/pull/1285))
- Added `__repr__` for `DefaultSpan`, added `trace_flags` to `__repr__` of
  `SpanContext` ([#1485](https://github.com/open-telemetry/opentelemetry-python/pull/1485))
- `opentelemetry-sdk` Add support for OTEL_TRACE_SAMPLER and OTEL_TRACE_SAMPLER_ARG env variables
  ([#1496](https://github.com/open-telemetry/opentelemetry-python/pull/1496))
- Adding `opentelemetry-distro` package to add default configuration for
  span exporter to OTLP
  ([#1482](https://github.com/open-telemetry/opentelemetry-python/pull/1482))

### Changed

- `opentelemetry-exporter-zipkin` Updated zipkin exporter status code and error tag
  ([#1486](https://github.com/open-telemetry/opentelemetry-python/pull/1486))
- Recreate span on every run of a `start_as_current_span`-decorated function
  ([#1451](https://github.com/open-telemetry/opentelemetry-python/pull/1451))
- `opentelemetry-exporter-otlp` Headers are now passed in as tuple as metadata, instead of a
  string, which was incorrect.
  ([#1507](https://github.com/open-telemetry/opentelemetry-python/pull/1507))
- `opentelemetry-exporter-jaeger` Updated Jaeger exporter status code tag
  ([#1488](https://github.com/open-telemetry/opentelemetry-python/pull/1488))
- `opentelemetry-api` `opentelemety-sdk` Moved `idsgenerator` into sdk
  ([#1514](https://github.com/open-telemetry/opentelemetry-python/pull/1514))
- `opentelemetry-sdk` The B3Format propagator has been moved into its own package: `opentelemetry-propagator-b3`
  ([#1513](https://github.com/open-telemetry/opentelemetry-python/pull/1513))
- Update default port for OTLP exporter from 55680 to 4317
  ([#1516](https://github.com/open-telemetry/opentelemetry-python/pull/1516))
- `opentelemetry-exporter-zipkin` Update boolean attribute value transformation
  ([#1509](https://github.com/open-telemetry/opentelemetry-python/pull/1509))
- Move opentelemetry-opentracing-shim out of instrumentation folder
  ([#1533](https://github.com/open-telemetry/opentelemetry-python/pull/1533))
- `opentelemetry-sdk` The JaegerPropagator has been moved into its own package: `opentelemetry-propagator-jaeger`
  ([#1525](https://github.com/open-telemetry/opentelemetry-python/pull/1525))
- `opentelemetry-exporter-jaeger`, `opentelemetry-exporter-zipkin` Update InstrumentationInfo tag keys for Jaeger and
  Zipkin exporters
  ([#1535](https://github.com/open-telemetry/opentelemetry-python/pull/1535))
- `opentelemetry-sdk` Remove rate property setter from TraceIdRatioBasedSampler
  ([#1536](https://github.com/open-telemetry/opentelemetry-python/pull/1536))
- Fix TraceState to adhere to specs
  ([#1502](https://github.com/open-telemetry/opentelemetry-python/pull/1502))
- Update Resource `merge` key conflict precedence
  ([#1544](https://github.com/open-telemetry/opentelemetry-python/pull/1544))

### Removed

- `opentelemetry-api` Remove ThreadLocalRuntimeContext since python3.4 is not supported.

## Version 0.16b1 (2020-11-26)

### Added

- Add meter reference to observers
  ([#1425](https://github.com/open-telemetry/opentelemetry-python/pull/1425))

## Version 0.16b0 (2020-11-25)

### Added

- Add optional parameter to `record_exception` method
  ([#1314](https://github.com/open-telemetry/opentelemetry-python/pull/1314))
- Add pickle support to SpanContext class
  ([#1380](https://github.com/open-telemetry/opentelemetry-python/pull/1380))
- Add instrumentation library name and version to OTLP exported metrics
  ([#1418](https://github.com/open-telemetry/opentelemetry-python/pull/1418))
- Add Gzip compression for exporter
  ([#1141](https://github.com/open-telemetry/opentelemetry-python/pull/1141))
- Support for v2 api protobuf format
  ([#1318](https://github.com/open-telemetry/opentelemetry-python/pull/1318))
- Add IDs Generator as Configurable Property of Auto Instrumentation
  ([#1404](https://github.com/open-telemetry/opentelemetry-python/pull/1404))
- Added support for `OTEL_EXPORTER` to the `opentelemetry-instrument` command
  ([#1036](https://github.com/open-telemetry/opentelemetry-python/pull/1036))

### Changed

- Change temporality for Counter and UpDownCounter
  ([#1384](https://github.com/open-telemetry/opentelemetry-python/pull/1384))
- OTLP exporter: Handle error case when no credentials supplied
  ([#1366](https://github.com/open-telemetry/opentelemetry-python/pull/1366))
- Update protobuf versions
  ([#1356](https://github.com/open-telemetry/opentelemetry-python/pull/1356))
- Add missing references to instrumented packages
  ([#1416](https://github.com/open-telemetry/opentelemetry-python/pull/1416))
- Instrumentation Package depends on the OTel SDK
  ([#1405](https://github.com/open-telemetry/opentelemetry-python/pull/1405))
- Allow samplers to modify tracestate
  ([#1319](https://github.com/open-telemetry/opentelemetry-python/pull/1319))
- Update exception handling optional parameters, add escaped attribute to record_exception
  ([#1365](https://github.com/open-telemetry/opentelemetry-python/pull/1365))
- Rename `MetricRecord` to `ExportRecord`
  ([#1367](https://github.com/open-telemetry/opentelemetry-python/pull/1367))
- Rename `Record` to `Accumulation`
  ([#1373](https://github.com/open-telemetry/opentelemetry-python/pull/1373))
- Rename `Meter` to `Accumulator`
  ([#1372](https://github.com/open-telemetry/opentelemetry-python/pull/1372))
- Fix `ParentBased` sampler for implicit parent spans. Fix also `trace_state`
  erasure for dropped spans or spans sampled by the `TraceIdRatioBased` sampler.
  ([#1394](https://github.com/open-telemetry/opentelemetry-python/pull/1394))

## Version 0.15b0 (2020-11-02)

### Added

- Add Env variables in OTLP exporter
  ([#1101](https://github.com/open-telemetry/opentelemetry-python/pull/1101))
- Add support for Jaeger Span Exporter configuration by environment variables and<br/>
  change JaegerSpanExporter constructor parameters
  ([#1114](https://github.com/open-telemetry/opentelemetry-python/pull/1114))

### Changed

- Updating status codes to adhere to specs
  ([#1282](https://github.com/open-telemetry/opentelemetry-python/pull/1282))
- Set initial checkpoint timestamp in aggregators
  ([#1237](https://github.com/open-telemetry/opentelemetry-python/pull/1237))
- Make `SpanProcessor.on_start` accept parent Context
  ([#1251](https://github.com/open-telemetry/opentelemetry-python/pull/1251))
- Fix b3 propagator entrypoint
  ([#1265](https://github.com/open-telemetry/opentelemetry-python/pull/1265))
- Allow None in sequence attributes values
  ([#998](https://github.com/open-telemetry/opentelemetry-python/pull/998))
- Samplers to accept parent Context
  ([#1267](https://github.com/open-telemetry/opentelemetry-python/pull/1267))
- Span.is_recording() returns false after span has ended
  ([#1289](https://github.com/open-telemetry/opentelemetry-python/pull/1289))
- Allow samplers to modify tracestate
  ([#1319](https://github.com/open-telemetry/opentelemetry-python/pull/1319))
- Remove TracerProvider coupling from Tracer init
  ([#1295](https://github.com/open-telemetry/opentelemetry-python/pull/1295))

## Version 0.14b0 (2020-10-13)

### Added

- Add optional parameter to `record_exception` method
  ([#1242](https://github.com/open-telemetry/opentelemetry-python/pull/1242))
- Add support for `OTEL_PROPAGATORS`
  ([#1123](https://github.com/open-telemetry/opentelemetry-python/pull/1123))
- Add keys method to TextMap propagator Getter
  ([#1196](https://github.com/open-telemetry/opentelemetry-python/issues/1196))
- Add timestamps to OTLP exporter
  ([#1199](https://github.com/open-telemetry/opentelemetry-python/pull/1199))
- Add Global Error Handler
  ([#1080](https://github.com/open-telemetry/opentelemetry-python/pull/1080))
- Add support for `OTEL_BSP_MAX_QUEUE_SIZE`, `OTEL_BSP_SCHEDULE_DELAY_MILLIS`, `OTEL_BSP_MAX_EXPORT_BATCH_SIZE`
  and `OTEL_BSP_EXPORT_TIMEOUT_MILLIS` environment variables
  ([#1105](https://github.com/open-telemetry/opentelemetry-python/pull/1120))
- Adding Resource to MeterRecord
  ([#1209](https://github.com/open-telemetry/opentelemetry-python/pull/1209))
  s

### Changed

- Store `int`s as `int`s in the global Configuration object
  ([#1118](https://github.com/open-telemetry/opentelemetry-python/pull/1118))
- Allow for Custom Trace and Span IDs Generation - `IdsGenerator` for TracerProvider
  ([#1153](https://github.com/open-telemetry/opentelemetry-python/pull/1153))
- Update baggage propagation header
  ([#1194](https://github.com/open-telemetry/opentelemetry-python/pull/1194))
- Make instances of SpanContext immutable
  ([#1134](https://github.com/open-telemetry/opentelemetry-python/pull/1134))
- Parent is now always passed in via Context, instead of Span or SpanContext
  ([#1146](https://github.com/open-telemetry/opentelemetry-python/pull/1146))
- Update OpenTelemetry protos to v0.5.0
  ([#1143](https://github.com/open-telemetry/opentelemetry-python/pull/1143))
- Zipkin exporter now accepts a `max_tag_value_length` attribute to customize the
  maximum allowed size a tag value can have.
  ([#1151](https://github.com/open-telemetry/opentelemetry-python/pull/1151))
- Fixed OTLP events to Zipkin annotations translation.
  ([#1161](https://github.com/open-telemetry/opentelemetry-python/pull/1161))
- Fixed bootstrap command to correctly install opentelemetry-instrumentation-falcon instead of
  opentelemetry-instrumentation-flask.
  ([#1138](https://github.com/open-telemetry/opentelemetry-python/pull/1138))
- Update sampling result names
  ([#1128](https://github.com/open-telemetry/opentelemetry-python/pull/1128))
- Event attributes are now immutable
  ([#1195](https://github.com/open-telemetry/opentelemetry-python/pull/1195))
- Renaming metrics Batcher to Processor
  ([#1203](https://github.com/open-telemetry/opentelemetry-python/pull/1203))
- Protect access to Span implementation
  ([#1188](https://github.com/open-telemetry/opentelemetry-python/pull/1188))
- `start_as_current_span` and `use_span` can now optionally auto-record any exceptions raised inside the context
  manager.
  ([#1162](https://github.com/open-telemetry/opentelemetry-python/pull/1162))

## Version 0.13b0 (2020-09-17)

### Added

- Add instrumentation info to exported spans
  ([#1095](https://github.com/open-telemetry/opentelemetry-python/pull/1095))
- Add metric OTLP exporter
  ([#835](https://github.com/open-telemetry/opentelemetry-python/pull/835))
- Add type hints to OTLP exporter
  ([#1121](https://github.com/open-telemetry/opentelemetry-python/pull/1121))
- Add support for OTEL_EXPORTER_ZIPKIN_ENDPOINT env var. As part of this change, the
  configuration of the ZipkinSpanExporter exposes a `url` argument to replace `host_name`,
  `port`, `protocol`, `endpoint`. This brings this implementation inline with other
  implementations.
  ([#1064](https://github.com/open-telemetry/opentelemetry-python/pull/1064))
- Zipkin exporter report instrumentation info.
  ([#1097](https://github.com/open-telemetry/opentelemetry-python/pull/1097))
- Add status mapping to tags
  ([#1111](https://github.com/open-telemetry/opentelemetry-python/issues/1111))
- Report instrumentation info
  ([#1098](https://github.com/open-telemetry/opentelemetry-python/pull/1098))
- Add support for http metrics
  ([#1116](https://github.com/open-telemetry/opentelemetry-python/pull/1116))
- Populate resource attributes as per semantic conventions
  ([#1053](https://github.com/open-telemetry/opentelemetry-python/pull/1053))

### Changed

- Refactor `SpanContext.is_valid` from a method to a data attribute
  ([#1005](https://github.com/open-telemetry/opentelemetry-python/pull/1005))
- Moved samplers from API to SDK
  ([#1023](https://github.com/open-telemetry/opentelemetry-python/pull/1023))
- Change return value type of `correlationcontext.get_correlations` to immutable `MappingProxyType`
  ([#1024](https://github.com/open-telemetry/opentelemetry-python/pull/1024))
- Sampling spec changes
  ([#1034](https://github.com/open-telemetry/opentelemetry-python/pull/1034))
- Remove lazy Event and Link API from Span interface
  ([#1045](https://github.com/open-telemetry/opentelemetry-python/pull/1045))
- Rename CorrelationContext to Baggage
  ([#1060](https://github.com/open-telemetry/opentelemetry-python/pull/1060))
- Rename HTTPTextFormat to TextMapPropagator. This change also updates `get_global_httptextformat` and
  `set_global_httptextformat` to `get_global_textmap` and `set_global_textmap`
  ([#1085](https://github.com/open-telemetry/opentelemetry-python/pull/1085))
- Fix api/sdk setup.cfg to include missing python files
  ([#1091](https://github.com/open-telemetry/opentelemetry-python/pull/1091))
- Improve BatchExportSpanProcessor
  ([#1062](https://github.com/open-telemetry/opentelemetry-python/pull/1062))
- Rename Resource labels to attributes
  ([#1082](https://github.com/open-telemetry/opentelemetry-python/pull/1082))
- Rename members of `trace.sampling.Decision` enum
  ([#1115](https://github.com/open-telemetry/opentelemetry-python/pull/1115))
- Merge `OTELResourceDetector` result when creating resources
  ([#1096](https://github.com/open-telemetry/opentelemetry-python/pull/1096))

### Removed

- Drop support for Python 3.4
  ([#1099](https://github.com/open-telemetry/opentelemetry-python/pull/1099))

## Version 0.12b0 (2020-08-14)

### Added

- Implement Views in metrics SDK
  ([#596](https://github.com/open-telemetry/opentelemetry-python/pull/596))

### Changed

- Update environment variable names, prefix changed from `OPENTELEMETRY` to `OTEL`
  ([#904](https://github.com/open-telemetry/opentelemetry-python/pull/904))
- Stop TracerProvider and MeterProvider from being overridden
  ([#959](https://github.com/open-telemetry/opentelemetry-python/pull/959))
- Update default port to 55680
  ([#977](https://github.com/open-telemetry/opentelemetry-python/pull/977))
- Add proper length zero padding to hex strings of traceId, spanId, parentId sent on the wire, for compatibility with
  jaeger-collector
  ([#908](https://github.com/open-telemetry/opentelemetry-python/pull/908))
- Send start_timestamp and convert labels to strings
  ([#937](https://github.com/open-telemetry/opentelemetry-python/pull/937))
- Renamed several packages
  ([#953](https://github.com/open-telemetry/opentelemetry-python/pull/953))
- Thrift URL for Jaeger exporter doesn't allow HTTPS (hardcoded to HTTP)
  ([#978](https://github.com/open-telemetry/opentelemetry-python/pull/978))
- Change reference names to opentelemetry-instrumentation-opentracing-shim
  ([#969](https://github.com/open-telemetry/opentelemetry-python/pull/969))
- Changed default Sampler to `ParentOrElse(AlwaysOn)`
  ([#960](https://github.com/open-telemetry/opentelemetry-python/pull/960))
- Update environment variable names, prefix changed from `OPENTELEMETRY` to `OTEL`
  ([#904](https://github.com/open-telemetry/opentelemetry-python/pull/904))
- Update environment variable `OTEL_RESOURCE` to `OTEL_RESOURCE_ATTRIBUTES` as per
  the specification

## Version 0.11b0 (2020-07-28)

### Added

- Add support for resources and resource detector
  ([#853](https://github.com/open-telemetry/opentelemetry-python/pull/853))

### Changed

- Return INVALID_SPAN if no TracerProvider set for get_current_span
  ([#751](https://github.com/open-telemetry/opentelemetry-python/pull/751))
- Rename record_error to record_exception
  ([#927](https://github.com/open-telemetry/opentelemetry-python/pull/927))
- Update span exporter to use OpenTelemetry Proto v0.4.0
  ([#872](https://github.com/open-telemetry/opentelemetry-python/pull/889))

## Version 0.10b0 (2020-06-23)

### Changed

- Regenerate proto code and add pyi stubs
  ([#823](https://github.com/open-telemetry/opentelemetry-python/pull/823))
- Rename CounterAggregator -> SumAggregator
  ([#816](https://github.com/open-telemetry/opentelemetry-python/pull/816))

## Version 0.9b0 (2020-06-10)

### Added

- Adding trace.get_current_span, Removing Tracer.get_current_span
  ([#552](https://github.com/open-telemetry/opentelemetry-python/pull/552))
- Add SumObserver, UpDownSumObserver and LastValueAggregator in metrics
  ([#789](https://github.com/open-telemetry/opentelemetry-python/pull/789))
- Add start_pipeline to MeterProvider
  ([#791](https://github.com/open-telemetry/opentelemetry-python/pull/791))
- Initial release of opentelemetry-ext-otlp, opentelemetry-proto

### Changed

- Move stateful & resource from Meter to MeterProvider
  ([#751](https://github.com/open-telemetry/opentelemetry-python/pull/751))
- Rename Measure to ValueRecorder in metrics
  ([#761](https://github.com/open-telemetry/opentelemetry-python/pull/761))
- Rename Observer to ValueObserver
  ([#764](https://github.com/open-telemetry/opentelemetry-python/pull/764))
- Log a warning when replacing the global Tracer/Meter provider
  ([#856](https://github.com/open-telemetry/opentelemetry-python/pull/856))
- bugfix: byte type attributes are decoded before adding to attributes dict
  ([#775](https://github.com/open-telemetry/opentelemetry-python/pull/775))
- Rename opentelemetry-auto-instrumentation to opentelemetry-instrumentation,
  and console script `opentelemetry-auto-instrumentation` to `opentelemetry-instrument`

## Version 0.8b0 (2020-05-27)

### Added

- Add a new bootstrap command that enables automatic instrument installations.
  ([#650](https://github.com/open-telemetry/opentelemetry-python/pull/650))

### Changed

- Handle boolean, integer and float values in Configuration
  ([#662](https://github.com/open-telemetry/opentelemetry-python/pull/662))
- bugfix: ensure status is always string
  ([#640](https://github.com/open-telemetry/opentelemetry-python/pull/640))
- Transform resource to tags when exporting
  ([#707](https://github.com/open-telemetry/opentelemetry-python/pull/707))
- Rename otcollector to opencensus
  ([#695](https://github.com/open-telemetry/opentelemetry-python/pull/695))
- Transform resource to tags when exporting
  ([#645](https://github.com/open-telemetry/opentelemetry-python/pull/645))
- `ext/boto`: Could not serialize attribute aws.region to tag when exporting via jaeger
  Serialize tuple type values by coercing them into a string, since Jaeger does not
  support tuple types.
  ([#865](https://github.com/open-telemetry/opentelemetry-python/pull/865))
- Validate span attribute types in SDK
  ([#678](https://github.com/open-telemetry/opentelemetry-python/pull/678))
- Specify to_json indent from arguments
  ([#718](https://github.com/open-telemetry/opentelemetry-python/pull/718))
- Span.resource will now default to an empty resource
  ([#724](https://github.com/open-telemetry/opentelemetry-python/pull/724))
- bugfix: Fix error message
  ([#729](https://github.com/open-telemetry/opentelemetry-python/pull/729))
- deep copy empty attributes
  ([#714](https://github.com/open-telemetry/opentelemetry-python/pull/714))

## Version 0.7b1 (2020-05-12)

### Added

- Add reset for the global configuration object, for testing purposes
  ([#636](https://github.com/open-telemetry/opentelemetry-python/pull/636))
- Add support for programmatic instrumentation
  ([#579](https://github.com/open-telemetry/opentelemetry-python/pull/569))

### Changed

- tracer.get_tracer now optionally accepts a TracerProvider
  ([#602](https://github.com/open-telemetry/opentelemetry-python/pull/602))
- Configuration object can now be used by any component of opentelemetry,
  including 3rd party instrumentations
  ([#563](https://github.com/open-telemetry/opentelemetry-python/pull/563))
- bugfix: configuration object now matches fields in a case-sensitive manner
  ([#583](https://github.com/open-telemetry/opentelemetry-python/pull/583))
- bugfix: configuration object now accepts all valid python variable names
  ([#583](https://github.com/open-telemetry/opentelemetry-python/pull/583))
- bugfix: configuration undefined attributes now return None instead of raising
  an AttributeError.
  ([#583](https://github.com/open-telemetry/opentelemetry-python/pull/583))
- bugfix: 'debug' field is now correct
  ([#549](https://github.com/open-telemetry/opentelemetry-python/pull/549))
- bugfix: enable auto-instrumentation command to work for custom entry points
  (e.g. flask_run)
  ([#567](https://github.com/open-telemetry/opentelemetry-python/pull/567))
- Exporter API: span parents are now always spancontext
  ([#548](https://github.com/open-telemetry/opentelemetry-python/pull/548))
- Console span exporter now prints prettier, more legible messages
  ([#505](https://github.com/open-telemetry/opentelemetry-python/pull/505))
- bugfix: B3 propagation now retrieves parentSpanId correctly
  ([#621](https://github.com/open-telemetry/opentelemetry-python/pull/621))
- bugfix: a DefaultSpan now longer causes an exception when used with tracer
  ([#577](https://github.com/open-telemetry/opentelemetry-python/pull/577))
- move last_updated_timestamp into aggregators instead of bound metric
  instrument
  ([#522](https://github.com/open-telemetry/opentelemetry-python/pull/522))
- bugfix: suppressing instrumentation in metrics to eliminate an infinite loop
  of telemetry
  ([#529](https://github.com/open-telemetry/opentelemetry-python/pull/529))
- bugfix: freezing span attribute sequences, reducing potential user errors
  ([#529](https://github.com/open-telemetry/opentelemetry-python/pull/529))

## Version 0.6b0 (2020-03-30)

### Added

- Add support for lazy events and links
  ([#474](https://github.com/open-telemetry/opentelemetry-python/pull/474))
- Adding is_remote flag to SpanContext, indicating when a span is remote
  ([#516](https://github.com/open-telemetry/opentelemetry-python/pull/516))
- Adding a solution to release metric handles and observers
  ([#435](https://github.com/open-telemetry/opentelemetry-python/pull/435))
- Initial release: opentelemetry-instrumentation

### Changed

- Metrics API no longer uses LabelSet
  ([#527](https://github.com/open-telemetry/opentelemetry-python/pull/527))
- Allow digit as first char in vendor specific trace state key
  ([#511](https://github.com/open-telemetry/opentelemetry-python/pull/511))
- Exporting to collector now works
  ([#508](https://github.com/open-telemetry/opentelemetry-python/pull/508))

## Version 0.5b0 (2020-03-16)

### Added

- Adding Correlation Context API/SDK and propagator
  ([#471](https://github.com/open-telemetry/opentelemetry-python/pull/471))
- Adding a global configuration module to simplify setting and getting globals
  ([#466](https://github.com/open-telemetry/opentelemetry-python/pull/466))
- Adding named meters, removing batchers
  ([#431](https://github.com/open-telemetry/opentelemetry-python/pull/431))
- Adding attach/detach methods as per spec
  ([#429](https://github.com/open-telemetry/opentelemetry-python/pull/429))
- Adding OT Collector metrics exporter
  ([#454](https://github.com/open-telemetry/opentelemetry-python/pull/454))
- Initial release opentelemetry-ext-otcollector

### Changed

- Rename metric handle to bound metric instrument
  ([#470](https://github.com/open-telemetry/opentelemetry-python/pull/470))
- Moving resources to sdk
  ([#464](https://github.com/open-telemetry/opentelemetry-python/pull/464))
- Implementing propagators to API to use context
  ([#446](https://github.com/open-telemetry/opentelemetry-python/pull/446))
- Renaming TraceOptions to TraceFlags
  ([#450](https://github.com/open-telemetry/opentelemetry-python/pull/450))
- Renaming TracerSource to TracerProvider
  ([#441](https://github.com/open-telemetry/opentelemetry-python/pull/441))
- Improve validation of attributes
  ([#460](https://github.com/open-telemetry/opentelemetry-python/pull/460))
- Re-raise errors caught in opentelemetry.sdk.trace.Tracer.use_span()
  ([#469](https://github.com/open-telemetry/opentelemetry-python/pull/469))
- Implement observer instrument
  ([#425](https://github.com/open-telemetry/opentelemetry-python/pull/425))

## Version 0.4a0 (2020-02-21)

### Added

- Added named Tracers
  ([#301](https://github.com/open-telemetry/opentelemetry-python/pull/301))
- Add int and valid sequenced to AttributeValue type
  ([#368](https://github.com/open-telemetry/opentelemetry-python/pull/368))
- Add ABC for Metric
  ([#391](https://github.com/open-telemetry/opentelemetry-python/pull/391))
- Metrics export pipeline, and stdout exporter
  ([#341](https://github.com/open-telemetry/opentelemetry-python/pull/341))
- Adding Context API Implementation
  ([#395](https://github.com/open-telemetry/opentelemetry-python/pull/395))
- Adding trace.get_tracer function
  ([#430](https://github.com/open-telemetry/opentelemetry-python/pull/430))
- Add runtime validation for set_attribute
  ([#348](https://github.com/open-telemetry/opentelemetry-python/pull/348))
- Add support for B3 ParentSpanID
  ([#286](https://github.com/open-telemetry/opentelemetry-python/pull/286))
- Implement MinMaxSumCount aggregator
  ([#422](https://github.com/open-telemetry/opentelemetry-python/pull/422))
- Initial release opentelemetry-ext-zipkin, opentelemetry-ext-prometheus

### Changed

- Separate Default classes from interface descriptions
  ([#311](https://github.com/open-telemetry/opentelemetry-python/pull/311))
- Export span status
  ([#367](https://github.com/open-telemetry/opentelemetry-python/pull/367))
- Export span kind
  ([#387](https://github.com/open-telemetry/opentelemetry-python/pull/387))
- Set status for ended spans
  ([#297](https://github.com/open-telemetry/opentelemetry-python/pull/297) and
  [#358](https://github.com/open-telemetry/opentelemetry-python/pull/358))
- Use module loggers
  ([#351](https://github.com/open-telemetry/opentelemetry-python/pull/351))
- Protect start_time and end_time from being set manually by the user
  ([#363](https://github.com/open-telemetry/opentelemetry-python/pull/363))
- Set status in start_as_current_span
  ([#377](https://github.com/open-telemetry/opentelemetry-python/pull/377))
- Implement force_flush for span processors
  ([#389](https://github.com/open-telemetry/opentelemetry-python/pull/389))
- Set sampled flag on sampling trace
  ([#407](https://github.com/open-telemetry/opentelemetry-python/pull/407))
- Add io and formatter options to console exporter
  ([#412](https://github.com/open-telemetry/opentelemetry-python/pull/412))
- Clean up ProbabilitySample for 64 bit trace IDs
  ([#238](https://github.com/open-telemetry/opentelemetry-python/pull/238))

### Removed

- Remove monotonic and absolute metric instruments
  ([#410](https://github.com/open-telemetry/opentelemetry-python/pull/410))

## Version 0.3a0 (2019-12-11)

### Added

- Add metrics exporters
  ([#192](https://github.com/open-telemetry/opentelemetry-python/pull/192))
- Implement extract and inject support for HTTP_HEADERS and TEXT_MAP formats
  ([#256](https://github.com/open-telemetry/opentelemetry-python/pull/256))

### Changed

- Multiple tracing API/SDK changes
- Multiple metrics API/SDK changes

### Removed

- Remove option to create unstarted spans from API
  ([#290](https://github.com/open-telemetry/opentelemetry-python/pull/290))

## Version 0.2a0 (2019-10-29)

### Added

- W3C TraceContext fixes and compliance tests
  ([#228](https://github.com/open-telemetry/opentelemetry-python/pull/228))
- Sampler API/SDK
  ([#225](https://github.com/open-telemetry/opentelemetry-python/pull/225))
- Initial release: opentelemetry-ext-jaeger, opentelemetry-opentracing-shim

### Changed

- Multiple metrics API/SDK changes
- Multiple tracing API/SDK changes
- Multiple context API changes
- Multiple bugfixes and improvements

## Version 0.1a0 (2019-09-30)

### Added

- Initial release api/sdk<|MERGE_RESOLUTION|>--- conflicted
+++ resolved
@@ -7,13 +7,10 @@
 
 ## Unreleased
 
-<<<<<<< HEAD
 - Handle HTTP 2XX responses as successful in OTLP exporters
   ([#3623](https://github.com/open-telemetry/opentelemetry-python/pull/3623))
-=======
 - Improve Resource Detector timeout messaging
   ([#3645](https://github.com/open-telemetry/opentelemetry-python/pull/3645))
->>>>>>> 373ed517
 
 ## Version 1.22.0/0.43b0 (2023-12-15)
 
