--- conflicted
+++ resolved
@@ -12,13 +12,10 @@
 
 ## Unreleased
 
-<<<<<<< HEAD
 - Add experimental composite samplers
   ([#4714](https://github.com/open-telemetry/opentelemetry-python/pull/4714))
-=======
 - docs: linked the examples with their github source code location and added Prometheus example
   ([#4728](https://github.com/open-telemetry/opentelemetry-python/pull/4728))
->>>>>>> 05343a5c
 
 ## Version 1.36.0/0.57b0 (2025-07-29)
 
