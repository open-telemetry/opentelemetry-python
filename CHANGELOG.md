--- conflicted
+++ resolved
@@ -12,15 +12,12 @@
 
 ## Unreleased
 
-<<<<<<< HEAD
-- Mark the Events API/SDK as deprecated. The Logs API/SDK should be used instead. An event is now a `LogRecord` with the `event_name` field set
-  ([#4654](https://github.com/open-telemetry/opentelemetry-python/pull/4654)).
-=======
 - Add `rstcheck` to pre-commit to stop introducing invalid RST
   ([#4755](https://github.com/open-telemetry/opentelemetry-python/pull/4755))
 - logs: extend Logger.emit to accept separated keyword arguments
   ([#4737](https://github.com/open-telemetry/opentelemetry-python/pull/4737))
->>>>>>> daae23bc
+- Mark the Events API/SDK as deprecated. The Logs API/SDK should be used instead. An event is now a `LogRecord` with the `event_name` field set
+([#4654](https://github.com/open-telemetry/opentelemetry-python/pull/4654)).
 
 ## Version 1.37.0/0.58b0 (2025-09-11)
 
