# Changelog

All notable changes to this project will be documented in this file.

The format is based on [Keep a Changelog](https://keepachangelog.com/en/1.0.0/),
and this project adheres to [Semantic Versioning](https://semver.org/spec/v2.0.0.html).

## Unreleased

<<<<<<< HEAD
- Running mypy on SDK resources
  ([#4053](https://github.com/open-telemetry/opentelemetry-python/pull/4053))
=======
## Version 1.26.0/0.47b0 (2024-07-23)

>>>>>>> 794c51bb
- Standardizing timeout calculation in measurement consumer collect to nanoseconds
  ([#4074](https://github.com/open-telemetry/opentelemetry-python/pull/4074))
- optional scope attributes for logger creation
  ([#4035](https://github.com/open-telemetry/opentelemetry-python/pull/4035))
- optional scope attribute for tracer creation
  ([#4028](https://github.com/open-telemetry/opentelemetry-python/pull/4028))
- OTLP exporter is encoding invalid span/trace IDs in the logs fix
  ([#4006](https://github.com/open-telemetry/opentelemetry-python/pull/4006))
- Update sdk process resource detector `process.command_args` attribute to also include the executable itself
  ([#4032](https://github.com/open-telemetry/opentelemetry-python/pull/4032))
- Fix `start_time_unix_nano` for delta collection for explicit bucket histogram aggregation
  ([#4009](https://github.com/open-telemetry/opentelemetry-python/pull/4009))
- Fix `start_time_unix_nano` for delta collection for sum aggregation
  ([#4011](https://github.com/open-telemetry/opentelemetry-python/pull/4011))
- Update opentracing and opencesus docs examples to not use JaegerExporter
  ([#4023](https://github.com/open-telemetry/opentelemetry-python/pull/4023))
- Do not execute Flask Tests in debug mode
  ([#3956](https://github.com/open-telemetry/opentelemetry-python/pull/3956))
- When encountering an error encoding metric attributes in the OTLP exporter, log the key that had an error.
  ([#3838](https://github.com/open-telemetry/opentelemetry-python/pull/3838))
- Fix `ExponentialHistogramAggregation`
  ([#3978](https://github.com/open-telemetry/opentelemetry-python/pull/3978))
- Log a warning when a `LogRecord` in `sdk/log` has dropped attributes
  due to reaching limits
  ([#3946](https://github.com/open-telemetry/opentelemetry-python/pull/3946))
- Fix RandomIdGenerator can generate invalid Span/Trace Ids
  ([#3949](https://github.com/open-telemetry/opentelemetry-python/pull/3949))
- Add Python 3.12 to tox
  ([#3616](https://github.com/open-telemetry/opentelemetry-python/pull/3616))
- Improve resource field structure for LogRecords
  ([#3972](https://github.com/open-telemetry/opentelemetry-python/pull/3972))
- Update Semantic Conventions code generation scripts:
  - fix namespace exclusion that resulted in dropping  `os` and `net` namespaces.
  - add `Final` decorator to constants to prevent collisions
  - enable mypy and fix detected issues
  - allow to drop specific attributes in preparation for Semantic Conventions v1.26.0
  ([#3973](https://github.com/open-telemetry/opentelemetry-python/pull/3966))
- Update semantic conventions to version 1.26.0.
  ([#3964](https://github.com/open-telemetry/opentelemetry-python/pull/3964))
- Use semconv exception attributes for record exceptions in spans
  ([#3979](https://github.com/open-telemetry/opentelemetry-python/pull/3979))
- Fix _encode_events assumes events.attributes.dropped exists
  ([#3965](https://github.com/open-telemetry/opentelemetry-python/pull/3965))
- Validate links at span creation
  ([#3991](https://github.com/open-telemetry/opentelemetry-python/pull/3991))
- Add attributes field in  `MeterProvider.get_meter` and `InstrumentationScope`
  ([#4015](https://github.com/open-telemetry/opentelemetry-python/pull/4015))
- Fix inaccessible `SCHEMA_URL` constants in `opentelemetry-semantic-conventions`
  ([#4069](https://github.com/open-telemetry/opentelemetry-python/pull/4069))

## Version 1.25.0/0.46b0 (2024-05-30)

- Fix class BoundedAttributes to have RLock rather than Lock
  ([#3859](https://github.com/open-telemetry/opentelemetry-python/pull/3859))
- Remove thread lock by loading RuntimeContext explicitly.
  ([#3763](https://github.com/open-telemetry/opentelemetry-python/pull/3763))
- Update proto version to v1.2.0
  ([#3844](https://github.com/open-telemetry/opentelemetry-python/pull/3844))
- Add to_json method to ExponentialHistogram
  ([#3780](https://github.com/open-telemetry/opentelemetry-python/pull/3780))
- Bump mypy to 1.9.0
  ([#3795](https://github.com/open-telemetry/opentelemetry-python/pull/3795))
- Fix exponential histograms
  ([#3798](https://github.com/open-telemetry/opentelemetry-python/pull/3798))
- Fix otlp exporter to export log_record.observed_timestamp
  ([#3785](https://github.com/open-telemetry/opentelemetry-python/pull/3785))
- Add capture the fully qualified type name for raised exceptions in spans
  ([#3837](https://github.com/open-telemetry/opentelemetry-python/pull/3837))
- Prometheus exporter sort label keys to prevent duplicate metrics when user input changes order
  ([#3698](https://github.com/open-telemetry/opentelemetry-python/pull/3698))
- Update semantic conventions to version 1.25.0.
  Refactor semantic-convention structure:
  - `SpanAttributes`, `ResourceAttributes`, and `MetricInstruments` are deprecated.
  - Attribute and metric definitions are now grouped by the namespace.
  - Stable attributes and metrics are moved to `opentelemetry.semconv.attributes`
  and `opentelemetry.semconv.metrics` modules.
  - Stable and experimental attributes and metrics are defined under
  `opentelemetry.semconv._incubating` import path.
  ([#3586](https://github.com/open-telemetry/opentelemetry-python/pull/3586))
- Rename test objects to avoid pytest warnings
  ([#3823] (https://github.com/open-telemetry/opentelemetry-python/pull/3823))
- Add span flags to OTLP spans and links
  ([#3881](https://github.com/open-telemetry/opentelemetry-python/pull/3881))
- Record links with invalid SpanContext if either attributes or TraceState are not empty
  ([#3917](https://github.com/open-telemetry/opentelemetry-python/pull/3917/))
- Add OpenTelemetry trove classifiers to PyPI packages
  ([#3913] (https://github.com/open-telemetry/opentelemetry-python/pull/3913))
- Fix prometheus metric name and unit conversion
  ([#3924](https://github.com/open-telemetry/opentelemetry-python/pull/3924))
  - this is a breaking change to prometheus metric names so they comply with the
  [specification](https://github.com/open-telemetry/opentelemetry-specification/blob/v1.33.0/specification/compatibility/prometheus_and_openmetrics.md#otlp-metric-points-to-prometheus).
  - you can temporarily opt-out of the unit normalization by setting the environment variable
  `OTEL_PYTHON_EXPERIMENTAL_DISABLE_PROMETHEUS_UNIT_NORMALIZATION=true`
  - common unit abbreviations are converted to Prometheus conventions (`s` -> `seconds`),
  following the [collector's implementation](https://github.com/open-telemetry/opentelemetry-collector-contrib/blob/c0b51136575aa7ba89326d18edb4549e7e1bbdb9/pkg/translator/prometheus/normalize_name.go#L108)
  - repeated `_` are replaced with a single `_`
  - unit annotations (enclosed in curly braces like `{requests}`) are stripped away
  - units with slash are converted e.g. `m/s` -> `meters_per_second`.
  - The exporter's API is not changed
- Add parameters for Distros and configurators to configure autoinstrumentation in addition to existing environment variables.
  ([#3864](https://github.com/open-telemetry/opentelemetry-python/pull/3864))

## Version 1.24.0/0.45b0 (2024-03-28)

- Make create_gauge non-abstract method
  ([#3817](https://github.com/open-telemetry/opentelemetry-python/pull/3817))
- Make `tracer.start_as_current_span()` decorator work with async functions
  ([#3633](https://github.com/open-telemetry/opentelemetry-python/pull/3633))
- Fix python 3.12 deprecation warning
  ([#3751](https://github.com/open-telemetry/opentelemetry-python/pull/3751))
- bump mypy to 0.982
  ([#3776](https://github.com/open-telemetry/opentelemetry-python/pull/3776))
- Add support for OTEL_SDK_DISABLED environment variable
  ([#3648](https://github.com/open-telemetry/opentelemetry-python/pull/3648))
- Fix ValueError message for PeriodicExportingMetricsReader
  ([#3769](https://github.com/open-telemetry/opentelemetry-python/pull/3769))
- Use `BaseException` instead of `Exception` in `record_exception`
  ([#3354](https://github.com/open-telemetry/opentelemetry-python/pull/3354))
- Make span.record_exception more robust
  ([#3778](https://github.com/open-telemetry/opentelemetry-python/pull/3778))
- Fix license field in pyproject.toml files
  ([#3803](https://github.com/open-telemetry/opentelemetry-python/pull/3803))

## Version 1.23.0/0.44b0 (2024-02-23)

- Use Attribute rather than boundattribute in logrecord
  ([#3567](https://github.com/open-telemetry/opentelemetry-python/pull/3567))
- Fix flush error when no LoggerProvider configured for LoggingHandler
  ([#3608](https://github.com/open-telemetry/opentelemetry-python/pull/3608))
- Add `Span.add_link()` method to add link after span start
  ([#3618](https://github.com/open-telemetry/opentelemetry-python/pull/3618))
- Fix `OTLPMetricExporter` ignores `preferred_aggregation` property
  ([#3603](https://github.com/open-telemetry/opentelemetry-python/pull/3603))
- Logs: set `observed_timestamp` field
  ([#3565](https://github.com/open-telemetry/opentelemetry-python/pull/3565))
- Add missing Resource SchemaURL in OTLP exporters
  ([#3652](https://github.com/open-telemetry/opentelemetry-python/pull/3652))
- Fix loglevel warning text
  ([#3566](https://github.com/open-telemetry/opentelemetry-python/pull/3566))
- Prometheus Exporter string representation for target_info labels
  ([#3659](https://github.com/open-telemetry/opentelemetry-python/pull/3659))
- Logs: ObservedTimestamp field is missing in console exporter output
  ([#3564](https://github.com/open-telemetry/opentelemetry-python/pull/3564))
- Fix explicit bucket histogram aggregation
  ([#3429](https://github.com/open-telemetry/opentelemetry-python/pull/3429))
- Add `code.lineno`, `code.function` and `code.filepath` to all logs
  ([#3675](https://github.com/open-telemetry/opentelemetry-python/pull/3675))
- Add Synchronous Gauge instrument
  ([#3462](https://github.com/open-telemetry/opentelemetry-python/pull/3462))
- Drop support for 3.7
  ([#3668](https://github.com/open-telemetry/opentelemetry-python/pull/3668))
- Include key in attribute sequence warning
  ([#3639](https://github.com/open-telemetry/opentelemetry-python/pull/3639))
- Upgrade markupsafe, Flask and related dependencies to dev and test
  environments ([#3609](https://github.com/open-telemetry/opentelemetry-python/pull/3609))
- Handle HTTP 2XX responses as successful in OTLP exporters
  ([#3623](https://github.com/open-telemetry/opentelemetry-python/pull/3623))
- Improve Resource Detector timeout messaging
  ([#3645](https://github.com/open-telemetry/opentelemetry-python/pull/3645))
- Add Proxy classes for logging
  ([#3575](https://github.com/open-telemetry/opentelemetry-python/pull/3575))
- Remove dependency on 'backoff' library
  ([#3679](https://github.com/open-telemetry/opentelemetry-python/pull/3679))

## Version 1.22.0/0.43b0 (2023-12-15)

- Prometheus exporter sanitize info metric
  ([#3572](https://github.com/open-telemetry/opentelemetry-python/pull/3572))
- Remove Jaeger exporters
  ([#3554](https://github.com/open-telemetry/opentelemetry-python/pull/3554))
- Log stacktrace on `UNKNOWN` status OTLP export error
  ([#3536](https://github.com/open-telemetry/opentelemetry-python/pull/3536))
- Fix OTLPExporterMixin shutdown timeout period
  ([#3524](https://github.com/open-telemetry/opentelemetry-python/pull/3524))
- Handle `taskName` `logrecord` attribute
  ([#3557](https://github.com/open-telemetry/opentelemetry-python/pull/3557))

## Version 1.21.0/0.42b0 (2023-11-01)

- Fix `SumAggregation`
￼  ([#3390](https://github.com/open-telemetry/opentelemetry-python/pull/3390))
- Fix handling of empty metric collection cycles
  ([#3335](https://github.com/open-telemetry/opentelemetry-python/pull/3335))
- Fix error when no LoggerProvider configured for LoggingHandler
  ([#3423](https://github.com/open-telemetry/opentelemetry-python/pull/3423))
- Make `opentelemetry_metrics_exporter` entrypoint support pull exporters
  ([#3428](https://github.com/open-telemetry/opentelemetry-python/pull/3428))
- Allow instrument names to have '/' and up to 255 characters
  ([#3442](https://github.com/open-telemetry/opentelemetry-python/pull/3442))
- Do not load Resource on sdk import
  ([#3447](https://github.com/open-telemetry/opentelemetry-python/pull/3447))
- Update semantic conventions to version 1.21.0
  ([#3251](https://github.com/open-telemetry/opentelemetry-python/pull/3251))
- Add missing schema_url in global api for logging and metrics
  ([#3251](https://github.com/open-telemetry/opentelemetry-python/pull/3251))
- Prometheus exporter support for auto instrumentation
  ([#3413](https://github.com/open-telemetry/opentelemetry-python/pull/3413))
- Implement Process Resource detector
  ([#3472](https://github.com/open-telemetry/opentelemetry-python/pull/3472))


## Version 1.20.0/0.41b0 (2023-09-04)

- Modify Prometheus exporter to translate non-monotonic Sums into Gauges
  ([#3306](https://github.com/open-telemetry/opentelemetry-python/pull/3306))

## Version 1.19.0/0.40b0 (2023-07-13)

- Drop `setuptools` runtime requirement.
  ([#3372](https://github.com/open-telemetry/opentelemetry-python/pull/3372))
- Update the body type in the log
  ([$3343](https://github.com/open-telemetry/opentelemetry-python/pull/3343))
- Add max_scale option to Exponential Bucket Histogram Aggregation
  ([#3323](https://github.com/open-telemetry/opentelemetry-python/pull/3323))
- Use BoundedAttributes instead of raw dict to extract attributes from LogRecord
  ([#3310](https://github.com/open-telemetry/opentelemetry-python/pull/3310))
- Support dropped_attributes_count in LogRecord and exporters
  ([#3351](https://github.com/open-telemetry/opentelemetry-python/pull/3351))
- Add unit to view instrument selection criteria
  ([#3341](https://github.com/open-telemetry/opentelemetry-python/pull/3341))
- Upgrade opentelemetry-proto to 0.20 and regen
  [#3355](https://github.com/open-telemetry/opentelemetry-python/pull/3355))
- Include endpoint in Grpc transient error warning
  [#3362](https://github.com/open-telemetry/opentelemetry-python/pull/3362))
- Fixed bug where logging export is tracked as trace
  [#3375](https://github.com/open-telemetry/opentelemetry-python/pull/3375))
- Default LogRecord observed_timestamp to current timestamp
  [#3377](https://github.com/open-telemetry/opentelemetry-python/pull/3377))


## Version 1.18.0/0.39b0 (2023-05-19)

- Select histogram aggregation with an environment variable
  ([#3265](https://github.com/open-telemetry/opentelemetry-python/pull/3265))
- Move Protobuf encoding to its own package
  ([#3169](https://github.com/open-telemetry/opentelemetry-python/pull/3169))
- Add experimental feature to detect resource detectors in auto instrumentation
  ([#3181](https://github.com/open-telemetry/opentelemetry-python/pull/3181))
- Fix exporting of ExponentialBucketHistogramAggregation from opentelemetry.sdk.metrics.view
  ([#3240](https://github.com/open-telemetry/opentelemetry-python/pull/3240))
- Fix headers types mismatch for OTLP Exporters
  ([#3226](https://github.com/open-telemetry/opentelemetry-python/pull/3226))
- Fix suppress instrumentation for log batch processor
  ([#3223](https://github.com/open-telemetry/opentelemetry-python/pull/3223))
- Add speced out environment variables and arguments for BatchLogRecordProcessor
  ([#3237](https://github.com/open-telemetry/opentelemetry-python/pull/3237))
- Add benchmark tests for metrics
  ([#3267](https://github.com/open-telemetry/opentelemetry-python/pull/3267))


## Version 1.17.0/0.38b0 (2023-03-22)

- Implement LowMemory temporality
  ([#3223](https://github.com/open-telemetry/opentelemetry-python/pull/3223))
- PeriodicExportingMetricReader will continue if collection times out
  ([#3100](https://github.com/open-telemetry/opentelemetry-python/pull/3100))
- Fix formatting of ConsoleMetricExporter.
  ([#3197](https://github.com/open-telemetry/opentelemetry-python/pull/3197))
- Fix use of built-in samplers in SDK configuration
  ([#3176](https://github.com/open-telemetry/opentelemetry-python/pull/3176))
- Implement shutdown procedure forOTLP grpc exporters
  ([#3138](https://github.com/open-telemetry/opentelemetry-python/pull/3138))
- Add exponential histogram
  ([#2964](https://github.com/open-telemetry/opentelemetry-python/pull/2964))
- Add OpenCensus trace bridge/shim
  ([#3210](https://github.com/open-telemetry/opentelemetry-python/pull/3210))

## Version 1.16.0/0.37b0 (2023-02-17)

- Change ``__all__`` to be statically defined.
  ([#3143](https://github.com/open-telemetry/opentelemetry-python/pull/3143))
- Remove the ability to set a global metric prefix for Prometheus exporter
  ([#3137](https://github.com/open-telemetry/opentelemetry-python/pull/3137))
- Adds environment variables for log exporter
  ([#3037](https://github.com/open-telemetry/opentelemetry-python/pull/3037))
- Add attribute name to type warning message.
  ([3124](https://github.com/open-telemetry/opentelemetry-python/pull/3124))
- Add db metric name to semantic conventions
  ([#3115](https://github.com/open-telemetry/opentelemetry-python/pull/3115))
- Fix User-Agent header value for OTLP exporters to conform to RFC7231 & RFC7230
  ([#3128](https://github.com/open-telemetry/opentelemetry-python/pull/3128))
- Fix validation of baggage values
  ([#3058](https://github.com/open-telemetry/opentelemetry-python/pull/3058))
- Fix capitalization of baggage keys
  ([#3151](https://github.com/open-telemetry/opentelemetry-python/pull/3151))
- Bump min required api version for OTLP exporters
  ([#3156](https://github.com/open-telemetry/opentelemetry-python/pull/3156))
- deprecate jaeger exporters
  ([#3158](https://github.com/open-telemetry/opentelemetry-python/pull/3158))
- Create a single resource instance
  ([#3118](https://github.com/open-telemetry/opentelemetry-python/pull/3118))

## Version 1.15.0/0.36b0 (2022-12-09)

- PeriodicExportingMetricsReader with +Inf interval
  to support explicit metric collection
  ([#3059](https://github.com/open-telemetry/opentelemetry-python/pull/3059))
- Regenerate opentelemetry-proto to be compatible with protobuf 3 and 4
  ([#3070](https://github.com/open-telemetry/opentelemetry-python/pull/3070))
- Rename parse_headers to parse_env_headers and improve error message
  ([#2376](https://github.com/open-telemetry/opentelemetry-python/pull/2376))
- Add url decode values from OTEL_RESOURCE_ATTRIBUTES
  ([#3046](https://github.com/open-telemetry/opentelemetry-python/pull/3046))
- Fixed circular dependency issue with custom samplers
  ([#3026](https://github.com/open-telemetry/opentelemetry-python/pull/3026))
- Add missing entry points for OTLP/HTTP exporter
  ([#3027](https://github.com/open-telemetry/opentelemetry-python/pull/3027))
- Update logging to include logging api as per specification
  ([#3038](https://github.com/open-telemetry/opentelemetry-python/pull/3038))
- Fix: Avoid generator in metrics _ViewInstrumentMatch.collect()
  ([#3035](https://github.com/open-telemetry/opentelemetry-python/pull/3035)
- [exporter-otlp-proto-grpc] add user agent string
  ([#3009](https://github.com/open-telemetry/opentelemetry-python/pull/3009))

## Version 1.14.0/0.35b0 (2022-11-04)

- Add logarithm and exponent mappings
  ([#2960](https://github.com/open-telemetry/opentelemetry-python/pull/2960))
- Add and use missing metrics environment variables
  ([#2968](https://github.com/open-telemetry/opentelemetry-python/pull/2968))
- Enabled custom samplers via entry points
  ([#2972](https://github.com/open-telemetry/opentelemetry-python/pull/2972))
- Update log symbol names
  ([#2943](https://github.com/open-telemetry/opentelemetry-python/pull/2943))
- Update explicit histogram bucket boundaries
  ([#2947](https://github.com/open-telemetry/opentelemetry-python/pull/2947))
- `exporter-otlp-proto-http`: add user agent string
  ([#2959](https://github.com/open-telemetry/opentelemetry-python/pull/2959))
- Add http-metric instrument names to semantic conventions
  ([#2976](https://github.com/open-telemetry/opentelemetry-python/pull/2976))
- [exporter/opentelemetry-exporter-otlp-proto-http] Add OTLPMetricExporter
  ([#2891](https://github.com/open-telemetry/opentelemetry-python/pull/2891))
- Add support for py3.11
  ([#2997](https://github.com/open-telemetry/opentelemetry-python/pull/2997))
- Fix a bug with exporter retries for with newer versions of the backoff library
  ([#2980](https://github.com/open-telemetry/opentelemetry-python/pull/2980))

## Version 1.13.0/0.34b0 (2022-09-26)

- Add a configurable max_export_batch_size to the gRPC metrics exporter
  ([#2809](https://github.com/open-telemetry/opentelemetry-python/pull/2809))
- Remove support for 3.6
  ([#2763](https://github.com/open-telemetry/opentelemetry-python/pull/2763))
- Update PeriodicExportingMetricReader to never call export() concurrently
  ([#2873](https://github.com/open-telemetry/opentelemetry-python/pull/2873))
- Add param for `indent` size to `LogRecord.to_json()`
  ([#2870](https://github.com/open-telemetry/opentelemetry-python/pull/2870))
- Fix: Remove `LogEmitter.flush()` to align with OTel Log spec
  ([#2863](https://github.com/open-telemetry/opentelemetry-python/pull/2863))
- Bump minimum required API/SDK version for exporters that support metrics
  ([#2918](https://github.com/open-telemetry/opentelemetry-python/pull/2918))
- Fix metric reader examples + added `preferred_temporality` and `preferred_aggregation`
  for `ConsoleMetricExporter`
  ([#2911](https://github.com/open-telemetry/opentelemetry-python/pull/2911))
- Add support for setting OTLP export protocol with env vars, as defined in the
  [specifications](https://github.com/open-telemetry/opentelemetry-specification/blob/main/specification/protocol/exporter.md#specify-protocol)
  ([#2893](https://github.com/open-telemetry/opentelemetry-python/pull/2893))
- Add force_flush to span exporters
  ([#2919](https://github.com/open-telemetry/opentelemetry-python/pull/2919))

## Version 1.12.0/0.33b0 (2022-08-08)

- Add `force_flush` method to metrics exporter
  ([#2852](https://github.com/open-telemetry/opentelemetry-python/pull/2852))
- Change tracing to use `Resource.to_json()`
  ([#2784](https://github.com/open-telemetry/opentelemetry-python/pull/2784))
- Fix get_log_emitter instrumenting_module_version args typo
  ([#2830](https://github.com/open-telemetry/opentelemetry-python/pull/2830))
- Fix OTLP gRPC exporter warning message
  ([#2781](https://github.com/open-telemetry/opentelemetry-python/pull/2781))
- Fix tracing decorator with late configuration
  ([#2754](https://github.com/open-telemetry/opentelemetry-python/pull/2754))
- Fix --insecure of CLI argument
  ([#2696](https://github.com/open-telemetry/opentelemetry-python/pull/2696))
- Add temporality and aggregation configuration for metrics exporters,
  use `OTEL_EXPORTER_OTLP_METRICS_TEMPORALITY_PREFERENCE` only for OTLP metrics exporter
  ([#2843](https://github.com/open-telemetry/opentelemetry-python/pull/2843))
- Instrument instances are always created through a Meter
  ([#2844](https://github.com/open-telemetry/opentelemetry-python/pull/2844))

## Version 1.12.0rc2/0.32b0 (2022-07-04)

- Fix instrument name and unit regexes
  ([#2796](https://github.com/open-telemetry/opentelemetry-python/pull/2796))
- Add optional sessions parameter to all Exporters leveraging requests.Session
  ([#2783](https://github.com/open-telemetry/opentelemetry-python/pull/2783)
- Add min/max fields to Histogram
  ([#2759](https://github.com/open-telemetry/opentelemetry-python/pull/2759))
- `opentelemetry-exporter-otlp-proto-http` Add support for OTLP/HTTP log exporter
  ([#2462](https://github.com/open-telemetry/opentelemetry-python/pull/2462))
- Fix yield of `None`-valued points
  ([#2745](https://github.com/open-telemetry/opentelemetry-python/pull/2745))
- Add missing `to_json` methods
  ([#2722](https://github.com/open-telemetry/opentelemetry-python/pull/2722)
- Fix type hints for textmap `Getter` and `Setter`
  ([#2657](https://github.com/open-telemetry/opentelemetry-python/pull/2657))
- Fix LogEmitterProvider.force_flush hanging randomly
  ([#2714](https://github.com/open-telemetry/opentelemetry-python/pull/2714))
- narrow protobuf dependencies to exclude protobuf >= 4
  ([#2720](https://github.com/open-telemetry/opentelemetry-python/pull/2720))
- Specify worker thread names
  ([#2724](https://github.com/open-telemetry/opentelemetry-python/pull/2724))
- Loosen dependency on `backoff` for newer Python versions
  ([#2726](https://github.com/open-telemetry/opentelemetry-python/pull/2726))
- fix: frozenset object has no attribute items
  ([#2727](https://github.com/open-telemetry/opentelemetry-python/pull/2727))
- fix: create suppress HTTP instrumentation key in opentelemetry context
  ([#2729](https://github.com/open-telemetry/opentelemetry-python/pull/2729))
- Support logs SDK auto instrumentation enable/disable with env
  ([#2728](https://github.com/open-telemetry/opentelemetry-python/pull/2728))
- fix: update entry point object references for metrics
  ([#2731](https://github.com/open-telemetry/opentelemetry-python/pull/2731))
- Allow set_status to accept the StatusCode and optional description
  ([#2735](https://github.com/open-telemetry/opentelemetry-python/pull/2735))
- Configure auto instrumentation to support metrics
  ([#2705](https://github.com/open-telemetry/opentelemetry-python/pull/2705))
- Add entrypoint for metrics exporter
  ([#2748](https://github.com/open-telemetry/opentelemetry-python/pull/2748))
- Fix Jaeger propagator usage with NonRecordingSpan
  ([#2762](https://github.com/open-telemetry/opentelemetry-python/pull/2762))
- Add `opentelemetry.propagate` module and `opentelemetry.propagators` package
  to the API reference documentation
  ([#2785](https://github.com/open-telemetry/opentelemetry-python/pull/2785))

## Version 1.12.0rc1/0.31b0 (2022-05-17)

- Fix LoggingHandler to handle LogRecord with exc_info=False
  ([#2690](https://github.com/open-telemetry/opentelemetry-python/pull/2690))
- Make metrics components public
  ([#2684](https://github.com/open-telemetry/opentelemetry-python/pull/2684))
- Update to semantic conventions v1.11.0
  ([#2669](https://github.com/open-telemetry/opentelemetry-python/pull/2669))
- Update opentelemetry-proto to v0.17.0
  ([#2668](https://github.com/open-telemetry/opentelemetry-python/pull/2668))
- Add CallbackOptions to observable instrument callback params
  ([#2664](https://github.com/open-telemetry/opentelemetry-python/pull/2664))
- Add timeouts to metric SDK
  ([#2653](https://github.com/open-telemetry/opentelemetry-python/pull/2653))
- Add variadic arguments to metric exporter/reader interfaces
  ([#2654](https://github.com/open-telemetry/opentelemetry-python/pull/2654))
- Added a `opentelemetry.sdk.resources.ProcessResourceDetector` that adds the
  'process.runtime.{name,version,description}' resource attributes when used
  with the `opentelemetry.sdk.resources.get_aggregated_resources` API
  ([#2660](https://github.com/open-telemetry/opentelemetry-python/pull/2660))
- Move Metrics API behind internal package
  ([#2651](https://github.com/open-telemetry/opentelemetry-python/pull/2651))

## Version 1.11.1/0.30b1 (2022-04-21)

- Add parameter to MetricReader constructor to select aggregation per instrument kind
  ([#2638](https://github.com/open-telemetry/opentelemetry-python/pull/2638))
- Add parameter to MetricReader constructor to select temporality per instrument kind
  ([#2637](https://github.com/open-telemetry/opentelemetry-python/pull/2637))
- Fix unhandled callback exceptions on async instruments
  ([#2614](https://github.com/open-telemetry/opentelemetry-python/pull/2614))
- Rename `DefaultCounter`, `DefaultHistogram`, `DefaultObservableCounter`,
  `DefaultObservableGauge`, `DefaultObservableUpDownCounter`, `DefaultUpDownCounter`
  instruments to `NoOpCounter`, `NoOpHistogram`, `NoOpObservableCounter`,
  `NoOpObservableGauge`, `NoOpObservableUpDownCounter`, `NoOpUpDownCounter`
  ([#2616](https://github.com/open-telemetry/opentelemetry-python/pull/2616))
- Deprecate InstrumentationLibraryInfo and Add InstrumentationScope
  ([#2583](https://github.com/open-telemetry/opentelemetry-python/pull/2583))

## Version 1.11.0/0.30b0 (2022-04-18)

- Rename API Measurement for async instruments to Observation
  ([#2617](https://github.com/open-telemetry/opentelemetry-python/pull/2617))
- Add support for zero or more callbacks
  ([#2602](https://github.com/open-telemetry/opentelemetry-python/pull/2602))
- Fix parsing of trace flags when extracting traceparent
  ([#2577](https://github.com/open-telemetry/opentelemetry-python/pull/2577))
- Add default aggregation
  ([#2543](https://github.com/open-telemetry/opentelemetry-python/pull/2543))
- Fix incorrect installation of some exporter “convenience” packages into
  “site-packages/src”
  ([#2525](https://github.com/open-telemetry/opentelemetry-python/pull/2525))
- Capture exception information as part of log attributes
  ([#2531](https://github.com/open-telemetry/opentelemetry-python/pull/2531))
- Change OTLPHandler to LoggingHandler
  ([#2528](https://github.com/open-telemetry/opentelemetry-python/pull/2528))
- Fix delta histogram sum not being reset on collection
  ([#2533](https://github.com/open-telemetry/opentelemetry-python/pull/2533))
- Add InMemoryMetricReader to metrics SDK
  ([#2540](https://github.com/open-telemetry/opentelemetry-python/pull/2540))
- Drop the usage of name field from log model in OTLP
  ([#2565](https://github.com/open-telemetry/opentelemetry-python/pull/2565))
- Update opentelemetry-proto to v0.15.0
  ([#2566](https://github.com/open-telemetry/opentelemetry-python/pull/2566))
- Remove `enable_default_view` option from sdk MeterProvider
  ([#2547](https://github.com/open-telemetry/opentelemetry-python/pull/2547))
- Update otlp-proto-grpc and otlp-proto-http exporters to have more lax requirements for `backoff` lib
  ([#2575](https://github.com/open-telemetry/opentelemetry-python/pull/2575))
- Add min/max to histogram point
  ([#2581](https://github.com/open-telemetry/opentelemetry-python/pull/2581))
- Update opentelemetry-proto to v0.16.0
  ([#2619](https://github.com/open-telemetry/opentelemetry-python/pull/2619))

## Version 1.10.0/0.29b0 (2022-03-10)

- Docs rework: [non-API docs are
  moving](https://github.com/open-telemetry/opentelemetry-python/issues/2172) to
  [opentelemetry.io](https://opentelemetry.io). For details, including a list of
  pages that have moved, see
  [#2453](https://github.com/open-telemetry/opentelemetry-python/pull/2453), and
  [#2498](https://github.com/open-telemetry/opentelemetry-python/pull/2498).
- `opentelemetry-exporter-otlp-proto-grpc` update SDK dependency to ~1.9.
  ([#2442](https://github.com/open-telemetry/opentelemetry-python/pull/2442))
- bugfix(auto-instrumentation): attach OTLPHandler to root logger
  ([#2450](https://github.com/open-telemetry/opentelemetry-python/pull/2450))
- Bump semantic conventions from 1.6.1 to 1.8.0
  ([#2461](https://github.com/open-telemetry/opentelemetry-python/pull/2461))
- fix exception handling in get_aggregated_resources
  ([#2464](https://github.com/open-telemetry/opentelemetry-python/pull/2464))
- Fix `OTEL_EXPORTER_OTLP_ENDPOINT` usage in OTLP HTTP trace exporter
  ([#2493](https://github.com/open-telemetry/opentelemetry-python/pull/2493))
- [exporter/opentelemetry-exporter-prometheus] restore package using the new metrics API
  ([#2321](https://github.com/open-telemetry/opentelemetry-python/pull/2321))

## Version 1.9.1/0.28b1 (2022-01-29)

- Update opentelemetry-proto to v0.12.0. Note that this update removes deprecated status codes.
  ([#2415](https://github.com/open-telemetry/opentelemetry-python/pull/2415))

## Version 1.9.0/0.28b0 (2022-01-26)

- Fix SpanLimits global span limit defaulting when set to 0
  ([#2398](https://github.com/open-telemetry/opentelemetry-python/pull/2398))
- Add Python version support policy
  ([#2397](https://github.com/open-telemetry/opentelemetry-python/pull/2397))
- Decode URL-encoded headers in environment variables
  ([#2312](https://github.com/open-telemetry/opentelemetry-python/pull/2312))
- [exporter/opentelemetry-exporter-otlp-proto-grpc] Add OTLPMetricExporter
  ([#2323](https://github.com/open-telemetry/opentelemetry-python/pull/2323))
- Complete metric exporter format and update OTLP exporter
  ([#2364](https://github.com/open-telemetry/opentelemetry-python/pull/2364))
- [api] Add `NoOpTracer` and `NoOpTracerProvider`. Marking `_DefaultTracer` and `_DefaultTracerProvider` as deprecated.
  ([#2363](https://github.com/open-telemetry/opentelemetry-python/pull/2363))
- [exporter/opentelemetry-exporter-otlp-proto-grpc] Add Sum to OTLPMetricExporter
  ([#2370](https://github.com/open-telemetry/opentelemetry-python/pull/2370))
- [api] Rename `_DefaultMeter` and `_DefaultMeterProvider` to `NoOpMeter` and `NoOpMeterProvider`.
  ([#2383](https://github.com/open-telemetry/opentelemetry-python/pull/2383))
- [exporter/opentelemetry-exporter-otlp-proto-grpc] Add Gauge to OTLPMetricExporter
  ([#2408](https://github.com/open-telemetry/opentelemetry-python/pull/2408))
- [logs] prevent None from causing problems
  ([#2410](https://github.com/open-telemetry/opentelemetry-python/pull/2410))

## Version 1.8.0/0.27b0 (2021-12-17)

- Adds Aggregation and instruments as part of Metrics SDK
  ([#2234](https://github.com/open-telemetry/opentelemetry-python/pull/2234))
- Update visibility of OTEL_METRICS_EXPORTER environment variable
  ([#2303](https://github.com/open-telemetry/opentelemetry-python/pull/2303))
- Adding entrypoints for log emitter provider and console, otlp log exporters
  ([#2253](https://github.com/open-telemetry/opentelemetry-python/pull/2253))
- Rename ConsoleExporter to ConsoleLogExporter
  ([#2307](https://github.com/open-telemetry/opentelemetry-python/pull/2307))
- Adding OTEL_LOGS_EXPORTER environment variable
  ([#2320](https://github.com/open-telemetry/opentelemetry-python/pull/2320))
- Add `setuptools` to `install_requires`
  ([#2334](https://github.com/open-telemetry/opentelemetry-python/pull/2334))
- Add otlp entrypoint for log exporter
  ([#2322](https://github.com/open-telemetry/opentelemetry-python/pull/2322))
- Support insecure configuration for OTLP gRPC exporter
  ([#2350](https://github.com/open-telemetry/opentelemetry-python/pull/2350))

## Version 1.7.1/0.26b1 (2021-11-11)

- Add support for Python 3.10
  ([#2207](https://github.com/open-telemetry/opentelemetry-python/pull/2207))
- remove `X-B3-ParentSpanId` for B3 propagator as per OpenTelemetry specification
  ([#2237](https://github.com/open-telemetry/opentelemetry-python/pull/2237))
- Populate `auto.version` in Resource if using auto-instrumentation
  ([#2243](https://github.com/open-telemetry/opentelemetry-python/pull/2243))
- Return proxy instruments from ProxyMeter
  ([#2169](https://github.com/open-telemetry/opentelemetry-python/pull/2169))
- Make Measurement a concrete class
  ([#2153](https://github.com/open-telemetry/opentelemetry-python/pull/2153))
- Add metrics API
  ([#1887](https://github.com/open-telemetry/opentelemetry-python/pull/1887))
- Make batch processor fork aware and reinit when needed
  ([#2242](https://github.com/open-telemetry/opentelemetry-python/pull/2242))
- `opentelemetry-sdk` Sanitize env var resource attribute pairs
  ([#2256](https://github.com/open-telemetry/opentelemetry-python/pull/2256))
- `opentelemetry-test` start releasing to pypi.org
  ([#2269](https://github.com/open-telemetry/opentelemetry-python/pull/2269))

## Version 1.6.2/0.25b2 (2021-10-19)

- Fix parental trace relationship for opentracing `follows_from` reference
  ([#2180](https://github.com/open-telemetry/opentelemetry-python/pull/2180))

## Version 1.6.1/0.25b1 (2021-10-18)

- Fix ReadableSpan property types attempting to create a mapping from a list
  ([#2215](https://github.com/open-telemetry/opentelemetry-python/pull/2215))
- Upgrade GRPC/protobuf related dependency and regenerate otlp protobufs
  ([#2201](https://github.com/open-telemetry/opentelemetry-python/pull/2201))
- Propagation: only warn about oversized baggage headers when headers exist
  ([#2212](https://github.com/open-telemetry/opentelemetry-python/pull/2212))

## Version 1.6.0/0.25b0 (2021-10-13)

- Fix race in `set_tracer_provider()`
  ([#2182](https://github.com/open-telemetry/opentelemetry-python/pull/2182))
- Automatically load OTEL environment variables as options for `opentelemetry-instrument`
  ([#1969](https://github.com/open-telemetry/opentelemetry-python/pull/1969))
- `opentelemetry-semantic-conventions` Update to semantic conventions v1.6.1
  ([#2077](https://github.com/open-telemetry/opentelemetry-python/pull/2077))
- Do not count invalid attributes for dropped
  ([#2096](https://github.com/open-telemetry/opentelemetry-python/pull/2096))
- Fix propagation bug caused by counting skipped entries
  ([#2071](https://github.com/open-telemetry/opentelemetry-python/pull/2071))
- Add entry point for exporters with default protocol
  ([#2093](https://github.com/open-telemetry/opentelemetry-python/pull/2093))
- Renamed entrypoints `otlp_proto_http_span`, `otlp_proto_grpc_span`, `console_span` to remove
  redundant `_span` suffix.
  ([#2093](https://github.com/open-telemetry/opentelemetry-python/pull/2093))
- Do not skip sequence attribute on decode error
  ([#2097](https://github.com/open-telemetry/opentelemetry-python/pull/2097))
- `opentelemetry-test`: Add `HttpTestBase` to allow tests with actual TCP sockets
  ([#2101](https://github.com/open-telemetry/opentelemetry-python/pull/2101))
- Fix incorrect headers parsing via environment variables
  ([#2103](https://github.com/open-telemetry/opentelemetry-python/pull/2103))
- Add support for OTEL_ATTRIBUTE_COUNT_LIMIT
  ([#2139](https://github.com/open-telemetry/opentelemetry-python/pull/2139))
- Attribute limits no longer apply to Resource attributes
  ([#2138](https://github.com/open-telemetry/opentelemetry-python/pull/2138))
- `opentelemetry-exporter-otlp`: Add `opentelemetry-otlp-proto-http` as dependency
  ([#2147](https://github.com/open-telemetry/opentelemetry-python/pull/2147))
- Fix validity calculation for trace and span IDs
  ([#2145](https://github.com/open-telemetry/opentelemetry-python/pull/2145))
- Add `schema_url` to `TracerProvider.get_tracer`
  ([#2154](https://github.com/open-telemetry/opentelemetry-python/pull/2154))
- Make baggage implementation w3c spec complaint
  ([#2167](https://github.com/open-telemetry/opentelemetry-python/pull/2167))
- Add name to `BatchSpanProcessor` worker thread
  ([#2186](https://github.com/open-telemetry/opentelemetry-python/pull/2186))

## Version 1.5.0/0.24b0 (2021-08-26)

- Add pre and post instrumentation entry points
  ([#1983](https://github.com/open-telemetry/opentelemetry-python/pull/1983))
- Fix documentation on well known exporters and variable OTEL_TRACES_EXPORTER which were misnamed
  ([#2023](https://github.com/open-telemetry/opentelemetry-python/pull/2023))
- `opentelemetry-sdk` `get_aggregated_resource()` returns default resource and service name
  whenever called
  ([#2013](https://github.com/open-telemetry/opentelemetry-python/pull/2013))
- `opentelemetry-distro` & `opentelemetry-sdk` Moved Auto Instrumentation Configurator code to SDK
  to let distros use its default implementation
  ([#1937](https://github.com/open-telemetry/opentelemetry-python/pull/1937))
- Add Trace ID validation to
  meet [TraceID spec](https://github.com/open-telemetry/opentelemetry-specification/blob/main/specification/overview.md#spancontext) ([#1992](https://github.com/open-telemetry/opentelemetry-python/pull/1992))
- Fixed Python 3.10 incompatibility in `opentelemetry-opentracing-shim` tests
  ([#2018](https://github.com/open-telemetry/opentelemetry-python/pull/2018))
- `opentelemetry-sdk` added support for `OTEL_SPAN_ATTRIBUTE_VALUE_LENGTH_LIMIT`
  ([#2044](https://github.com/open-telemetry/opentelemetry-python/pull/2044))
- `opentelemetry-sdk` Fixed bugs (#2041, #2042 & #2045) in Span Limits
  ([#2044](https://github.com/open-telemetry/opentelemetry-python/pull/2044))
- `opentelemetry-sdk` Add support for `OTEL_ATTRIBUTE_VALUE_LENGTH_LIMIT` env var
  ([#2056](https://github.com/open-telemetry/opentelemetry-python/pull/2056))
- `opentelemetry-sdk` Treat limit even vars set to empty values as unset/unlimited.
  ([#2054](https://github.com/open-telemetry/opentelemetry-python/pull/2054))
- `opentelemetry-api` Attribute keys must be non-empty strings.
  ([#2057](https://github.com/open-telemetry/opentelemetry-python/pull/2057))

## Version 0.23.1 (2021-07-26)

### Changed

- Fix opentelemetry-bootstrap dependency script.
  ([#1987](https://github.com/open-telemetry/opentelemetry-python/pull/1987))

## Version 1.4.0/0.23b0 (2021-07-21)

### Added

- Moved `opentelemetry-instrumentation` to core repository.
  ([#1959](https://github.com/open-telemetry/opentelemetry-python/pull/1959))
- Add support for OTLP Exporter Protobuf over HTTP
  ([#1868](https://github.com/open-telemetry/opentelemetry-python/pull/1868))
- Dropped attributes/events/links count available exposed on ReadableSpans.
  ([#1893](https://github.com/open-telemetry/opentelemetry-python/pull/1893))
- Added dropped count to otlp, jaeger and zipkin exporters.
  ([#1893](https://github.com/open-telemetry/opentelemetry-python/pull/1893))

### Added

- Give OTLPHandler the ability to process attributes
  ([#1952](https://github.com/open-telemetry/opentelemetry-python/pull/1952))
- Add global LogEmitterProvider and convenience function get_log_emitter
  ([#1901](https://github.com/open-telemetry/opentelemetry-python/pull/1901))
- Add OTLPHandler for standard library logging module
  ([#1903](https://github.com/open-telemetry/opentelemetry-python/pull/1903))

### Changed

- Updated `opentelemetry-opencensus-exporter` to use `service_name` of spans instead of resource
  ([#1897](https://github.com/open-telemetry/opentelemetry-python/pull/1897))
- Added descriptions to the env variables mentioned in the opentelemetry-specification
  ([#1898](https://github.com/open-telemetry/opentelemetry-python/pull/1898))
- Ignore calls to `Span.set_status` with `StatusCode.UNSET` and also if previous status already
  had `StatusCode.OK`.
  ([#1902](https://github.com/open-telemetry/opentelemetry-python/pull/1902))
- Attributes for `Link` and `Resource` are immutable as they are for `Event`, which means
  any attempt to modify attributes directly will result in a `TypeError` exception.
  ([#1909](https://github.com/open-telemetry/opentelemetry-python/pull/1909))
- Added `BoundedAttributes` to the API to make it available for `Link` which is defined in the
  API. Marked `BoundedDict` in the SDK as deprecated as a result.
  ([#1915](https://github.com/open-telemetry/opentelemetry-python/pull/1915))
- Fix OTLP SpanExporter to distinguish spans based off Resource and InstrumentationInfo
  ([#1927](https://github.com/open-telemetry/opentelemetry-python/pull/1927))
- Updating dependency for opentelemetry api/sdk packages to support major version instead of
  pinning to specific versions.
  ([#1933](https://github.com/open-telemetry/opentelemetry-python/pull/1933))
- `opentelemetry-semantic-conventions` Generate semconv constants update for OTel Spec 1.5.0
  ([#1946](https://github.com/open-telemetry/opentelemetry-python/pull/1946))

### Fixed

- Updated `opentelementry-opentracing-shim` `ScopeShim` to report exceptions in
  opentelemetry specification format, rather than opentracing spec format.
  ([#1878](https://github.com/open-telemetry/opentelemetry-python/pull/1878))

## Version 1.3.0/0.22b0 (2021-06-01)

### Added

- Allow span limits to be set programmatically via TracerProvider.
  ([#1877](https://github.com/open-telemetry/opentelemetry-python/pull/1877))
- Added support for CreateKey functionality.
  ([#1853](https://github.com/open-telemetry/opentelemetry-python/pull/1853))

### Changed

- Updated get_tracer to return an empty string when passed an invalid name
  ([#1854](https://github.com/open-telemetry/opentelemetry-python/pull/1854))
- Changed AttributeValue sequences to warn mypy users on adding None values to array
  ([#1855](https://github.com/open-telemetry/opentelemetry-python/pull/1855))
- Fixed exporter OTLP header parsing to match baggage header formatting.
  ([#1869](https://github.com/open-telemetry/opentelemetry-python/pull/1869))
- Added optional `schema_url` field to `Resource` class
  ([#1871](https://github.com/open-telemetry/opentelemetry-python/pull/1871))
- Update protos to latest version release 0.9.0
  ([#1873](https://github.com/open-telemetry/opentelemetry-python/pull/1873))

## Version 1.2.0/0.21b0 (2021-05-11)

### Added

- Added example for running Django with auto instrumentation.
  ([#1803](https://github.com/open-telemetry/opentelemetry-python/pull/1803))
- Added `B3SingleFormat` and `B3MultiFormat` propagators to the `opentelemetry-propagator-b3` package.
  ([#1823](https://github.com/open-telemetry/opentelemetry-python/pull/1823))
- Added support for OTEL_SERVICE_NAME.
  ([#1829](https://github.com/open-telemetry/opentelemetry-python/pull/1829))
- Lazily read/configure limits and allow limits to be unset.
  ([#1839](https://github.com/open-telemetry/opentelemetry-python/pull/1839))
- Added support for OTEL_EXPORTER_JAEGER_TIMEOUT
  ([#1863](https://github.com/open-telemetry/opentelemetry-python/pull/1863))

### Changed

- Fixed OTLP gRPC exporter silently failing if scheme is not specified in endpoint.
  ([#1806](https://github.com/open-telemetry/opentelemetry-python/pull/1806))
- Rename CompositeHTTPPropagator to CompositePropagator as per specification.
  ([#1807](https://github.com/open-telemetry/opentelemetry-python/pull/1807))
- Propagators use the root context as default for `extract` and do not modify
  the context if extracting from carrier does not work.
  ([#1811](https://github.com/open-telemetry/opentelemetry-python/pull/1811))
- Fixed `b3` propagator entrypoint to point to `B3SingleFormat` propagator.
  ([#1823](https://github.com/open-telemetry/opentelemetry-python/pull/1823))
- Added `b3multi` propagator entrypoint to point to `B3MultiFormat` propagator.
  ([#1823](https://github.com/open-telemetry/opentelemetry-python/pull/1823))
- Improve warning when failing to decode byte attribute
  ([#1810](https://github.com/open-telemetry/opentelemetry-python/pull/1810))
- Fixed inconsistency in parent_id formatting from the ConsoleSpanExporter
  ([#1833](https://github.com/open-telemetry/opentelemetry-python/pull/1833))
- Include span parent in Jaeger gRPC export as `CHILD_OF` reference
  ([#1809])(https://github.com/open-telemetry/opentelemetry-python/pull/1809)
- Fixed sequence values in OTLP exporter not translating
  ([#1818](https://github.com/open-telemetry/opentelemetry-python/pull/1818))
- Update transient errors retry timeout and retryable status codes
  ([#1842](https://github.com/open-telemetry/opentelemetry-python/pull/1842))
- Apply validation of attributes to `Resource`, move attribute related logic to separate package.
  ([#1834](https://github.com/open-telemetry/opentelemetry-python/pull/1834))
- Fix start span behavior when excess links and attributes are included
  ([#1856](https://github.com/open-telemetry/opentelemetry-python/pull/1856))

### Removed

- Moved `opentelemetry-instrumentation` to contrib repository.
  ([#1797](https://github.com/open-telemetry/opentelemetry-python/pull/1797))

## Version 1.1.0 (2021-04-20)

### Added

- Added `py.typed` file to every package. This should resolve a bunch of mypy
  errors for users.
  ([#1720](https://github.com/open-telemetry/opentelemetry-python/pull/1720))
- Add auto generated trace and resource attributes semantic conventions
  ([#1759](https://github.com/open-telemetry/opentelemetry-python/pull/1759))
- Added `SpanKind` to `should_sample` parameters, suggest using parent span context's tracestate
  instead of manually passed in tracestate in `should_sample`
  ([#1764](https://github.com/open-telemetry/opentelemetry-python/pull/1764))
- Added experimental HTTP back propagators.
  ([#1762](https://github.com/open-telemetry/opentelemetry-python/pull/1762))
- Zipkin exporter: Add support for timeout and implement shutdown
  ([#1799](https://github.com/open-telemetry/opentelemetry-python/pull/1799))

### Changed

- Adjust `B3Format` propagator to be spec compliant by not modifying context
  when propagation headers are not present/invalid/empty
  ([#1728](https://github.com/open-telemetry/opentelemetry-python/pull/1728))
- Silence unnecessary warning when creating a new Status object without description.
  ([#1721](https://github.com/open-telemetry/opentelemetry-python/pull/1721))
- Update bootstrap cmd to use exact version when installing instrumentation packages.
  ([#1722](https://github.com/open-telemetry/opentelemetry-python/pull/1722))
- Fix B3 propagator to never return None.
  ([#1750](https://github.com/open-telemetry/opentelemetry-python/pull/1750))
- Added ProxyTracerProvider and ProxyTracer implementations to allow fetching provider
  and tracer instances before a global provider is set up.
  ([#1726](https://github.com/open-telemetry/opentelemetry-python/pull/1726))
- Added `__contains__` to `opentelementry.trace.span.TraceState`.
  ([#1773](https://github.com/open-telemetry/opentelemetry-python/pull/1773))
- `opentelemetry-opentracing-shim` Fix an issue in the shim where a Span was being wrapped
  in a NonRecordingSpan when it wasn't necessary.
  ([#1776](https://github.com/open-telemetry/opentelemetry-python/pull/1776))
- OTLP Exporter now uses the scheme in the endpoint to determine whether to establish
  a secure connection or not.
  ([#1771](https://github.com/open-telemetry/opentelemetry-python/pull/1771))

## Version 1.0.0 (2021-03-26)

### Added

- Document how to work with fork process web server models(Gunicorn, uWSGI etc...)
  ([#1609](https://github.com/open-telemetry/opentelemetry-python/pull/1609))
- Add `max_attr_value_length` support to Jaeger exporter
  ([#1633](https://github.com/open-telemetry/opentelemetry-python/pull/1633))
- Moved `use_span` from Tracer to `opentelemetry.trace.use_span`.
  ([#1668](https://github.com/open-telemetry/opentelemetry-python/pull/1668))
- `opentelemetry.trace.use_span()` will now overwrite previously set status on span in case an
  exception is raised inside the context manager and `set_status_on_exception` is set to `True`.
  ([#1668](https://github.com/open-telemetry/opentelemetry-python/pull/1668))
- Add `udp_split_oversized_batches` support to jaeger exporter
  ([#1500](https://github.com/open-telemetry/opentelemetry-python/pull/1500))

### Changed

- remove `service_name` from constructor of jaeger and opencensus exporters and
  use of env variable `OTEL_PYTHON_SERVICE_NAME`
  ([#1669])(https://github.com/open-telemetry/opentelemetry-python/pull/1669)
- Rename `IdsGenerator` to `IdGenerator`
  ([#1651](https://github.com/open-telemetry/opentelemetry-python/pull/1651))
- Make TracerProvider's resource attribute private
  ([#1652](https://github.com/open-telemetry/opentelemetry-python/pull/1652))
- Rename Resource's `create_empty` to `get_empty`
  ([#1653](https://github.com/open-telemetry/opentelemetry-python/pull/1653))
- Renamed `BatchExportSpanProcessor` to `BatchSpanProcessor` and `SimpleExportSpanProcessor` to
  `SimpleSpanProcessor`
  ([#1656](https://github.com/open-telemetry/opentelemetry-python/pull/1656))
- Rename `DefaultSpan` to `NonRecordingSpan`
  ([#1661](https://github.com/open-telemetry/opentelemetry-python/pull/1661))
- Fixed distro configuration with `OTEL_TRACES_EXPORTER` env var set to `otlp`
  ([#1657](https://github.com/open-telemetry/opentelemetry-python/pull/1657))
- Moving `Getter`, `Setter` and `TextMapPropagator` out of `opentelemetry.trace.propagation` and
  into `opentelemetry.propagators`
  ([#1662](https://github.com/open-telemetry/opentelemetry-python/pull/1662))
- Rename `BaggagePropagator` to `W3CBaggagePropagator`
  ([#1663](https://github.com/open-telemetry/opentelemetry-python/pull/1663))
- Rename `JaegerSpanExporter` to `JaegerExporter` and rename `ZipkinSpanExporter` to `ZipkinExporter`
  ([#1664](https://github.com/open-telemetry/opentelemetry-python/pull/1664))
- Expose `StatusCode` from the `opentelemetry.trace` module
  ([#1681](https://github.com/open-telemetry/opentelemetry-python/pull/1681))
- Status now only sets `description` when `status_code` is set to `StatusCode.ERROR`
  ([#1673](https://github.com/open-telemetry/opentelemetry-python/pull/1673))
- Update OTLP exporter to use OTLP proto `0.7.0`
  ([#1674](https://github.com/open-telemetry/opentelemetry-python/pull/1674))
- Remove time_ns from API and add a warning for older versions of Python
  ([#1602](https://github.com/open-telemetry/opentelemetry-python/pull/1602))
- Hide implementation classes/variables in api/sdk
  ([#1684](https://github.com/open-telemetry/opentelemetry-python/pull/1684))
- Cleanup OTLP exporter compression options, add tests
  ([#1671](https://github.com/open-telemetry/opentelemetry-python/pull/1671))
- Initial documentation for environment variables
  ([#1680](https://github.com/open-telemetry/opentelemetry-python/pull/1680))
- Change Zipkin exporter to obtain service.name from span
  ([#1696](https://github.com/open-telemetry/opentelemetry-python/pull/1696))
- Split up `opentelemetry-exporter-jaeger` package into `opentelemetry-exporter-jaeger-proto-grpc` and
  `opentelemetry-exporter-jaeger-thrift` packages to reduce dependencies for each one.
  ([#1694](https://github.com/open-telemetry/opentelemetry-python/pull/1694))
- Added `opentelemetry-exporter-otlp-proto-grpc` and changed `opentelemetry-exporter-otlp` to
  install it as a dependency. This will allow for the next package/protocol to also be in
  its own package.
  ([#1695](https://github.com/open-telemetry/opentelemetry-python/pull/1695))
- Change Jaeger exporters to obtain service.name from span
  ([#1703](https://github.com/open-telemetry/opentelemetry-python/pull/1703))
- Fixed an unset `OTEL_TRACES_EXPORTER` resulting in an error
  ([#1707](https://github.com/open-telemetry/opentelemetry-python/pull/1707))
- Split Zipkin exporter into `opentelemetry-exporter-zipkin-json` and
  `opentelemetry-exporter-zipkin-proto-http` packages to reduce dependencies. The
  `opentelemetry-exporter-zipkin` installs both.
  ([#1699](https://github.com/open-telemetry/opentelemetry-python/pull/1699))
- Make setters and getters optional
  ([#1690](https://github.com/open-telemetry/opentelemetry-python/pull/1690))

### Removed

- Removed unused `get_hexadecimal_trace_id` and `get_hexadecimal_span_id` methods.
  ([#1675](https://github.com/open-telemetry/opentelemetry-python/pull/1675))
- Remove `OTEL_EXPORTER_*_ INSECURE` env var
  ([#1682](https://github.com/open-telemetry/opentelemetry-python/pull/1682))
- Removing support for Python 3.5
  ([#1706](https://github.com/open-telemetry/opentelemetry-python/pull/1706))

## Version 0.19b0 (2021-03-26)

### Changed

- remove `service_name` from constructor of jaeger and opencensus exporters and
  use of env variable `OTEL_PYTHON_SERVICE_NAME`
  ([#1669])(https://github.com/open-telemetry/opentelemetry-python/pull/1669)
- Rename `IdsGenerator` to `IdGenerator`
  ([#1651](https://github.com/open-telemetry/opentelemetry-python/pull/1651))

### Removed

- Removing support for Python 3.5
  ([#1706](https://github.com/open-telemetry/opentelemetry-python/pull/1706))

## Version 0.18b0 (2021-02-16)

### Added

- Add urllib to opentelemetry-bootstrap target list
  ([#1584](https://github.com/open-telemetry/opentelemetry-python/pull/1584))

## Version 1.0.0rc1 (2021-02-12)

### Changed

- Tracer provider environment variables are now consistent with the rest
  ([#1571](https://github.com/open-telemetry/opentelemetry-python/pull/1571))
- Rename `TRACE_` to `TRACES_` for environment variables
  ([#1595](https://github.com/open-telemetry/opentelemetry-python/pull/1595))
- Limits for Span attributes, events and links have been updated to 128
  ([1597](https://github.com/open-telemetry/opentelemetry-python/pull/1597))
- Read-only Span attributes have been moved to ReadableSpan class
  ([#1560](https://github.com/open-telemetry/opentelemetry-python/pull/1560))
- `BatchExportSpanProcessor` flushes export queue when it reaches `max_export_batch_size`
  ([#1521](https://github.com/open-telemetry/opentelemetry-python/pull/1521))

### Added

- Added `end_on_exit` argument to `start_as_current_span`
  ([#1519](https://github.com/open-telemetry/opentelemetry-python/pull/1519))
- Add `Span.set_attributes` method to set multiple values with one call
  ([#1520](https://github.com/open-telemetry/opentelemetry-python/pull/1520))
- Make sure Resources follow semantic conventions
  ([#1480](https://github.com/open-telemetry/opentelemetry-python/pull/1480))
- Allow missing carrier headers to continue without raising AttributeError
  ([#1545](https://github.com/open-telemetry/opentelemetry-python/pull/1545))

### Removed

- Remove Configuration
  ([#1523](https://github.com/open-telemetry/opentelemetry-python/pull/1523))
- Remove Metrics as part of stable, marked as experimental
  ([#1568](https://github.com/open-telemetry/opentelemetry-python/pull/1568))

## Version 0.17b0 (2021-01-20)

### Added

- Add support for OTLP v0.6.0
  ([#1472](https://github.com/open-telemetry/opentelemetry-python/pull/1472))
- Add protobuf via gRPC exporting support for Jaeger
  ([#1471](https://github.com/open-telemetry/opentelemetry-python/pull/1471))
- Add support for Python 3.9
  ([#1441](https://github.com/open-telemetry/opentelemetry-python/pull/1441))
- Added the ability to disable instrumenting libraries specified by OTEL_PYTHON_DISABLED_INSTRUMENTATIONS env variable,
  when using opentelemetry-instrument command.
  ([#1461](https://github.com/open-telemetry/opentelemetry-python/pull/1461))
- Add `fields` to propagators
  ([#1374](https://github.com/open-telemetry/opentelemetry-python/pull/1374))
- Add local/remote samplers to parent based sampler
  ([#1440](https://github.com/open-telemetry/opentelemetry-python/pull/1440))
- Add support for OTEL*SPAN*{ATTRIBUTE_COUNT_LIMIT,EVENT_COUNT_LIMIT,LINK_COUNT_LIMIT}
  ([#1377](https://github.com/open-telemetry/opentelemetry-python/pull/1377))
- Return `None` for `DictGetter` if key not found
  ([#1449](https://github.com/open-telemetry/opentelemetry-python/pull/1449))
- Added support for Jaeger propagator
  ([#1219](https://github.com/open-telemetry/opentelemetry-python/pull/1219))
- Remove dependency on SDK from `opentelemetry-instrumentation` package. The
  `opentelemetry-sdk` package now registers an entrypoint `opentelemetry_configurator`
  to allow `opentelemetry-instrument` to load the configuration for the SDK
  ([#1420](https://github.com/open-telemetry/opentelemetry-python/pull/1420))
- `opentelemetry-exporter-zipkin` Add support for array attributes in Span and Resource exports
  ([#1285](https://github.com/open-telemetry/opentelemetry-python/pull/1285))
- Added `__repr__` for `DefaultSpan`, added `trace_flags` to `__repr__` of
  `SpanContext` ([#1485](https://github.com/open-telemetry/opentelemetry-python/pull/1485))
- `opentelemetry-sdk` Add support for OTEL_TRACE_SAMPLER and OTEL_TRACE_SAMPLER_ARG env variables
  ([#1496](https://github.com/open-telemetry/opentelemetry-python/pull/1496))
- Adding `opentelemetry-distro` package to add default configuration for
  span exporter to OTLP
  ([#1482](https://github.com/open-telemetry/opentelemetry-python/pull/1482))

### Changed

- `opentelemetry-exporter-zipkin` Updated zipkin exporter status code and error tag
  ([#1486](https://github.com/open-telemetry/opentelemetry-python/pull/1486))
- Recreate span on every run of a `start_as_current_span`-decorated function
  ([#1451](https://github.com/open-telemetry/opentelemetry-python/pull/1451))
- `opentelemetry-exporter-otlp` Headers are now passed in as tuple as metadata, instead of a
  string, which was incorrect.
  ([#1507](https://github.com/open-telemetry/opentelemetry-python/pull/1507))
- `opentelemetry-exporter-jaeger` Updated Jaeger exporter status code tag
  ([#1488](https://github.com/open-telemetry/opentelemetry-python/pull/1488))
- `opentelemetry-api` `opentelemety-sdk` Moved `idsgenerator` into sdk
  ([#1514](https://github.com/open-telemetry/opentelemetry-python/pull/1514))
- `opentelemetry-sdk` The B3Format propagator has been moved into its own package: `opentelemetry-propagator-b3`
  ([#1513](https://github.com/open-telemetry/opentelemetry-python/pull/1513))
- Update default port for OTLP exporter from 55680 to 4317
  ([#1516](https://github.com/open-telemetry/opentelemetry-python/pull/1516))
- `opentelemetry-exporter-zipkin` Update boolean attribute value transformation
  ([#1509](https://github.com/open-telemetry/opentelemetry-python/pull/1509))
- Move opentelemetry-opentracing-shim out of instrumentation folder
  ([#1533](https://github.com/open-telemetry/opentelemetry-python/pull/1533))
- `opentelemetry-sdk` The JaegerPropagator has been moved into its own package: `opentelemetry-propagator-jaeger`
  ([#1525](https://github.com/open-telemetry/opentelemetry-python/pull/1525))
- `opentelemetry-exporter-jaeger`, `opentelemetry-exporter-zipkin` Update InstrumentationInfo tag keys for Jaeger and
  Zipkin exporters
  ([#1535](https://github.com/open-telemetry/opentelemetry-python/pull/1535))
- `opentelemetry-sdk` Remove rate property setter from TraceIdRatioBasedSampler
  ([#1536](https://github.com/open-telemetry/opentelemetry-python/pull/1536))
- Fix TraceState to adhere to specs
  ([#1502](https://github.com/open-telemetry/opentelemetry-python/pull/1502))
- Update Resource `merge` key conflict precedence
  ([#1544](https://github.com/open-telemetry/opentelemetry-python/pull/1544))

### Removed

- `opentelemetry-api` Remove ThreadLocalRuntimeContext since python3.4 is not supported.

## Version 0.16b1 (2020-11-26)

### Added

- Add meter reference to observers
  ([#1425](https://github.com/open-telemetry/opentelemetry-python/pull/1425))

## Version 0.16b0 (2020-11-25)

### Added

- Add optional parameter to `record_exception` method
  ([#1314](https://github.com/open-telemetry/opentelemetry-python/pull/1314))
- Add pickle support to SpanContext class
  ([#1380](https://github.com/open-telemetry/opentelemetry-python/pull/1380))
- Add instrumentation library name and version to OTLP exported metrics
  ([#1418](https://github.com/open-telemetry/opentelemetry-python/pull/1418))
- Add Gzip compression for exporter
  ([#1141](https://github.com/open-telemetry/opentelemetry-python/pull/1141))
- Support for v2 api protobuf format
  ([#1318](https://github.com/open-telemetry/opentelemetry-python/pull/1318))
- Add IDs Generator as Configurable Property of Auto Instrumentation
  ([#1404](https://github.com/open-telemetry/opentelemetry-python/pull/1404))
- Added support for `OTEL_EXPORTER` to the `opentelemetry-instrument` command
  ([#1036](https://github.com/open-telemetry/opentelemetry-python/pull/1036))

### Changed

- Change temporality for Counter and UpDownCounter
  ([#1384](https://github.com/open-telemetry/opentelemetry-python/pull/1384))
- OTLP exporter: Handle error case when no credentials supplied
  ([#1366](https://github.com/open-telemetry/opentelemetry-python/pull/1366))
- Update protobuf versions
  ([#1356](https://github.com/open-telemetry/opentelemetry-python/pull/1356))
- Add missing references to instrumented packages
  ([#1416](https://github.com/open-telemetry/opentelemetry-python/pull/1416))
- Instrumentation Package depends on the OTel SDK
  ([#1405](https://github.com/open-telemetry/opentelemetry-python/pull/1405))
- Allow samplers to modify tracestate
  ([#1319](https://github.com/open-telemetry/opentelemetry-python/pull/1319))
- Update exception handling optional parameters, add escaped attribute to record_exception
  ([#1365](https://github.com/open-telemetry/opentelemetry-python/pull/1365))
- Rename `MetricRecord` to `ExportRecord`
  ([#1367](https://github.com/open-telemetry/opentelemetry-python/pull/1367))
- Rename `Record` to `Accumulation`
  ([#1373](https://github.com/open-telemetry/opentelemetry-python/pull/1373))
- Rename `Meter` to `Accumulator`
  ([#1372](https://github.com/open-telemetry/opentelemetry-python/pull/1372))
- Fix `ParentBased` sampler for implicit parent spans. Fix also `trace_state`
  erasure for dropped spans or spans sampled by the `TraceIdRatioBased` sampler.
  ([#1394](https://github.com/open-telemetry/opentelemetry-python/pull/1394))

## Version 0.15b0 (2020-11-02)

### Added

- Add Env variables in OTLP exporter
  ([#1101](https://github.com/open-telemetry/opentelemetry-python/pull/1101))
- Add support for Jaeger Span Exporter configuration by environment variables and<br/>
  change JaegerSpanExporter constructor parameters
  ([#1114](https://github.com/open-telemetry/opentelemetry-python/pull/1114))

### Changed

- Updating status codes to adhere to specs
  ([#1282](https://github.com/open-telemetry/opentelemetry-python/pull/1282))
- Set initial checkpoint timestamp in aggregators
  ([#1237](https://github.com/open-telemetry/opentelemetry-python/pull/1237))
- Make `SpanProcessor.on_start` accept parent Context
  ([#1251](https://github.com/open-telemetry/opentelemetry-python/pull/1251))
- Fix b3 propagator entrypoint
  ([#1265](https://github.com/open-telemetry/opentelemetry-python/pull/1265))
- Allow None in sequence attributes values
  ([#998](https://github.com/open-telemetry/opentelemetry-python/pull/998))
- Samplers to accept parent Context
  ([#1267](https://github.com/open-telemetry/opentelemetry-python/pull/1267))
- Span.is_recording() returns false after span has ended
  ([#1289](https://github.com/open-telemetry/opentelemetry-python/pull/1289))
- Allow samplers to modify tracestate
  ([#1319](https://github.com/open-telemetry/opentelemetry-python/pull/1319))
- Remove TracerProvider coupling from Tracer init
  ([#1295](https://github.com/open-telemetry/opentelemetry-python/pull/1295))

## Version 0.14b0 (2020-10-13)

### Added

- Add optional parameter to `record_exception` method
  ([#1242](https://github.com/open-telemetry/opentelemetry-python/pull/1242))
- Add support for `OTEL_PROPAGATORS`
  ([#1123](https://github.com/open-telemetry/opentelemetry-python/pull/1123))
- Add keys method to TextMap propagator Getter
  ([#1196](https://github.com/open-telemetry/opentelemetry-python/issues/1196))
- Add timestamps to OTLP exporter
  ([#1199](https://github.com/open-telemetry/opentelemetry-python/pull/1199))
- Add Global Error Handler
  ([#1080](https://github.com/open-telemetry/opentelemetry-python/pull/1080))
- Add support for `OTEL_BSP_MAX_QUEUE_SIZE`, `OTEL_BSP_SCHEDULE_DELAY_MILLIS`, `OTEL_BSP_MAX_EXPORT_BATCH_SIZE`
  and `OTEL_BSP_EXPORT_TIMEOUT_MILLIS` environment variables
  ([#1105](https://github.com/open-telemetry/opentelemetry-python/pull/1120))
- Adding Resource to MeterRecord
  ([#1209](https://github.com/open-telemetry/opentelemetry-python/pull/1209))
  s

### Changed

- Store `int`s as `int`s in the global Configuration object
  ([#1118](https://github.com/open-telemetry/opentelemetry-python/pull/1118))
- Allow for Custom Trace and Span IDs Generation - `IdsGenerator` for TracerProvider
  ([#1153](https://github.com/open-telemetry/opentelemetry-python/pull/1153))
- Update baggage propagation header
  ([#1194](https://github.com/open-telemetry/opentelemetry-python/pull/1194))
- Make instances of SpanContext immutable
  ([#1134](https://github.com/open-telemetry/opentelemetry-python/pull/1134))
- Parent is now always passed in via Context, instead of Span or SpanContext
  ([#1146](https://github.com/open-telemetry/opentelemetry-python/pull/1146))
- Update OpenTelemetry protos to v0.5.0
  ([#1143](https://github.com/open-telemetry/opentelemetry-python/pull/1143))
- Zipkin exporter now accepts a `max_tag_value_length` attribute to customize the
  maximum allowed size a tag value can have.
  ([#1151](https://github.com/open-telemetry/opentelemetry-python/pull/1151))
- Fixed OTLP events to Zipkin annotations translation.
  ([#1161](https://github.com/open-telemetry/opentelemetry-python/pull/1161))
- Fixed bootstrap command to correctly install opentelemetry-instrumentation-falcon instead of
  opentelemetry-instrumentation-flask.
  ([#1138](https://github.com/open-telemetry/opentelemetry-python/pull/1138))
- Update sampling result names
  ([#1128](https://github.com/open-telemetry/opentelemetry-python/pull/1128))
- Event attributes are now immutable
  ([#1195](https://github.com/open-telemetry/opentelemetry-python/pull/1195))
- Renaming metrics Batcher to Processor
  ([#1203](https://github.com/open-telemetry/opentelemetry-python/pull/1203))
- Protect access to Span implementation
  ([#1188](https://github.com/open-telemetry/opentelemetry-python/pull/1188))
- `start_as_current_span` and `use_span` can now optionally auto-record any exceptions raised inside the context
  manager.
  ([#1162](https://github.com/open-telemetry/opentelemetry-python/pull/1162))

## Version 0.13b0 (2020-09-17)

### Added

- Add instrumentation info to exported spans
  ([#1095](https://github.com/open-telemetry/opentelemetry-python/pull/1095))
- Add metric OTLP exporter
  ([#835](https://github.com/open-telemetry/opentelemetry-python/pull/835))
- Add type hints to OTLP exporter
  ([#1121](https://github.com/open-telemetry/opentelemetry-python/pull/1121))
- Add support for OTEL_EXPORTER_ZIPKIN_ENDPOINT env var. As part of this change, the
  configuration of the ZipkinSpanExporter exposes a `url` argument to replace `host_name`,
  `port`, `protocol`, `endpoint`. This brings this implementation inline with other
  implementations.
  ([#1064](https://github.com/open-telemetry/opentelemetry-python/pull/1064))
- Zipkin exporter report instrumentation info.
  ([#1097](https://github.com/open-telemetry/opentelemetry-python/pull/1097))
- Add status mapping to tags
  ([#1111](https://github.com/open-telemetry/opentelemetry-python/issues/1111))
- Report instrumentation info
  ([#1098](https://github.com/open-telemetry/opentelemetry-python/pull/1098))
- Add support for http metrics
  ([#1116](https://github.com/open-telemetry/opentelemetry-python/pull/1116))
- Populate resource attributes as per semantic conventions
  ([#1053](https://github.com/open-telemetry/opentelemetry-python/pull/1053))

### Changed

- Refactor `SpanContext.is_valid` from a method to a data attribute
  ([#1005](https://github.com/open-telemetry/opentelemetry-python/pull/1005))
- Moved samplers from API to SDK
  ([#1023](https://github.com/open-telemetry/opentelemetry-python/pull/1023))
- Change return value type of `correlationcontext.get_correlations` to immutable `MappingProxyType`
  ([#1024](https://github.com/open-telemetry/opentelemetry-python/pull/1024))
- Sampling spec changes
  ([#1034](https://github.com/open-telemetry/opentelemetry-python/pull/1034))
- Remove lazy Event and Link API from Span interface
  ([#1045](https://github.com/open-telemetry/opentelemetry-python/pull/1045))
- Rename CorrelationContext to Baggage
  ([#1060](https://github.com/open-telemetry/opentelemetry-python/pull/1060))
- Rename HTTPTextFormat to TextMapPropagator. This change also updates `get_global_httptextformat` and
  `set_global_httptextformat` to `get_global_textmap` and `set_global_textmap`
  ([#1085](https://github.com/open-telemetry/opentelemetry-python/pull/1085))
- Fix api/sdk setup.cfg to include missing python files
  ([#1091](https://github.com/open-telemetry/opentelemetry-python/pull/1091))
- Improve BatchExportSpanProcessor
  ([#1062](https://github.com/open-telemetry/opentelemetry-python/pull/1062))
- Rename Resource labels to attributes
  ([#1082](https://github.com/open-telemetry/opentelemetry-python/pull/1082))
- Rename members of `trace.sampling.Decision` enum
  ([#1115](https://github.com/open-telemetry/opentelemetry-python/pull/1115))
- Merge `OTELResourceDetector` result when creating resources
  ([#1096](https://github.com/open-telemetry/opentelemetry-python/pull/1096))

### Removed

- Drop support for Python 3.4
  ([#1099](https://github.com/open-telemetry/opentelemetry-python/pull/1099))

## Version 0.12b0 (2020-08-14)

### Added

- Implement Views in metrics SDK
  ([#596](https://github.com/open-telemetry/opentelemetry-python/pull/596))

### Changed

- Update environment variable names, prefix changed from `OPENTELEMETRY` to `OTEL`
  ([#904](https://github.com/open-telemetry/opentelemetry-python/pull/904))
- Stop TracerProvider and MeterProvider from being overridden
  ([#959](https://github.com/open-telemetry/opentelemetry-python/pull/959))
- Update default port to 55680
  ([#977](https://github.com/open-telemetry/opentelemetry-python/pull/977))
- Add proper length zero padding to hex strings of traceId, spanId, parentId sent on the wire, for compatibility with
  jaeger-collector
  ([#908](https://github.com/open-telemetry/opentelemetry-python/pull/908))
- Send start_timestamp and convert labels to strings
  ([#937](https://github.com/open-telemetry/opentelemetry-python/pull/937))
- Renamed several packages
  ([#953](https://github.com/open-telemetry/opentelemetry-python/pull/953))
- Thrift URL for Jaeger exporter doesn't allow HTTPS (hardcoded to HTTP)
  ([#978](https://github.com/open-telemetry/opentelemetry-python/pull/978))
- Change reference names to opentelemetry-instrumentation-opentracing-shim
  ([#969](https://github.com/open-telemetry/opentelemetry-python/pull/969))
- Changed default Sampler to `ParentOrElse(AlwaysOn)`
  ([#960](https://github.com/open-telemetry/opentelemetry-python/pull/960))
- Update environment variable names, prefix changed from `OPENTELEMETRY` to `OTEL`
  ([#904](https://github.com/open-telemetry/opentelemetry-python/pull/904))
- Update environment variable `OTEL_RESOURCE` to `OTEL_RESOURCE_ATTRIBUTES` as per
  the specification

## Version 0.11b0 (2020-07-28)

### Added

- Add support for resources and resource detector
  ([#853](https://github.com/open-telemetry/opentelemetry-python/pull/853))

### Changed

- Return INVALID_SPAN if no TracerProvider set for get_current_span
  ([#751](https://github.com/open-telemetry/opentelemetry-python/pull/751))
- Rename record_error to record_exception
  ([#927](https://github.com/open-telemetry/opentelemetry-python/pull/927))
- Update span exporter to use OpenTelemetry Proto v0.4.0
  ([#872](https://github.com/open-telemetry/opentelemetry-python/pull/889))

## Version 0.10b0 (2020-06-23)

### Changed

- Regenerate proto code and add pyi stubs
  ([#823](https://github.com/open-telemetry/opentelemetry-python/pull/823))
- Rename CounterAggregator -> SumAggregator
  ([#816](https://github.com/open-telemetry/opentelemetry-python/pull/816))

## Version 0.9b0 (2020-06-10)

### Added

- Adding trace.get_current_span, Removing Tracer.get_current_span
  ([#552](https://github.com/open-telemetry/opentelemetry-python/pull/552))
- Add SumObserver, UpDownSumObserver and LastValueAggregator in metrics
  ([#789](https://github.com/open-telemetry/opentelemetry-python/pull/789))
- Add start_pipeline to MeterProvider
  ([#791](https://github.com/open-telemetry/opentelemetry-python/pull/791))
- Initial release of opentelemetry-ext-otlp, opentelemetry-proto

### Changed

- Move stateful & resource from Meter to MeterProvider
  ([#751](https://github.com/open-telemetry/opentelemetry-python/pull/751))
- Rename Measure to ValueRecorder in metrics
  ([#761](https://github.com/open-telemetry/opentelemetry-python/pull/761))
- Rename Observer to ValueObserver
  ([#764](https://github.com/open-telemetry/opentelemetry-python/pull/764))
- Log a warning when replacing the global Tracer/Meter provider
  ([#856](https://github.com/open-telemetry/opentelemetry-python/pull/856))
- bugfix: byte type attributes are decoded before adding to attributes dict
  ([#775](https://github.com/open-telemetry/opentelemetry-python/pull/775))
- Rename opentelemetry-auto-instrumentation to opentelemetry-instrumentation,
  and console script `opentelemetry-auto-instrumentation` to `opentelemetry-instrument`

## Version 0.8b0 (2020-05-27)

### Added

- Add a new bootstrap command that enables automatic instrument installations.
  ([#650](https://github.com/open-telemetry/opentelemetry-python/pull/650))

### Changed

- Handle boolean, integer and float values in Configuration
  ([#662](https://github.com/open-telemetry/opentelemetry-python/pull/662))
- bugfix: ensure status is always string
  ([#640](https://github.com/open-telemetry/opentelemetry-python/pull/640))
- Transform resource to tags when exporting
  ([#707](https://github.com/open-telemetry/opentelemetry-python/pull/707))
- Rename otcollector to opencensus
  ([#695](https://github.com/open-telemetry/opentelemetry-python/pull/695))
- Transform resource to tags when exporting
  ([#645](https://github.com/open-telemetry/opentelemetry-python/pull/645))
- `ext/boto`: Could not serialize attribute aws.region to tag when exporting via jaeger
  Serialize tuple type values by coercing them into a string, since Jaeger does not
  support tuple types.
  ([#865](https://github.com/open-telemetry/opentelemetry-python/pull/865))
- Validate span attribute types in SDK
  ([#678](https://github.com/open-telemetry/opentelemetry-python/pull/678))
- Specify to_json indent from arguments
  ([#718](https://github.com/open-telemetry/opentelemetry-python/pull/718))
- Span.resource will now default to an empty resource
  ([#724](https://github.com/open-telemetry/opentelemetry-python/pull/724))
- bugfix: Fix error message
  ([#729](https://github.com/open-telemetry/opentelemetry-python/pull/729))
- deep copy empty attributes
  ([#714](https://github.com/open-telemetry/opentelemetry-python/pull/714))

## Version 0.7b1 (2020-05-12)

### Added

- Add reset for the global configuration object, for testing purposes
  ([#636](https://github.com/open-telemetry/opentelemetry-python/pull/636))
- Add support for programmatic instrumentation
  ([#579](https://github.com/open-telemetry/opentelemetry-python/pull/569))

### Changed

- tracer.get_tracer now optionally accepts a TracerProvider
  ([#602](https://github.com/open-telemetry/opentelemetry-python/pull/602))
- Configuration object can now be used by any component of opentelemetry,
  including 3rd party instrumentations
  ([#563](https://github.com/open-telemetry/opentelemetry-python/pull/563))
- bugfix: configuration object now matches fields in a case-sensitive manner
  ([#583](https://github.com/open-telemetry/opentelemetry-python/pull/583))
- bugfix: configuration object now accepts all valid python variable names
  ([#583](https://github.com/open-telemetry/opentelemetry-python/pull/583))
- bugfix: configuration undefined attributes now return None instead of raising
  an AttributeError.
  ([#583](https://github.com/open-telemetry/opentelemetry-python/pull/583))
- bugfix: 'debug' field is now correct
  ([#549](https://github.com/open-telemetry/opentelemetry-python/pull/549))
- bugfix: enable auto-instrumentation command to work for custom entry points
  (e.g. flask_run)
  ([#567](https://github.com/open-telemetry/opentelemetry-python/pull/567))
- Exporter API: span parents are now always spancontext
  ([#548](https://github.com/open-telemetry/opentelemetry-python/pull/548))
- Console span exporter now prints prettier, more legible messages
  ([#505](https://github.com/open-telemetry/opentelemetry-python/pull/505))
- bugfix: B3 propagation now retrieves parentSpanId correctly
  ([#621](https://github.com/open-telemetry/opentelemetry-python/pull/621))
- bugfix: a DefaultSpan now longer causes an exception when used with tracer
  ([#577](https://github.com/open-telemetry/opentelemetry-python/pull/577))
- move last_updated_timestamp into aggregators instead of bound metric
  instrument
  ([#522](https://github.com/open-telemetry/opentelemetry-python/pull/522))
- bugfix: suppressing instrumentation in metrics to eliminate an infinite loop
  of telemetry
  ([#529](https://github.com/open-telemetry/opentelemetry-python/pull/529))
- bugfix: freezing span attribute sequences, reducing potential user errors
  ([#529](https://github.com/open-telemetry/opentelemetry-python/pull/529))

## Version 0.6b0 (2020-03-30)

### Added

- Add support for lazy events and links
  ([#474](https://github.com/open-telemetry/opentelemetry-python/pull/474))
- Adding is_remote flag to SpanContext, indicating when a span is remote
  ([#516](https://github.com/open-telemetry/opentelemetry-python/pull/516))
- Adding a solution to release metric handles and observers
  ([#435](https://github.com/open-telemetry/opentelemetry-python/pull/435))
- Initial release: opentelemetry-instrumentation

### Changed

- Metrics API no longer uses LabelSet
  ([#527](https://github.com/open-telemetry/opentelemetry-python/pull/527))
- Allow digit as first char in vendor specific trace state key
  ([#511](https://github.com/open-telemetry/opentelemetry-python/pull/511))
- Exporting to collector now works
  ([#508](https://github.com/open-telemetry/opentelemetry-python/pull/508))

## Version 0.5b0 (2020-03-16)

### Added

- Adding Correlation Context API/SDK and propagator
  ([#471](https://github.com/open-telemetry/opentelemetry-python/pull/471))
- Adding a global configuration module to simplify setting and getting globals
  ([#466](https://github.com/open-telemetry/opentelemetry-python/pull/466))
- Adding named meters, removing batchers
  ([#431](https://github.com/open-telemetry/opentelemetry-python/pull/431))
- Adding attach/detach methods as per spec
  ([#429](https://github.com/open-telemetry/opentelemetry-python/pull/429))
- Adding OT Collector metrics exporter
  ([#454](https://github.com/open-telemetry/opentelemetry-python/pull/454))
- Initial release opentelemetry-ext-otcollector

### Changed

- Rename metric handle to bound metric instrument
  ([#470](https://github.com/open-telemetry/opentelemetry-python/pull/470))
- Moving resources to sdk
  ([#464](https://github.com/open-telemetry/opentelemetry-python/pull/464))
- Implementing propagators to API to use context
  ([#446](https://github.com/open-telemetry/opentelemetry-python/pull/446))
- Renaming TraceOptions to TraceFlags
  ([#450](https://github.com/open-telemetry/opentelemetry-python/pull/450))
- Renaming TracerSource to TracerProvider
  ([#441](https://github.com/open-telemetry/opentelemetry-python/pull/441))
- Improve validation of attributes
  ([#460](https://github.com/open-telemetry/opentelemetry-python/pull/460))
- Re-raise errors caught in opentelemetry.sdk.trace.Tracer.use_span()
  ([#469](https://github.com/open-telemetry/opentelemetry-python/pull/469))
- Implement observer instrument
  ([#425](https://github.com/open-telemetry/opentelemetry-python/pull/425))

## Version 0.4a0 (2020-02-21)

### Added

- Added named Tracers
  ([#301](https://github.com/open-telemetry/opentelemetry-python/pull/301))
- Add int and valid sequenced to AttributeValue type
  ([#368](https://github.com/open-telemetry/opentelemetry-python/pull/368))
- Add ABC for Metric
  ([#391](https://github.com/open-telemetry/opentelemetry-python/pull/391))
- Metrics export pipeline, and stdout exporter
  ([#341](https://github.com/open-telemetry/opentelemetry-python/pull/341))
- Adding Context API Implementation
  ([#395](https://github.com/open-telemetry/opentelemetry-python/pull/395))
- Adding trace.get_tracer function
  ([#430](https://github.com/open-telemetry/opentelemetry-python/pull/430))
- Add runtime validation for set_attribute
  ([#348](https://github.com/open-telemetry/opentelemetry-python/pull/348))
- Add support for B3 ParentSpanID
  ([#286](https://github.com/open-telemetry/opentelemetry-python/pull/286))
- Implement MinMaxSumCount aggregator
  ([#422](https://github.com/open-telemetry/opentelemetry-python/pull/422))
- Initial release opentelemetry-ext-zipkin, opentelemetry-ext-prometheus

### Changed

- Separate Default classes from interface descriptions
  ([#311](https://github.com/open-telemetry/opentelemetry-python/pull/311))
- Export span status
  ([#367](https://github.com/open-telemetry/opentelemetry-python/pull/367))
- Export span kind
  ([#387](https://github.com/open-telemetry/opentelemetry-python/pull/387))
- Set status for ended spans
  ([#297](https://github.com/open-telemetry/opentelemetry-python/pull/297) and
  [#358](https://github.com/open-telemetry/opentelemetry-python/pull/358))
- Use module loggers
  ([#351](https://github.com/open-telemetry/opentelemetry-python/pull/351))
- Protect start_time and end_time from being set manually by the user
  ([#363](https://github.com/open-telemetry/opentelemetry-python/pull/363))
- Set status in start_as_current_span
  ([#377](https://github.com/open-telemetry/opentelemetry-python/pull/377))
- Implement force_flush for span processors
  ([#389](https://github.com/open-telemetry/opentelemetry-python/pull/389))
- Set sampled flag on sampling trace
  ([#407](https://github.com/open-telemetry/opentelemetry-python/pull/407))
- Add io and formatter options to console exporter
  ([#412](https://github.com/open-telemetry/opentelemetry-python/pull/412))
- Clean up ProbabilitySample for 64 bit trace IDs
  ([#238](https://github.com/open-telemetry/opentelemetry-python/pull/238))

### Removed

- Remove monotonic and absolute metric instruments
  ([#410](https://github.com/open-telemetry/opentelemetry-python/pull/410))

## Version 0.3a0 (2019-12-11)

### Added

- Add metrics exporters
  ([#192](https://github.com/open-telemetry/opentelemetry-python/pull/192))
- Implement extract and inject support for HTTP_HEADERS and TEXT_MAP formats
  ([#256](https://github.com/open-telemetry/opentelemetry-python/pull/256))

### Changed

- Multiple tracing API/SDK changes
- Multiple metrics API/SDK changes

### Removed

- Remove option to create unstarted spans from API
  ([#290](https://github.com/open-telemetry/opentelemetry-python/pull/290))

## Version 0.2a0 (2019-10-29)

### Added

- W3C TraceContext fixes and compliance tests
  ([#228](https://github.com/open-telemetry/opentelemetry-python/pull/228))
- Sampler API/SDK
  ([#225](https://github.com/open-telemetry/opentelemetry-python/pull/225))
- Initial release: opentelemetry-ext-jaeger, opentelemetry-opentracing-shim

### Changed

- Multiple metrics API/SDK changes
- Multiple tracing API/SDK changes
- Multiple context API changes
- Multiple bugfixes and improvements

## Version 0.1a0 (2019-09-30)

### Added

- Initial release api/sdk

- Use Attribute rather than boundattribute in logrecord
  ([#3567](https://github.com/open-telemetry/opentelemetry-python/pull/3567))
- Fix flush error when no LoggerProvider configured for LoggingHandler
  ([#3608](https://github.com/open-telemetry/opentelemetry-python/pull/3608))
- Fix `OTLPMetricExporter` ignores `preferred_aggregation` property
  ([#3603](https://github.com/open-telemetry/opentelemetry-python/pull/3603))
- Logs: set `observed_timestamp` field
  ([#3565](https://github.com/open-telemetry/opentelemetry-python/pull/3565))
- Add missing Resource SchemaURL in OTLP exporters
  ([#3652](https://github.com/open-telemetry/opentelemetry-python/pull/3652))
- Fix loglevel warning text
  ([#3566](https://github.com/open-telemetry/opentelemetry-python/pull/3566))
- Prometheus Exporter string representation for target_info labels
  ([#3659](https://github.com/open-telemetry/opentelemetry-python/pull/3659))
- Logs: ObservedTimestamp field is missing in console exporter output
  ([#3564](https://github.com/open-telemetry/opentelemetry-python/pull/3564))
- Fix explicit bucket histogram aggregation
  ([#3429](https://github.com/open-telemetry/opentelemetry-python/pull/3429))
- Add `code.lineno`, `code.function` and `code.filepath` to all logs
  ([#3645](https://github.com/open-telemetry/opentelemetry-python/pull/3645))
- Add Synchronous Gauge instrument
  ([#3462](https://github.com/open-telemetry/opentelemetry-python/pull/3462))
- Drop support for 3.7
  ([#3668](https://github.com/open-telemetry/opentelemetry-python/pull/3668))
- Include key in attribute sequence warning
  ([#3639](https://github.com/open-telemetry/opentelemetry-python/pull/3639))
- Upgrade markupsafe, Flask and related dependencies to dev and test
  environments ([#3609](https://github.com/open-telemetry/opentelemetry-python/pull/3609))
- Handle HTTP 2XX responses as successful in OTLP exporters
  ([#3623](https://github.com/open-telemetry/opentelemetry-python/pull/3623))
- Improve Resource Detector timeout messaging
  ([#3645](https://github.com/open-telemetry/opentelemetry-python/pull/3645))
- Add Proxy classes for logging
  ([#3575](https://github.com/open-telemetry/opentelemetry-python/pull/3575))
- Remove dependency on 'backoff' library
  ([#3679](https://github.com/open-telemetry/opentelemetry-python/pull/3679))


- Make create_gauge non-abstract method
  ([#3817](https://github.com/open-telemetry/opentelemetry-python/pull/3817))
- Make `tracer.start_as_current_span()` decorator work with async functions
  ([#3633](https://github.com/open-telemetry/opentelemetry-python/pull/3633))
- Fix python 3.12 deprecation warning
  ([#3751](https://github.com/open-telemetry/opentelemetry-python/pull/3751))
- bump mypy to 0.982
  ([#3776](https://github.com/open-telemetry/opentelemetry-python/pull/3776))
- Add support for OTEL_SDK_DISABLED environment variable
  ([#3648](https://github.com/open-telemetry/opentelemetry-python/pull/3648))
- Fix ValueError message for PeriodicExportingMetricsReader
  ([#3769](https://github.com/open-telemetry/opentelemetry-python/pull/3769))
- Use `BaseException` instead of `Exception` in `record_exception`
  ([#3354](https://github.com/open-telemetry/opentelemetry-python/pull/3354))
- Make span.record_exception more robust
  ([#3778](https://github.com/open-telemetry/opentelemetry-python/pull/3778))
- Fix license field in pyproject.toml files
  ([#3803](https://github.com/open-telemetry/opentelemetry-python/pull/3803))
<|MERGE_RESOLUTION|>--- conflicted
+++ resolved
@@ -7,13 +7,11 @@
 
 ## Unreleased
 
-<<<<<<< HEAD
-- Running mypy on SDK resources
+- Running mypy on SDK resources#
   ([#4053](https://github.com/open-telemetry/opentelemetry-python/pull/4053))
-=======
+
 ## Version 1.26.0/0.47b0 (2024-07-23)
 
->>>>>>> 794c51bb
 - Standardizing timeout calculation in measurement consumer collect to nanoseconds
   ([#4074](https://github.com/open-telemetry/opentelemetry-python/pull/4074))
 - optional scope attributes for logger creation
