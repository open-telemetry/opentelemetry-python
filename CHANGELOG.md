--- conflicted
+++ resolved
@@ -7,14 +7,11 @@
 
 ## Unreleased
 
-<<<<<<< HEAD
 - Implementation of Events API
   ([#4054](https://github.com/open-telemetry/opentelemetry-python/pull/4054))
-=======
 - Make log sdk add `exception.message` to logRecord for exceptions whose argument 
   is an exception not a string message
   ([#4122](https://github.com/open-telemetry/opentelemetry-python/pull/4122))
->>>>>>> 110bb734
 - Fix use of `link.attributes.dropped`, which may not exist
   ([#4119](https://github.com/open-telemetry/opentelemetry-python/pull/4119))
 - Running mypy on SDK resources
