# Changelog
All notable changes to this project will be documented in this file.

The format is based on [Keep a Changelog](https://keepachangelog.com/en/1.0.0/),
and this project adheres to [Semantic Versioning](https://semver.org/spec/v2.0.0.html).

## [Unreleased](https://github.com/open-telemetry/opentelemetry-python/compare/v1.0.0...HEAD)

### Added
- Added `py.typed` file to every package. This should resolve a bunch of mypy
  errors for users.
  ([#1720](https://github.com/open-telemetry/opentelemetry-python/pull/1720))
<<<<<<< HEAD
- Add auto generated trace and resource attributes semantic conventions
  ([#1759](https://github.com/open-telemetry/opentelemetry-python/pull/1759))
=======
- Added `SpanKind` to `should_sample` parameters, suggest using parent span context's tracestate
  instead of manually passed in tracestate in `should_sample`
  ([#1764](https://github.com/open-telemetry/opentelemetry-python/pull/1764))
>>>>>>> e2a5b0b7

### Changed
- Adjust `B3Format` propagator to be spec compliant by not modifying context
  when propagation headers are not present/invalid/empty
  ([#1728](https://github.com/open-telemetry/opentelemetry-python/pull/1728))
- Silence unnecessary warning when creating a new Status object without description.
  ([#1721](https://github.com/open-telemetry/opentelemetry-python/pull/1721))
- Update bootstrap cmd to use exact version when installing instrumentation packages. 
  ([#1722](https://github.com/open-telemetry/opentelemetry-python/pull/1722))
- Fix B3 propagator to never return None.
  ([#1750](https://github.com/open-telemetry/opentelemetry-python/pull/1750))
- Added ProxyTracerProvider and ProxyTracer implementations to allow fetching provider
  and tracer instances before a global provider is set up.
  ([#1726](https://github.com/open-telemetry/opentelemetry-python/pull/1726))
- Added `__contains__` to `opentelementry.trace.span.TraceState`.
  ([#1773](https://github.com/open-telemetry/opentelemetry-python/pull/1773))
- `opentelemetry-opentracing-shim` Fix an issue in the shim where a Span was being wrapped
  in a NonRecordingSpan when it wasn't necessary.
  ([#1776](https://github.com/open-telemetry/opentelemetry-python/pull/1776))
- OTLP Exporter now uses the scheme in the endpoint to determine whether to establish
  a secure connection or not.
  ([#1771](https://github.com/open-telemetry/opentelemetry-python/pull/1771))

## [1.0.0](https://github.com/open-telemetry/opentelemetry-python/releases/tag/v1.0.0) - 2021-03-26
### Added
- Document how to work with fork process web server models(Gunicorn, uWSGI etc...)
  ([#1609](https://github.com/open-telemetry/opentelemetry-python/pull/1609))
- Add `max_attr_value_length` support to Jaeger exporter
  ([#1633](https://github.com/open-telemetry/opentelemetry-python/pull/1633))
- Moved `use_span` from Tracer to `opentelemetry.trace.use_span`.
  ([#1668](https://github.com/open-telemetry/opentelemetry-python/pull/1668))
- `opentelemetry.trace.use_span()` will now overwrite previously set status on span in case an
  exception is raised inside the context manager and `set_status_on_exception` is set to `True`.
  ([#1668](https://github.com/open-telemetry/opentelemetry-python/pull/1668))
- Add `udp_split_oversized_batches` support to jaeger exporter
  ([#1500](https://github.com/open-telemetry/opentelemetry-python/pull/1500))

### Changed
- remove `service_name` from constructor of jaeger and opencensus exporters and 
  use of env variable `OTEL_PYTHON_SERVICE_NAME`
  ([#1669])(https://github.com/open-telemetry/opentelemetry-python/pull/1669)
- Rename `IdsGenerator` to `IdGenerator`
  ([#1651](https://github.com/open-telemetry/opentelemetry-python/pull/1651))
- Make TracerProvider's resource attribute private
  ([#1652](https://github.com/open-telemetry/opentelemetry-python/pull/1652))
- Rename Resource's `create_empty` to `get_empty`
  ([#1653](https://github.com/open-telemetry/opentelemetry-python/pull/1653))
- Renamed `BatchExportSpanProcessor` to `BatchSpanProcessor` and `SimpleExportSpanProcessor` to
  `SimpleSpanProcessor`
  ([#1656](https://github.com/open-telemetry/opentelemetry-python/pull/1656))
- Rename `DefaultSpan` to `NonRecordingSpan`
  ([#1661](https://github.com/open-telemetry/opentelemetry-python/pull/1661))
- Fixed distro configuration with `OTEL_TRACES_EXPORTER` env var set to `otlp`
  ([#1657](https://github.com/open-telemetry/opentelemetry-python/pull/1657))
- Moving `Getter`, `Setter` and `TextMapPropagator` out of `opentelemetry.trace.propagation` and
  into `opentelemetry.propagators`
  ([#1662](https://github.com/open-telemetry/opentelemetry-python/pull/1662))
- Rename `BaggagePropagator` to `W3CBaggagePropagator`
  ([#1663](https://github.com/open-telemetry/opentelemetry-python/pull/1663))
- Rename `JaegerSpanExporter` to `JaegerExporter` and rename `ZipkinSpanExporter` to `ZipkinExporter`
  ([#1664](https://github.com/open-telemetry/opentelemetry-python/pull/1664))
- Expose `StatusCode` from the `opentelemetry.trace` module
  ([#1681](https://github.com/open-telemetry/opentelemetry-python/pull/1681))
- Status now only sets `description` when `status_code` is set to `StatusCode.ERROR`
  ([#1673](https://github.com/open-telemetry/opentelemetry-python/pull/1673))
- Update OTLP exporter to use OTLP proto `0.7.0`
  ([#1674](https://github.com/open-telemetry/opentelemetry-python/pull/1674))
- Remove time_ns from API and add a warning for older versions of Python
  ([#1602](https://github.com/open-telemetry/opentelemetry-python/pull/1602))
- Hide implementation classes/variables in api/sdk
  ([#1684](https://github.com/open-telemetry/opentelemetry-python/pull/1684))
- Cleanup OTLP exporter compression options, add tests
  ([#1671](https://github.com/open-telemetry/opentelemetry-python/pull/1671))
- Initial documentation for environment variables
  ([#1680](https://github.com/open-telemetry/opentelemetry-python/pull/1680))
- Change Zipkin exporter to obtain service.name from span
  ([#1696](https://github.com/open-telemetry/opentelemetry-python/pull/1696))
- Split up `opentelemetry-exporter-jaeger` package into `opentelemetry-exporter-jaeger-proto-grpc` and
  `opentelemetry-exporter-jaeger-thrift` packages to reduce dependencies for each one.
  ([#1694](https://github.com/open-telemetry/opentelemetry-python/pull/1694))
- Added `opentelemetry-exporter-otlp-proto-grpc` and changed `opentelemetry-exporter-otlp` to
  install it as a dependency. This will allow for the next package/protocol to also be in
  its own package.
  ([#1695](https://github.com/open-telemetry/opentelemetry-python/pull/1695))
- Change Jaeger exporters to obtain service.name from span
  ([#1703](https://github.com/open-telemetry/opentelemetry-python/pull/1703))
- Fixed an unset `OTEL_TRACES_EXPORTER` resulting in an error
  ([#1707](https://github.com/open-telemetry/opentelemetry-python/pull/1707))
- Split Zipkin exporter into `opentelemetry-exporter-zipkin-json` and
  `opentelemetry-exporter-zipkin-proto-http` packages to reduce dependencies. The
  `opentelemetry-exporter-zipkin` installs both.
  ([#1699](https://github.com/open-telemetry/opentelemetry-python/pull/1699))
- Make setters and getters optional
  ([#1690](https://github.com/open-telemetry/opentelemetry-python/pull/1690))

### Removed
- Removed unused `get_hexadecimal_trace_id` and `get_hexadecimal_span_id` methods.
  ([#1675](https://github.com/open-telemetry/opentelemetry-python/pull/1675))
- Remove `OTEL_EXPORTER_*_ INSECURE` env var
  ([#1682](https://github.com/open-telemetry/opentelemetry-python/pull/1682))
- Removing support for Python 3.5
  ([#1706](https://github.com/open-telemetry/opentelemetry-python/pull/1706))

## [0.19b0](https://github.com/open-telemetry/opentelemetry-python/releases/tag/v0.19b0) - 2021-03-26

### Changed
- remove `service_name` from constructor of jaeger and opencensus exporters and 
  use of env variable `OTEL_PYTHON_SERVICE_NAME`
  ([#1669])(https://github.com/open-telemetry/opentelemetry-python/pull/1669)
- Rename `IdsGenerator` to `IdGenerator`
  ([#1651](https://github.com/open-telemetry/opentelemetry-python/pull/1651))

### Removed
- Removing support for Python 3.5
  ([#1706](https://github.com/open-telemetry/opentelemetry-python/pull/1706))

## [0.18b0](https://github.com/open-telemetry/opentelemetry-python/releases/tag/v0.18b0) - 2021-02-16

### Added
- Add urllib to opentelemetry-bootstrap target list
  ([#1584](https://github.com/open-telemetry/opentelemetry-python/pull/1584))

## [1.0.0rc1](https://github.com/open-telemetry/opentelemetry-python/releases/tag/v1.0.0rc1) - 2021-02-12

### Changed
- Tracer provider environment variables are now consistent with the rest
  ([#1571](https://github.com/open-telemetry/opentelemetry-python/pull/1571))
- Rename `TRACE_` to `TRACES_` for environment variables
  ([#1595](https://github.com/open-telemetry/opentelemetry-python/pull/1595))
- Limits for Span attributes, events and links have been updated to 128
  ([1597](https://github.com/open-telemetry/opentelemetry-python/pull/1597))
- Read-only Span attributes have been moved to ReadableSpan class
  ([#1560](https://github.com/open-telemetry/opentelemetry-python/pull/1560))
- `BatchExportSpanProcessor` flushes export queue when it reaches `max_export_batch_size`
  ([#1521](https://github.com/open-telemetry/opentelemetry-python/pull/1521))

### Added
- Added `end_on_exit` argument to `start_as_current_span`
  ([#1519](https://github.com/open-telemetry/opentelemetry-python/pull/1519))
- Add `Span.set_attributes` method to set multiple values with one call
  ([#1520](https://github.com/open-telemetry/opentelemetry-python/pull/1520))
- Make sure Resources follow semantic conventions
  ([#1480](https://github.com/open-telemetry/opentelemetry-python/pull/1480))
- Allow missing carrier headers to continue without raising AttributeError
  ([#1545](https://github.com/open-telemetry/opentelemetry-python/pull/1545))

### Removed
- Remove Configuration
  ([#1523](https://github.com/open-telemetry/opentelemetry-python/pull/1523))
- Remove Metrics as part of stable, marked as experimental
  ([#1568](https://github.com/open-telemetry/opentelemetry-python/pull/1568))

## [0.17b0](https://github.com/open-telemetry/opentelemetry-python/releases/tag/v0.17b0) - 2021-01-20

### Added
- Add support for OTLP v0.6.0
  ([#1472](https://github.com/open-telemetry/opentelemetry-python/pull/1472))
- Add protobuf via gRPC exporting support for Jaeger
  ([#1471](https://github.com/open-telemetry/opentelemetry-python/pull/1471))
- Add support for Python 3.9
  ([#1441](https://github.com/open-telemetry/opentelemetry-python/pull/1441))
- Added the ability to disable instrumenting libraries specified by OTEL_PYTHON_DISABLED_INSTRUMENTATIONS env variable, when using opentelemetry-instrument command.
  ([#1461](https://github.com/open-telemetry/opentelemetry-python/pull/1461))
- Add `fields` to propagators
  ([#1374](https://github.com/open-telemetry/opentelemetry-python/pull/1374))
- Add local/remote samplers to parent based sampler
  ([#1440](https://github.com/open-telemetry/opentelemetry-python/pull/1440))
- Add support for OTEL_SPAN_{ATTRIBUTE_COUNT_LIMIT,EVENT_COUNT_LIMIT,LINK_COUNT_LIMIT}
  ([#1377](https://github.com/open-telemetry/opentelemetry-python/pull/1377))
- Return `None` for `DictGetter` if key not found
  ([#1449](https://github.com/open-telemetry/opentelemetry-python/pull/1449))
- Added support for Jaeger propagator
  ([#1219](https://github.com/open-telemetry/opentelemetry-python/pull/1219))
- Remove dependency on SDK from `opentelemetry-instrumentation` package. The
  `opentelemetry-sdk` package now registers an entrypoint `opentelemetry_configurator`
  to allow `opentelemetry-instrument` to load the configuration for the SDK
  ([#1420](https://github.com/open-telemetry/opentelemetry-python/pull/1420))
- `opentelemetry-exporter-zipkin` Add support for array attributes in Span and Resource exports
  ([#1285](https://github.com/open-telemetry/opentelemetry-python/pull/1285))
- Added `__repr__` for `DefaultSpan`, added `trace_flags` to `__repr__` of
  `SpanContext` ([#1485](https://github.com/open-telemetry/opentelemetry-python/pull/1485))
- `opentelemetry-sdk` Add support for OTEL_TRACE_SAMPLER and OTEL_TRACE_SAMPLER_ARG env variables
  ([#1496](https://github.com/open-telemetry/opentelemetry-python/pull/1496))
- Adding `opentelemetry-distro` package to add default configuration for
  span exporter to OTLP
  ([#1482](https://github.com/open-telemetry/opentelemetry-python/pull/1482))

### Changed
- `opentelemetry-exporter-zipkin` Updated zipkin exporter status code and error tag
  ([#1486](https://github.com/open-telemetry/opentelemetry-python/pull/1486))
- Recreate span on every run of a `start_as_current_span`-decorated function
  ([#1451](https://github.com/open-telemetry/opentelemetry-python/pull/1451))
- `opentelemetry-exporter-otlp` Headers are now passed in as tuple as metadata, instead of a
  string, which was incorrect.
  ([#1507](https://github.com/open-telemetry/opentelemetry-python/pull/1507))
- `opentelemetry-exporter-jaeger` Updated Jaeger exporter status code tag
  ([#1488](https://github.com/open-telemetry/opentelemetry-python/pull/1488))
- `opentelemetry-api` `opentelemety-sdk` Moved `idsgenerator` into sdk
  ([#1514](https://github.com/open-telemetry/opentelemetry-python/pull/1514))
- `opentelemetry-sdk` The B3Format propagator has been moved into its own package: `opentelemetry-propagator-b3`
  ([#1513](https://github.com/open-telemetry/opentelemetry-python/pull/1513))
- Update default port for OTLP exporter from 55680 to 4317
  ([#1516](https://github.com/open-telemetry/opentelemetry-python/pull/1516))
- `opentelemetry-exporter-zipkin` Update boolean attribute value transformation
  ([#1509](https://github.com/open-telemetry/opentelemetry-python/pull/1509))
- Move opentelemetry-opentracing-shim out of instrumentation folder
  ([#1533](https://github.com/open-telemetry/opentelemetry-python/pull/1533))
- `opentelemetry-sdk` The JaegerPropagator has been moved into its own package: `opentelemetry-propagator-jaeger`
  ([#1525](https://github.com/open-telemetry/opentelemetry-python/pull/1525))
- `opentelemetry-exporter-jaeger`, `opentelemetry-exporter-zipkin` Update InstrumentationInfo tag keys for Jaeger and Zipkin exporters
  ([#1535](https://github.com/open-telemetry/opentelemetry-python/pull/1535))
- `opentelemetry-sdk` Remove rate property setter from TraceIdRatioBasedSampler
  ([#1536](https://github.com/open-telemetry/opentelemetry-python/pull/1536))
- Fix TraceState to adhere to specs
  ([#1502](https://github.com/open-telemetry/opentelemetry-python/pull/1502))
- Update Resource `merge` key conflict precedence
  ([#1544](https://github.com/open-telemetry/opentelemetry-python/pull/1544))

### Removed
- `opentelemetry-api` Remove ThreadLocalRuntimeContext since python3.4 is not supported.

## [0.16b1](https://github.com/open-telemetry/opentelemetry-python/releases/tag/v0.16b1) - 2020-11-26
### Added
- Add meter reference to observers
  ([#1425](https://github.com/open-telemetry/opentelemetry-python/pull/1425))

## [0.16b0](https://github.com/open-telemetry/opentelemetry-python/releases/tag/v0.16b0) - 2020-11-25
### Added
- Add optional parameter to `record_exception` method
  ([#1314](https://github.com/open-telemetry/opentelemetry-python/pull/1314))
- Add pickle support to SpanContext class
  ([#1380](https://github.com/open-telemetry/opentelemetry-python/pull/1380))
- Add instrumentation library name and version to OTLP exported metrics
  ([#1418](https://github.com/open-telemetry/opentelemetry-python/pull/1418))
- Add Gzip compression for exporter
  ([#1141](https://github.com/open-telemetry/opentelemetry-python/pull/1141))
- Support for v2 api protobuf format
  ([#1318](https://github.com/open-telemetry/opentelemetry-python/pull/1318))
- Add IDs Generator as Configurable Property of Auto Instrumentation
  ([#1404](https://github.com/open-telemetry/opentelemetry-python/pull/1404))
- Added support for `OTEL_EXPORTER` to the `opentelemetry-instrument` command
  ([#1036](https://github.com/open-telemetry/opentelemetry-python/pull/1036))
### Changed
- Change temporality for Counter and UpDownCounter
  ([#1384](https://github.com/open-telemetry/opentelemetry-python/pull/1384))
- OTLP exporter: Handle error case when no credentials supplied
  ([#1366](https://github.com/open-telemetry/opentelemetry-python/pull/1366))
- Update protobuf versions
  ([#1356](https://github.com/open-telemetry/opentelemetry-python/pull/1356))
- Add missing references to instrumented packages
  ([#1416](https://github.com/open-telemetry/opentelemetry-python/pull/1416))
- Instrumentation Package depends on the OTel SDK
  ([#1405](https://github.com/open-telemetry/opentelemetry-python/pull/1405))
- Allow samplers to modify tracestate
  ([#1319](https://github.com/open-telemetry/opentelemetry-python/pull/1319))
- Update exception handling optional parameters, add escaped attribute to record_exception
  ([#1365](https://github.com/open-telemetry/opentelemetry-python/pull/1365))
- Rename `MetricRecord` to `ExportRecord`
  ([#1367](https://github.com/open-telemetry/opentelemetry-python/pull/1367))
- Rename `Record` to `Accumulation`
  ([#1373](https://github.com/open-telemetry/opentelemetry-python/pull/1373))
- Rename `Meter` to `Accumulator`
  ([#1372](https://github.com/open-telemetry/opentelemetry-python/pull/1372))
- Fix `ParentBased` sampler for implicit parent spans. Fix also `trace_state` 
  erasure for dropped spans or spans sampled by the `TraceIdRatioBased` sampler. 
  ([#1394](https://github.com/open-telemetry/opentelemetry-python/pull/1394))

## [0.15b0](https://github.com/open-telemetry/opentelemetry-python/releases/tag/v0.15b0) -2020-11-02

### Added
- Add Env variables in OTLP exporter
  ([#1101](https://github.com/open-telemetry/opentelemetry-python/pull/1101))
- Add support for Jaeger Span Exporter configuration by environment variables and<br/>
  change JaegerSpanExporter constructor parameters
  ([#1114](https://github.com/open-telemetry/opentelemetry-python/pull/1114))

### Changed
- Updating status codes to adhere to specs
  ([#1282](https://github.com/open-telemetry/opentelemetry-python/pull/1282))
- Set initial checkpoint timestamp in aggregators
  ([#1237](https://github.com/open-telemetry/opentelemetry-python/pull/1237))
- Make `SpanProcessor.on_start` accept parent Context
  ([#1251](https://github.com/open-telemetry/opentelemetry-python/pull/1251))
- Fix b3 propagator entrypoint
  ([#1265](https://github.com/open-telemetry/opentelemetry-python/pull/1265))
- Allow None in sequence attributes values
  ([#998](https://github.com/open-telemetry/opentelemetry-python/pull/998))
- Samplers to accept parent Context
  ([#1267](https://github.com/open-telemetry/opentelemetry-python/pull/1267))
- Span.is_recording() returns false after span has ended
  ([#1289](https://github.com/open-telemetry/opentelemetry-python/pull/1289))
- Allow samplers to modify tracestate
  ([#1319](https://github.com/open-telemetry/opentelemetry-python/pull/1319))
- Remove TracerProvider coupling from Tracer init
  ([#1295](https://github.com/open-telemetry/opentelemetry-python/pull/1295))

## [0.14b0](https://github.com/open-telemetry/opentelemetry-python/releases/tag/v0.14b0) - 2020-10-13

### Added
- Add optional parameter to `record_exception` method
  ([#1242](https://github.com/open-telemetry/opentelemetry-python/pull/1242))
- Add support for `OTEL_PROPAGATORS`
  ([#1123](https://github.com/open-telemetry/opentelemetry-python/pull/1123))
- Add keys method to TextMap propagator Getter
  ([#1196](https://github.com/open-telemetry/opentelemetry-python/issues/1196))
- Add timestamps to OTLP exporter
  ([#1199](https://github.com/open-telemetry/opentelemetry-python/pull/1199))
- Add Global Error Handler
  ([#1080](https://github.com/open-telemetry/opentelemetry-python/pull/1080))
- Add support for `OTEL_BSP_MAX_QUEUE_SIZE`, `OTEL_BSP_SCHEDULE_DELAY_MILLIS`, `OTEL_BSP_MAX_EXPORT_BATCH_SIZE` and `OTEL_BSP_EXPORT_TIMEOUT_MILLIS` environment variables
  ([#1105](https://github.com/open-telemetry/opentelemetry-python/pull/1120))
- Adding Resource to MeterRecord
  ([#1209](https://github.com/open-telemetry/opentelemetry-python/pull/1209))
s
### Changed
- Store `int`s as `int`s in the global Configuration object
  ([#1118](https://github.com/open-telemetry/opentelemetry-python/pull/1118))
- Allow for Custom Trace and Span IDs Generation - `IdsGenerator` for TracerProvider
  ([#1153](https://github.com/open-telemetry/opentelemetry-python/pull/1153))
- Update baggage propagation header
  ([#1194](https://github.com/open-telemetry/opentelemetry-python/pull/1194))
- Make instances of SpanContext immutable
  ([#1134](https://github.com/open-telemetry/opentelemetry-python/pull/1134))
- Parent is now always passed in via Context, intead of Span or SpanContext
  ([#1146](https://github.com/open-telemetry/opentelemetry-python/pull/1146))
- Update OpenTelemetry protos to v0.5.0
  ([#1143](https://github.com/open-telemetry/opentelemetry-python/pull/1143))
- Zipkin exporter now accepts a ``max_tag_value_length`` attribute to customize the
  maximum allowed size a tag value can have.
  ([#1151](https://github.com/open-telemetry/opentelemetry-python/pull/1151)) 
- Fixed OTLP events to Zipkin annotations translation.
  ([#1161](https://github.com/open-telemetry/opentelemetry-python/pull/1161))
- Fixed bootstrap command to correctly install opentelemetry-instrumentation-falcon instead of opentelemetry-instrumentation-flask. 
  ([#1138](https://github.com/open-telemetry/opentelemetry-python/pull/1138))
- Update sampling result names
  ([#1128](https://github.com/open-telemetry/opentelemetry-python/pull/1128))
- Event attributes are now immutable
  ([#1195](https://github.com/open-telemetry/opentelemetry-python/pull/1195))
- Renaming metrics Batcher to Processor
  ([#1203](https://github.com/open-telemetry/opentelemetry-python/pull/1203))
- Protect access to Span implementation
  ([#1188](https://github.com/open-telemetry/opentelemetry-python/pull/1188))
- `start_as_current_span` and `use_span` can now optionally auto-record any exceptions raised inside the context manager.
  ([#1162](https://github.com/open-telemetry/opentelemetry-python/pull/1162))

## [0.13b0](https://github.com/open-telemetry/opentelemetry-python/releases/tag/v0.13b0) - 2020-09-17

### Added
- Add instrumentation info to exported spans
  ([#1095](https://github.com/open-telemetry/opentelemetry-python/pull/1095))
- Add metric OTLP exporter
  ([#835](https://github.com/open-telemetry/opentelemetry-python/pull/835))
- Add type hints to OTLP exporter
  ([#1121](https://github.com/open-telemetry/opentelemetry-python/pull/1121))
- Add support for OTEL_EXPORTER_ZIPKIN_ENDPOINT env var. As part of this change, the 
  configuration of the ZipkinSpanExporter exposes a `url` argument to replace `host_name`,
  `port`, `protocol`, `endpoint`. This brings this implementation inline with other
  implementations. 
  ([#1064](https://github.com/open-telemetry/opentelemetry-python/pull/1064))
- Zipkin exporter report instrumentation info. 
  ([#1097](https://github.com/open-telemetry/opentelemetry-python/pull/1097))
- Add status mapping to tags
  ([#1111](https://github.com/open-telemetry/opentelemetry-python/issues/1111))
- Report instrumentation info
  ([#1098](https://github.com/open-telemetry/opentelemetry-python/pull/1098))
- Add support for http metrics
  ([#1116](https://github.com/open-telemetry/opentelemetry-python/pull/1116))
- Populate resource attributes as per semantic conventions
  ([#1053](https://github.com/open-telemetry/opentelemetry-python/pull/1053))

### Changed
- Refactor `SpanContext.is_valid` from a method to a data attribute
  ([#1005](https://github.com/open-telemetry/opentelemetry-python/pull/1005))
- Moved samplers from API to SDK
  ([#1023](https://github.com/open-telemetry/opentelemetry-python/pull/1023))
- Change return value type of `correlationcontext.get_correlations` to immutable `MappingProxyType`
  ([#1024](https://github.com/open-telemetry/opentelemetry-python/pull/1024))
- Sampling spec changes
  ([#1034](https://github.com/open-telemetry/opentelemetry-python/pull/1034))
- Remove lazy Event and Link API from Span interface
  ([#1045](https://github.com/open-telemetry/opentelemetry-python/pull/1045))
- Rename CorrelationContext to Baggage
  ([#1060](https://github.com/open-telemetry/opentelemetry-python/pull/1060))
- Rename HTTPTextFormat to TextMapPropagator. This change also updates `get_global_httptextformat` and
  `set_global_httptextformat` to `get_global_textmap` and `set_global_textmap`
  ([#1085](https://github.com/open-telemetry/opentelemetry-python/pull/1085))
- Fix api/sdk setup.cfg to include missing python files
  ([#1091](https://github.com/open-telemetry/opentelemetry-python/pull/1091))
- Improve BatchExportSpanProcessor
  ([#1062](https://github.com/open-telemetry/opentelemetry-python/pull/1062))
- Rename Resource labels to attributes
  ([#1082](https://github.com/open-telemetry/opentelemetry-python/pull/1082))
- Rename members of `trace.sampling.Decision` enum
  ([#1115](https://github.com/open-telemetry/opentelemetry-python/pull/1115))
- Merge `OTELResourceDetector` result when creating resources
  ([#1096](https://github.com/open-telemetry/opentelemetry-python/pull/1096))

### Removed
- Drop support for Python 3.4
  ([#1099](https://github.com/open-telemetry/opentelemetry-python/pull/1099))

## [0.12b0](https://github.com/open-telemetry/opentelemetry-python/releases/tag/v0.12.0) - 2020-08-14

### Added
- Implement Views in metrics SDK
  ([#596](https://github.com/open-telemetry/opentelemetry-python/pull/596))

### Changed
- Update environment variable names, prefix changed from `OPENTELEMETRY` to `OTEL`
  ([#904](https://github.com/open-telemetry/opentelemetry-python/pull/904))
- Stop TracerProvider and MeterProvider from being overridden
  ([#959](https://github.com/open-telemetry/opentelemetry-python/pull/959))
- Update default port to 55680 
  ([#977](https://github.com/open-telemetry/opentelemetry-python/pull/977))
- Add proper length zero padding to hex strings of traceId, spanId, parentId sent on the wire, for compatibility with jaeger-collector
  ([#908](https://github.com/open-telemetry/opentelemetry-python/pull/908))
- Send start_timestamp and convert labels to strings
  ([#937](https://github.com/open-telemetry/opentelemetry-python/pull/937))
- Renamed several packages
  ([#953](https://github.com/open-telemetry/opentelemetry-python/pull/953))
- Thrift URL for Jaeger exporter doesn't allow HTTPS (hardcoded to HTTP)
  ([#978](https://github.com/open-telemetry/opentelemetry-python/pull/978))
- Change reference names to opentelemetry-instrumentation-opentracing-shim
  ([#969](https://github.com/open-telemetry/opentelemetry-python/pull/969))
- Changed default Sampler to `ParentOrElse(AlwaysOn)`
  ([#960](https://github.com/open-telemetry/opentelemetry-python/pull/960))
- Update environment variable names, prefix changed from `OPENTELEMETRY` to `OTEL`
  ([#904](https://github.com/open-telemetry/opentelemetry-python/pull/904))
- Update environment variable `OTEL_RESOURCE` to `OTEL_RESOURCE_ATTRIBUTES` as per
  the specification

## [0.11b0](https://github.com/open-telemetry/opentelemetry-python/releases/tag/v0.11.0) - 2020-07-28

### Added
- Add support for resources and resource detector
  ([#853](https://github.com/open-telemetry/opentelemetry-python/pull/853))
### Changed
- Return INVALID_SPAN if no TracerProvider set for get_current_span
  ([#751](https://github.com/open-telemetry/opentelemetry-python/pull/751))
- Rename record_error to record_exception
  ([#927](https://github.com/open-telemetry/opentelemetry-python/pull/927))
- Update span exporter to use OpenTelemetry Proto v0.4.0
  ([#872](https://github.com/open-telemetry/opentelemetry-python/pull/889))

## [0.10b0](https://github.com/open-telemetry/opentelemetry-python/releases/tag/v0.10.0) - 2020-06-23

### Changed
- Regenerate proto code and add pyi stubs
  ([#823](https://github.com/open-telemetry/opentelemetry-python/pull/823))
- Rename CounterAggregator -> SumAggregator
  ([#816](https://github.com/open-telemetry/opentelemetry-python/pull/816))

## [0.9b0](https://github.com/open-telemetry/opentelemetry-python/releases/tag/v0.9.0) - 2020-06-10

### Added
- Adding trace.get_current_span, Removing Tracer.get_current_span
  ([#552](https://github.com/open-telemetry/opentelemetry-python/pull/552))
- Add SumObserver, UpDownSumObserver and LastValueAggregator in metrics
  ([#789](https://github.com/open-telemetry/opentelemetry-python/pull/789))
- Add start_pipeline to MeterProvider
  ([#791](https://github.com/open-telemetry/opentelemetry-python/pull/791))
- Initial release of opentelemetry-ext-otlp, opentelemetry-proto
### Changed
- Move stateful & resource from Meter to MeterProvider
  ([#751](https://github.com/open-telemetry/opentelemetry-python/pull/751))
- Rename Measure to ValueRecorder in metrics
  ([#761](https://github.com/open-telemetry/opentelemetry-python/pull/761))
- Rename Observer to ValueObserver
  ([#764](https://github.com/open-telemetry/opentelemetry-python/pull/764))
- Log a warning when replacing the global Tracer/Meter provider
  ([#856](https://github.com/open-telemetry/opentelemetry-python/pull/856))
- bugfix: byte type attributes are decoded before adding to attributes dict
  ([#775](https://github.com/open-telemetry/opentelemetry-python/pull/775))
- Rename opentelemetry-auto-instrumentation to opentelemetry-instrumentation,
  and console script `opentelemetry-auto-instrumentation` to `opentelemetry-instrument`

## [0.8b0](https://github.com/open-telemetry/opentelemetry-python/releases/tag/v0.8.0) - 2020-05-27

### Added
- Add a new bootstrap command that enables automatic instrument installations.
  ([#650](https://github.com/open-telemetry/opentelemetry-python/pull/650))

### Changed
- Handle boolean, integer and float values in Configuration
  ([#662](https://github.com/open-telemetry/opentelemetry-python/pull/662))
- bugfix: ensure status is always string
  ([#640](https://github.com/open-telemetry/opentelemetry-python/pull/640))
- Transform resource to tags when exporting
  ([#707](https://github.com/open-telemetry/opentelemetry-python/pull/707))
- Rename otcollector to opencensus
  ([#695](https://github.com/open-telemetry/opentelemetry-python/pull/695))
- Transform resource to tags when exporting
  ([#645](https://github.com/open-telemetry/opentelemetry-python/pull/645))
- `ext/boto`: Could not serialize attribute aws.region to tag when exporting via jaeger
  Serialize tuple type values by coercing them into a string, since Jaeger does not
  support tuple types.
  ([#865](https://github.com/open-telemetry/opentelemetry-python/pull/865))
- Validate span attribute types in SDK
  ([#678](https://github.com/open-telemetry/opentelemetry-python/pull/678))
- Specify to_json indent from arguments
  ([#718](https://github.com/open-telemetry/opentelemetry-python/pull/718))
- Span.resource will now default to an empty resource
  ([#724](https://github.com/open-telemetry/opentelemetry-python/pull/724))
- bugfix: Fix error message
  ([#729](https://github.com/open-telemetry/opentelemetry-python/pull/729))
- deep copy empty attributes
  ([#714](https://github.com/open-telemetry/opentelemetry-python/pull/714))

## [0.7b1](https://github.com/open-telemetry/opentelemetry-python/releases/tag/v0.7.1) - 2020-05-12

### Added
- Add reset for the global configuration object, for testing purposes
  ([#636](https://github.com/open-telemetry/opentelemetry-python/pull/636))
- Add support for programmatic instrumentation
  ([#579](https://github.com/open-telemetry/opentelemetry-python/pull/569))

### Changed
- tracer.get_tracer now optionally accepts a TracerProvider
  ([#602](https://github.com/open-telemetry/opentelemetry-python/pull/602))
- Configuration object can now be used by any component of opentelemetry,
  including 3rd party instrumentations
  ([#563](https://github.com/open-telemetry/opentelemetry-python/pull/563))
- bugfix: configuration object now matches fields in a case-sensitive manner
  ([#583](https://github.com/open-telemetry/opentelemetry-python/pull/583))
- bugfix: configuration object now accepts all valid python variable names
  ([#583](https://github.com/open-telemetry/opentelemetry-python/pull/583))
- bugfix: configuration undefined attributes now return None instead of raising
  an AttributeError.
  ([#583](https://github.com/open-telemetry/opentelemetry-python/pull/583))
- bugfix: 'debug' field is now correct
  ([#549](https://github.com/open-telemetry/opentelemetry-python/pull/549))
- bugfix: enable auto-instrumentation command to work for custom entry points
  (e.g. flask_run)
  ([#567](https://github.com/open-telemetry/opentelemetry-python/pull/567))
- Exporter API: span parents are now always spancontext
  ([#548](https://github.com/open-telemetry/opentelemetry-python/pull/548))
- Console span exporter now prints prettier, more legible messages
  ([#505](https://github.com/open-telemetry/opentelemetry-python/pull/505))
- bugfix: B3 propagation now retrieves parentSpanId correctly
  ([#621](https://github.com/open-telemetry/opentelemetry-python/pull/621))
- bugfix: a DefaultSpan now longer causes an exception when used with tracer
  ([#577](https://github.com/open-telemetry/opentelemetry-python/pull/577))
- move last_updated_timestamp into aggregators instead of bound metric
  instrument
  ([#522](https://github.com/open-telemetry/opentelemetry-python/pull/522))
- bugfix: suppressing instrumentation in metrics to eliminate an infinite loop
  of telemetry
  ([#529](https://github.com/open-telemetry/opentelemetry-python/pull/529))
- bugfix: freezing span attribute sequences, reducing potential user errors
  ([#529](https://github.com/open-telemetry/opentelemetry-python/pull/529))

## [0.6b0](https://github.com/open-telemetry/opentelemetry-python/releases/tag/v0.6.0) - 2020-03-30

### Added
- Add support for lazy events and links
  ([#474](https://github.com/open-telemetry/opentelemetry-python/pull/474))
- Adding is_remote flag to SpanContext, indicating when a span is remote
  ([#516](https://github.com/open-telemetry/opentelemetry-python/pull/516))
- Adding a solution to release metric handles and observers
  ([#435](https://github.com/open-telemetry/opentelemetry-python/pull/435))
- Initial release: opentelemetry-instrumentation

### Changed
- Metrics API no longer uses LabelSet
  ([#527](https://github.com/open-telemetry/opentelemetry-python/pull/527))
- Allow digit as first char in vendor specific trace state key
  ([#511](https://github.com/open-telemetry/opentelemetry-python/pull/511))
- Exporting to collector now works
  ([#508](https://github.com/open-telemetry/opentelemetry-python/pull/508))

## [0.5b0](https://github.com/open-telemetry/opentelemetry-python/releases/tag/v0.5.0) - 2020-03-16

### Added
- Adding Correlation Context API/SDK and propagator
  ([#471](https://github.com/open-telemetry/opentelemetry-python/pull/471))
- Adding a global configuration module to simplify setting and getting globals
  ([#466](https://github.com/open-telemetry/opentelemetry-python/pull/466))
- Adding named meters, removing batchers
  ([#431](https://github.com/open-telemetry/opentelemetry-python/pull/431))
- Adding attach/detach methods as per spec
  ([#429](https://github.com/open-telemetry/opentelemetry-python/pull/429))
- Adding OT Collector metrics exporter
  ([#454](https://github.com/open-telemetry/opentelemetry-python/pull/454))
- Initial release opentelemetry-ext-otcollector

### Changed
- Rename metric handle to bound metric instrument
  ([#470](https://github.com/open-telemetry/opentelemetry-python/pull/470))
- Moving resources to sdk
  ([#464](https://github.com/open-telemetry/opentelemetry-python/pull/464))
- Implementing propagators to API to use context
  ([#446](https://github.com/open-telemetry/opentelemetry-python/pull/446))
- Renaming TraceOptions to TraceFlags
  ([#450](https://github.com/open-telemetry/opentelemetry-python/pull/450))
- Renaming TracerSource to TracerProvider
  ([#441](https://github.com/open-telemetry/opentelemetry-python/pull/441))
- Improve validation of attributes
  ([#460](https://github.com/open-telemetry/opentelemetry-python/pull/460))
- Re-raise errors caught in opentelemetry.sdk.trace.Tracer.use_span()
  ([#469](https://github.com/open-telemetry/opentelemetry-python/pull/469))
- Implement observer instrument
  ([#425](https://github.com/open-telemetry/opentelemetry-python/pull/425))

## [0.4a0](https://github.com/open-telemetry/opentelemetry-python/releases/tag/v0.4.0) - 2020-02-21

### Added
- Added named Tracers
  ([#301](https://github.com/open-telemetry/opentelemetry-python/pull/301))
- Add int and valid sequenced to AttributeValue type
  ([#368](https://github.com/open-telemetry/opentelemetry-python/pull/368))
- Add ABC for Metric
  ([#391](https://github.com/open-telemetry/opentelemetry-python/pull/391))
- Metrics export pipeline, and stdout exporter
  ([#341](https://github.com/open-telemetry/opentelemetry-python/pull/341))
- Adding Context API Implementation
  ([#395](https://github.com/open-telemetry/opentelemetry-python/pull/395))
- Adding trace.get_tracer function
  ([#430](https://github.com/open-telemetry/opentelemetry-python/pull/430))
- Add runtime validation for set_attribute
  ([#348](https://github.com/open-telemetry/opentelemetry-python/pull/348))
- Add support for B3 ParentSpanID
  ([#286](https://github.com/open-telemetry/opentelemetry-python/pull/286))
- Implement MinMaxSumCount aggregator
  ([#422](https://github.com/open-telemetry/opentelemetry-python/pull/422))
- Initial release opentelemetry-ext-zipkin, opentelemetry-ext-prometheus

### Changed
- Separate Default classes from interface descriptions
  ([#311](https://github.com/open-telemetry/opentelemetry-python/pull/311))
- Export span status
  ([#367](https://github.com/open-telemetry/opentelemetry-python/pull/367))
- Export span kind
  ([#387](https://github.com/open-telemetry/opentelemetry-python/pull/387))
- Set status for ended spans
  ([#297](https://github.com/open-telemetry/opentelemetry-python/pull/297) and
  [#358](https://github.com/open-telemetry/opentelemetry-python/pull/358))
- Use module loggers
  ([#351](https://github.com/open-telemetry/opentelemetry-python/pull/351))
- Protect start_time and end_time from being set manually by the user
  ([#363](https://github.com/open-telemetry/opentelemetry-python/pull/363))
- Set status in start_as_current_span
  ([#377](https://github.com/open-telemetry/opentelemetry-python/pull/377))
- Implement force_flush for span processors
  ([#389](https://github.com/open-telemetry/opentelemetry-python/pull/389))
- Set sampled flag on sampling trace
  ([#407](https://github.com/open-telemetry/opentelemetry-python/pull/407))
- Add io and formatter options to console exporter
  ([#412](https://github.com/open-telemetry/opentelemetry-python/pull/412))
- Clean up ProbabilitySample for 64 bit trace IDs
  ([#238](https://github.com/open-telemetry/opentelemetry-python/pull/238))

### Removed
- Remove monotonic and absolute metric instruments
  ([#410](https://github.com/open-telemetry/opentelemetry-python/pull/410))

## [0.3a0](https://github.com/open-telemetry/opentelemetry-python/releases/tag/v0.3.0) - 2019-12-11

### Added
- Add metrics exporters
  ([#192](https://github.com/open-telemetry/opentelemetry-python/pull/192))
- Implement extract and inject support for HTTP_HEADERS and TEXT_MAP formats
  ([#256](https://github.com/open-telemetry/opentelemetry-python/pull/256))

### Changed
- Multiple tracing API/SDK changes
- Multiple metrics API/SDK changes

### Removed
- Remove option to create unstarted spans from API
  ([#290](https://github.com/open-telemetry/opentelemetry-python/pull/290))

## [0.2a0](https://github.com/open-telemetry/opentelemetry-python/releases/tag/v0.2.0) - 2019-10-29

### Added
- W3C TraceContext fixes and compliance tests
  ([#228](https://github.com/open-telemetry/opentelemetry-python/pull/228))
- Sampler API/SDK
  ([#225](https://github.com/open-telemetry/opentelemetry-python/pull/225))
- Initial release: opentelemetry-ext-jaeger, opentelemetry-opentracing-shim

### Changed
- Multiple metrics API/SDK changes
- Multiple tracing API/SDK changes
- Multiple context API changes
- Multiple bugfixes and improvements

## [0.1a0](https://github.com/open-telemetry/opentelemetry-python/releases/tag/v0.1.0) - 2019-09-30

### Added
- Initial release api/sdk<|MERGE_RESOLUTION|>--- conflicted
+++ resolved
@@ -10,14 +10,11 @@
 - Added `py.typed` file to every package. This should resolve a bunch of mypy
   errors for users.
   ([#1720](https://github.com/open-telemetry/opentelemetry-python/pull/1720))
-<<<<<<< HEAD
 - Add auto generated trace and resource attributes semantic conventions
   ([#1759](https://github.com/open-telemetry/opentelemetry-python/pull/1759))
-=======
 - Added `SpanKind` to `should_sample` parameters, suggest using parent span context's tracestate
   instead of manually passed in tracestate in `should_sample`
   ([#1764](https://github.com/open-telemetry/opentelemetry-python/pull/1764))
->>>>>>> e2a5b0b7
 
 ### Changed
 - Adjust `B3Format` propagator to be spec compliant by not modifying context
