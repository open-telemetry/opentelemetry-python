--- conflicted
+++ resolved
@@ -13,14 +13,11 @@
 ### Changed
 - Fixed OTLP gRPC exporter silently failing if scheme is not specified in endpoint.
   ([#1806](https://github.com/open-telemetry/opentelemetry-python/pull/1806))
-<<<<<<< HEAD
+- Rename CompositeHTTPPropagator to CompositePropagator as per specification.
+  ([#1807](https://github.com/open-telemetry/opentelemetry-python/pull/1807))
 - Propagators use the root context as default for `extract` and do not modify
   the context if extracting from carrier does not work.
   ([#1811](https://github.com/open-telemetry/opentelemetry-python/pull/1811))
-=======
-- Rename CompositeHTTPPropagator to CompositePropagator as per specification.
-  ([#1807](https://github.com/open-telemetry/opentelemetry-python/pull/1807))
->>>>>>> 2c768904
 
 ### Removed
 - Moved `opentelemetry-instrumentation` to contrib repository.
