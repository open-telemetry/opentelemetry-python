# Changelog

All notable changes to this project will be documented in this file.

The format is based on [Keep a Changelog](https://keepachangelog.com/en/1.0.0/),
and this project adheres to [Semantic Versioning](https://semver.org/spec/v2.0.0.html).

## Unreleased

<<<<<<< HEAD
- Update OTLP gRPC/HTTP exporters: the export timeout is now inclusive of all retries and backoffs.
  A +/-20% jitter was added to all backoffs. A pointless 32 second sleep that occurred after all retries
  had completed/failed was removed.
  ([#4564](https://github.com/open-telemetry/opentelemetry-python/pull/4564)).
=======
- opentelemetry-sdk: Fix invalid `type: ignore` that causes mypy to ignore the whole file
  ([#4618](https://github.com/open-telemetry/opentelemetry-python/pull/4618))
- Add `span_exporter` property back to `BatchSpanProcessor` class
  ([#4621](https://github.com/open-telemetry/opentelemetry-python/pull/4621))
>>>>>>> 36ac612f

## Version 1.34.0/0.55b0 (2025-06-04)

- typecheck: add sdk/resources and drop mypy
  ([#4578](https://github.com/open-telemetry/opentelemetry-python/pull/4578))
- Use PEP702 for marking deprecations
  ([#4522](https://github.com/open-telemetry/opentelemetry-python/pull/4522))
- Refactor `BatchLogRecordProcessor` and `BatchSpanProcessor` to simplify code
  and make the control flow more clear ([#4562](https://github.com/open-telemetry/opentelemetry-python/pull/4562/)
  [#4535](https://github.com/open-telemetry/opentelemetry-python/pull/4535), and
  [#4580](https://github.com/open-telemetry/opentelemetry-python/pull/4580)).
- Remove log messages from `BatchLogRecordProcessor.emit`, this caused the program
  to crash at shutdown with a max recursion error ([#4586](https://github.com/open-telemetry/opentelemetry-python/pull/4586)).
- Configurable max retry timeout for grpc exporter
  ([#4333](https://github.com/open-telemetry/opentelemetry-python/pull/4333))
- opentelemetry-api: allow importlib-metadata 8.7.0
  ([#4593](https://github.com/open-telemetry/opentelemetry-python/pull/4593))
- opentelemetry-test-utils: assert explicit bucket boundaries in histogram metrics
  ([#4595](https://github.com/open-telemetry/opentelemetry-python/pull/4595))
- Bump semantic conventions to 1.34.0
  ([#4599](https://github.com/open-telemetry/opentelemetry-python/pull/4599))
- Drop support for Python 3.8
  ([#4520](https://github.com/open-telemetry/opentelemetry-python/pull/4520))

## Version 1.33.0/0.54b0 (2025-05-09)

- Fix intermittent `Connection aborted` error when using otlp/http exporters
  ([#4477](https://github.com/open-telemetry/opentelemetry-python/pull/4477))
- opentelemetry-sdk: use stable code attributes: `code.function` -> `code.function.name`, `code.lineno` -> `code.line.number`, `code.filepath` -> `code.file.path`
  ([#4508](https://github.com/open-telemetry/opentelemetry-python/pull/4508))
- Fix serialization of extended attributes for logs signal
  ([#4342](https://github.com/open-telemetry/opentelemetry-python/pull/4342))
- Handle OTEL_PROPAGATORS contains None
  ([#4553](https://github.com/open-telemetry/opentelemetry-python/pull/4553))
- docs: updated and added to the metrics and log examples
  ([#4559](https://github.com/open-telemetry/opentelemetry-python/pull/4559))
- Bump semantic conventions to 1.33.0
  ([#4567](https://github.com/open-telemetry/opentelemetry-python/pull/4567))

## Version 1.32.0/0.53b0 (2025-04-10)

- Fix user agent in OTLP HTTP metrics exporter
  ([#4475](https://github.com/open-telemetry/opentelemetry-python/pull/4475))
- Improve performance of baggage operations
  ([#4466](https://github.com/open-telemetry/opentelemetry-python/pull/4466))
- sdk: remove duplicated constant definitions for `environment_variables`
  ([#4491](https://github.com/open-telemetry/opentelemetry-python/pull/4491))
- api: Revert record `BaseException` change in `trace_api.use_span()`
  ([#4494](https://github.com/open-telemetry/opentelemetry-python/pull/4494))
- Improve CI by cancelling stale runs and setting timeouts
  ([#4498](https://github.com/open-telemetry/opentelemetry-python/pull/4498))
- Patch logging.basicConfig so OTel logs don't cause console logs to disappear
  ([#4436](https://github.com/open-telemetry/opentelemetry-python/pull/4436))
- Bump semantic conventions to 1.32.0
  ([#4530](https://github.com/open-telemetry/opentelemetry-python/pull/4530))
- Fix ExplicitBucketHistogramAggregation to handle multiple explicit bucket boundaries advisories
  ([#4521](https://github.com/open-telemetry/opentelemetry-python/pull/4521))
- opentelemetry-sdk: Fix serialization of objects in log handler
  ([#4528](https://github.com/open-telemetry/opentelemetry-python/pull/4528))

## Version 1.31.0/0.52b0 (2025-03-12)

- semantic-conventions: Bump to 1.31.0
  ([#4471](https://github.com/open-telemetry/opentelemetry-python/pull/4471))
- Add type annotations to context's attach & detach
  ([#4346](https://github.com/open-telemetry/opentelemetry-python/pull/4346))
- Fix OTLP encoders missing instrumentation scope schema url and attributes
  ([#4359](https://github.com/open-telemetry/opentelemetry-python/pull/4359))
- prometheus-exporter: fix labels out of place for data points with different
  attribute sets
  ([#4413](https://github.com/open-telemetry/opentelemetry-python/pull/4413))
- Type indent parameter in to_json
  ([#4402](https://github.com/open-telemetry/opentelemetry-python/pull/4402))
- Tolerates exceptions when loading resource detectors via `OTEL_EXPERIMENTAL_RESOURCE_DETECTORS`
  ([#4373](https://github.com/open-telemetry/opentelemetry-python/pull/4373))
- Disconnect gRPC client stub when shutting down `OTLPSpanExporter`
  ([#4370](https://github.com/open-telemetry/opentelemetry-python/pull/4370))
- opentelemetry-sdk: fix OTLP exporting of Histograms with explicit buckets advisory
  ([#4434](https://github.com/open-telemetry/opentelemetry-python/pull/4434))
- opentelemetry-exporter-otlp-proto-grpc: better dependency version range for Python 3.13
  ([#4444](https://github.com/open-telemetry/opentelemetry-python/pull/4444))
- opentelemetry-exporter-opencensus: better dependency version range for Python 3.13
  ([#4444](https://github.com/open-telemetry/opentelemetry-python/pull/4444))
- Updated `tracecontext-integration-test` gitref to `d782773b2cf2fa4afd6a80a93b289d8a74ca894d`
  ([#4448](https://github.com/open-telemetry/opentelemetry-python/pull/4448))
- Make `trace_api.use_span()` record `BaseException` as well as `Exception`
  ([#4406](https://github.com/open-telemetry/opentelemetry-python/pull/4406))
- Fix env var error message for TraceLimits/SpanLimits
  ([#4458](https://github.com/open-telemetry/opentelemetry-python/pull/4458))
- pylint-ci updated python version to 3.13
  ([#4450](https://github.com/open-telemetry/opentelemetry-python/pull/4450))
- Fix memory leak in Log & Trace exporter
  ([#4449](https://github.com/open-telemetry/opentelemetry-python/pull/4449))

## Version 1.30.0/0.51b0 (2025-02-03)

- Always setup logs sdk, OTEL_PYTHON_LOGGING_AUTO_INSTRUMENTATION_ENABLED only controls python `logging` module handler setup
  ([#4340](https://github.com/open-telemetry/opentelemetry-python/pull/4340))
- Add `attributes` field in `metrics.get_meter` wrapper function
  ([#4364](https://github.com/open-telemetry/opentelemetry-python/pull/4364))
- Add Python 3.13 support
  ([#4353](https://github.com/open-telemetry/opentelemetry-python/pull/4353))
- sdk: don't log or print warnings when the SDK has been disabled
  ([#4371](https://github.com/open-telemetry/opentelemetry-python/pull/4371))
- Fix span context manager typing by using ParamSpec from typing_extensions
  ([#4389](https://github.com/open-telemetry/opentelemetry-python/pull/4389))
- Fix serialization of None values in logs body to match 1.31.0+ data model
  ([#4400](https://github.com/open-telemetry/opentelemetry-python/pull/4400))
- [BREAKING] semantic-conventions: Remove `opentelemetry.semconv.attributes.network_attributes.NETWORK_INTERFACE_NAME`
  introduced by mistake in the wrong module.
  ([#4391](https://github.com/open-telemetry/opentelemetry-python/pull/4391))
- Add support for explicit bucket boundaries advisory for Histograms
  ([#4361](https://github.com/open-telemetry/opentelemetry-python/pull/4361))
- semantic-conventions: Bump to 1.30.0
  ([#4337](https://github.com/open-telemetry/opentelemetry-python/pull/4397))

## Version 1.29.0/0.50b0 (2024-12-11)

- Fix crash exporting a log record with None body
  ([#4276](https://github.com/open-telemetry/opentelemetry-python/pull/4276))
- Fix metrics export with exemplar and no context and filtering observable instruments
  ([#4251](https://github.com/open-telemetry/opentelemetry-python/pull/4251))
- Fix recursion error with sdk disabled and handler added to root logger
  ([#4259](https://github.com/open-telemetry/opentelemetry-python/pull/4259))
- sdk: setup EventLogger when OTEL_PYTHON_LOGGING_AUTO_INSTRUMENTATION_ENABLED is set
  ([#4270](https://github.com/open-telemetry/opentelemetry-python/pull/4270))
- api: fix logging of duplicate EventLogger setup warning
  ([#4299](https://github.com/open-telemetry/opentelemetry-python/pull/4299))
- sdk: fix setting of process owner in ProcessResourceDetector
  ([#4311](https://github.com/open-telemetry/opentelemetry-python/pull/4311))
- sdk: fix serialization of logs severity_number field to int
  ([#4324](https://github.com/open-telemetry/opentelemetry-python/pull/4324))
- Remove `TestBase.assertEqualSpanInstrumentationInfo` method, use `assertEqualSpanInstrumentationScope` instead
  ([#4310](https://github.com/open-telemetry/opentelemetry-python/pull/4310))
- sdk: instantiate lazily `ExemplarBucket`s in `ExemplarReservoir`s
  ([#4260](https://github.com/open-telemetry/opentelemetry-python/pull/4260))
- semantic-conventions: Bump to 1.29.0
  ([#4337](https://github.com/open-telemetry/opentelemetry-python/pull/4337))

## Version 1.28.0/0.49b0 (2024-11-05)

- Removed superfluous py.typed markers and added them where they were missing
  ([#4172](https://github.com/open-telemetry/opentelemetry-python/pull/4172))
- Include metric info in encoding exceptions
  ([#4154](https://github.com/open-telemetry/opentelemetry-python/pull/4154))
- sdk: Add support for log formatting
  ([#4137](https://github.com/open-telemetry/opentelemetry-python/pull/4166))
- sdk: Add Host resource detector
  ([#4182](https://github.com/open-telemetry/opentelemetry-python/pull/4182))
- sdk: Implementation of exemplars
  ([#4094](https://github.com/open-telemetry/opentelemetry-python/pull/4094))
- Implement events sdk
  ([#4176](https://github.com/open-telemetry/opentelemetry-python/pull/4176))
- Update semantic conventions to version 1.28.0
  ([#4218](https://github.com/open-telemetry/opentelemetry-python/pull/4218))
- Add support to protobuf 5+ and drop support to protobuf 3 and 4
  ([#4206](https://github.com/open-telemetry/opentelemetry-python/pull/4206))
- Update environment variable descriptions to match signal
  ([#4222](https://github.com/open-telemetry/opentelemetry-python/pull/4222))
- Record logger name as the instrumentation scope name
  ([#4208](https://github.com/open-telemetry/opentelemetry-python/pull/4208))
- Fix memory leak in exporter and reader
  ([#4224](https://github.com/open-telemetry/opentelemetry-python/pull/4224))
- Drop `OTEL_PYTHON_EXPERIMENTAL_DISABLE_PROMETHEUS_UNIT_NORMALIZATION` environment variable
  ([#4217](https://github.com/open-telemetry/opentelemetry-python/pull/4217))
- Improve compatibility with other logging libraries that override
  `LogRecord.getMessage()` in order to customize message formatting
  ([#4216](https://github.com/open-telemetry/opentelemetry-python/pull/4216))

## Version 1.27.0/0.48b0 (2024-08-28)

- Implementation of Events API
  ([#4054](https://github.com/open-telemetry/opentelemetry-python/pull/4054))
- Make log sdk add `exception.message` to logRecord for exceptions whose argument
  is an exception not a string message
  ([#4122](https://github.com/open-telemetry/opentelemetry-python/pull/4122))
- Fix use of `link.attributes.dropped`, which may not exist
  ([#4119](https://github.com/open-telemetry/opentelemetry-python/pull/4119))
- Running mypy on SDK resources
  ([#4053](https://github.com/open-telemetry/opentelemetry-python/pull/4053))
- Added py.typed file to top-level module
  ([#4084](https://github.com/open-telemetry/opentelemetry-python/pull/4084))
- Drop Final annotation from Enum in semantic conventions
  ([#4085](https://github.com/open-telemetry/opentelemetry-python/pull/4085))
- Update log export example to not use root logger ([#4090](https://github.com/open-telemetry/opentelemetry-python/pull/4090))
- sdk: Add OS resource detector
  ([#3992](https://github.com/open-telemetry/opentelemetry-python/pull/3992))
- sdk: Accept non URL-encoded headers in `OTEL_EXPORTER_OTLP_*HEADERS` to match other languages SDKs
  ([#4103](https://github.com/open-telemetry/opentelemetry-python/pull/4103))
- Update semantic conventions to version 1.27.0
  ([#4104](https://github.com/open-telemetry/opentelemetry-python/pull/4104))
- Add support to type bytes for OTLP AnyValue
  ([#4128](https://github.com/open-telemetry/opentelemetry-python/pull/4128))
- Export ExponentialHistogram and ExponentialHistogramDataPoint
  ([#4134](https://github.com/open-telemetry/opentelemetry-python/pull/4134))
- Implement Client Key and Certificate File Support for All OTLP Exporters
  ([#4116](https://github.com/open-telemetry/opentelemetry-python/pull/4116))
- Remove `_start_time_unix_nano` attribute from `_ViewInstrumentMatch` in favor
  of using `time_ns()` at the moment when the aggregation object is created
  ([#4137](https://github.com/open-telemetry/opentelemetry-python/pull/4137))

## Version 1.26.0/0.47b0 (2024-07-25)

- Standardizing timeout calculation in measurement consumer collect to nanoseconds
  ([#4074](https://github.com/open-telemetry/opentelemetry-python/pull/4074))
- optional scope attributes for logger creation
  ([#4035](https://github.com/open-telemetry/opentelemetry-python/pull/4035))
- optional scope attribute for tracer creation
  ([#4028](https://github.com/open-telemetry/opentelemetry-python/pull/4028))
- OTLP exporter is encoding invalid span/trace IDs in the logs fix
  ([#4006](https://github.com/open-telemetry/opentelemetry-python/pull/4006))
- Update sdk process resource detector `process.command_args` attribute to also include the executable itself
  ([#4032](https://github.com/open-telemetry/opentelemetry-python/pull/4032))
- Fix `start_time_unix_nano` for delta collection for explicit bucket histogram aggregation
  ([#4009](https://github.com/open-telemetry/opentelemetry-python/pull/4009))
- Fix `start_time_unix_nano` for delta collection for sum aggregation
  ([#4011](https://github.com/open-telemetry/opentelemetry-python/pull/4011))
- Update opentracing and opencesus docs examples to not use JaegerExporter
  ([#4023](https://github.com/open-telemetry/opentelemetry-python/pull/4023))
- Do not execute Flask Tests in debug mode
  ([#3956](https://github.com/open-telemetry/opentelemetry-python/pull/3956))
- When encountering an error encoding metric attributes in the OTLP exporter, log the key that had an error.
  ([#3838](https://github.com/open-telemetry/opentelemetry-python/pull/3838))
- Fix `ExponentialHistogramAggregation`
  ([#3978](https://github.com/open-telemetry/opentelemetry-python/pull/3978))
- Log a warning when a `LogRecord` in `sdk/log` has dropped attributes
  due to reaching limits
  ([#3946](https://github.com/open-telemetry/opentelemetry-python/pull/3946))
- Fix RandomIdGenerator can generate invalid Span/Trace Ids
  ([#3949](https://github.com/open-telemetry/opentelemetry-python/pull/3949))
- Add Python 3.12 to tox
  ([#3616](https://github.com/open-telemetry/opentelemetry-python/pull/3616))
- Improve resource field structure for LogRecords
  ([#3972](https://github.com/open-telemetry/opentelemetry-python/pull/3972))
- Update Semantic Conventions code generation scripts:
  - fix namespace exclusion that resulted in dropping  `os` and `net` namespaces.
  - add `Final` decorator to constants to prevent collisions
  - enable mypy and fix detected issues
  - allow to drop specific attributes in preparation for Semantic Conventions v1.26.0
  ([#3973](https://github.com/open-telemetry/opentelemetry-python/pull/3966))
- Update semantic conventions to version 1.26.0.
  ([#3964](https://github.com/open-telemetry/opentelemetry-python/pull/3964))
- Use semconv exception attributes for record exceptions in spans
  ([#3979](https://github.com/open-telemetry/opentelemetry-python/pull/3979))
- Fix _encode_events assumes events.attributes.dropped exists
  ([#3965](https://github.com/open-telemetry/opentelemetry-python/pull/3965))
- Validate links at span creation
  ([#3991](https://github.com/open-telemetry/opentelemetry-python/pull/3991))
- Add attributes field in  `MeterProvider.get_meter` and `InstrumentationScope`
  ([#4015](https://github.com/open-telemetry/opentelemetry-python/pull/4015))
- Fix inaccessible `SCHEMA_URL` constants in `opentelemetry-semantic-conventions`
  ([#4069](https://github.com/open-telemetry/opentelemetry-python/pull/4069))

## Version 1.25.0/0.46b0 (2024-05-30)

- Fix class BoundedAttributes to have RLock rather than Lock
  ([#3859](https://github.com/open-telemetry/opentelemetry-python/pull/3859))
- Remove thread lock by loading RuntimeContext explicitly.
  ([#3763](https://github.com/open-telemetry/opentelemetry-python/pull/3763))
- Update proto version to v1.2.0
  ([#3844](https://github.com/open-telemetry/opentelemetry-python/pull/3844))
- Add to_json method to ExponentialHistogram
  ([#3780](https://github.com/open-telemetry/opentelemetry-python/pull/3780))
- Bump mypy to 1.9.0
  ([#3795](https://github.com/open-telemetry/opentelemetry-python/pull/3795))
- Fix exponential histograms
  ([#3798](https://github.com/open-telemetry/opentelemetry-python/pull/3798))
- Fix otlp exporter to export log_record.observed_timestamp
  ([#3785](https://github.com/open-telemetry/opentelemetry-python/pull/3785))
- Add capture the fully qualified type name for raised exceptions in spans
  ([#3837](https://github.com/open-telemetry/opentelemetry-python/pull/3837))
- Prometheus exporter sort label keys to prevent duplicate metrics when user input changes order
  ([#3698](https://github.com/open-telemetry/opentelemetry-python/pull/3698))
- Update semantic conventions to version 1.25.0.
  Refactor semantic-convention structure:
  - `SpanAttributes`, `ResourceAttributes`, and `MetricInstruments` are deprecated.
  - Attribute and metric definitions are now grouped by the namespace.
  - Stable attributes and metrics are moved to `opentelemetry.semconv.attributes`
  and `opentelemetry.semconv.metrics` modules.
  - Stable and experimental attributes and metrics are defined under
  `opentelemetry.semconv._incubating` import path.
  ([#3586](https://github.com/open-telemetry/opentelemetry-python/pull/3586))
- Rename test objects to avoid pytest warnings
  ([#3823] (https://github.com/open-telemetry/opentelemetry-python/pull/3823))
- Add span flags to OTLP spans and links
  ([#3881](https://github.com/open-telemetry/opentelemetry-python/pull/3881))
- Record links with invalid SpanContext if either attributes or TraceState are not empty
  ([#3917](https://github.com/open-telemetry/opentelemetry-python/pull/3917/))
- Add OpenTelemetry trove classifiers to PyPI packages
  ([#3913] (https://github.com/open-telemetry/opentelemetry-python/pull/3913))
- Fix prometheus metric name and unit conversion
  ([#3924](https://github.com/open-telemetry/opentelemetry-python/pull/3924))
  - this is a breaking change to prometheus metric names so they comply with the
  [specification](https://github.com/open-telemetry/opentelemetry-specification/blob/v1.33.0/specification/compatibility/prometheus_and_openmetrics.md#otlp-metric-points-to-prometheus).
  - you can temporarily opt-out of the unit normalization by setting the environment variable
  `OTEL_PYTHON_EXPERIMENTAL_DISABLE_PROMETHEUS_UNIT_NORMALIZATION=true`
  - common unit abbreviations are converted to Prometheus conventions (`s` -> `seconds`),
  following the [collector's implementation](https://github.com/open-telemetry/opentelemetry-collector-contrib/blob/c0b51136575aa7ba89326d18edb4549e7e1bbdb9/pkg/translator/prometheus/normalize_name.go#L108)
  - repeated `_` are replaced with a single `_`
  - unit annotations (enclosed in curly braces like `{requests}`) are stripped away
  - units with slash are converted e.g. `m/s` -> `meters_per_second`.
  - The exporter's API is not changed
- Add parameters for Distros and configurators to configure autoinstrumentation in addition to existing environment variables.
  ([#3864](https://github.com/open-telemetry/opentelemetry-python/pull/3864))

## Version 1.24.0/0.45b0 (2024-03-28)

- Make create_gauge non-abstract method
  ([#3817](https://github.com/open-telemetry/opentelemetry-python/pull/3817))
- Make `tracer.start_as_current_span()` decorator work with async functions
  ([#3633](https://github.com/open-telemetry/opentelemetry-python/pull/3633))
- Fix python 3.12 deprecation warning
  ([#3751](https://github.com/open-telemetry/opentelemetry-python/pull/3751))
- bump mypy to 0.982
  ([#3776](https://github.com/open-telemetry/opentelemetry-python/pull/3776))
- Add support for OTEL_SDK_DISABLED environment variable
  ([#3648](https://github.com/open-telemetry/opentelemetry-python/pull/3648))
- Fix ValueError message for PeriodicExportingMetricsReader
  ([#3769](https://github.com/open-telemetry/opentelemetry-python/pull/3769))
- Use `BaseException` instead of `Exception` in `record_exception`
  ([#3354](https://github.com/open-telemetry/opentelemetry-python/pull/3354))
- Make span.record_exception more robust
  ([#3778](https://github.com/open-telemetry/opentelemetry-python/pull/3778))
- Fix license field in pyproject.toml files
  ([#3803](https://github.com/open-telemetry/opentelemetry-python/pull/3803))

## Version 1.23.0/0.44b0 (2024-02-23)

- Use Attribute rather than boundattribute in logrecord
  ([#3567](https://github.com/open-telemetry/opentelemetry-python/pull/3567))
- Fix flush error when no LoggerProvider configured for LoggingHandler
  ([#3608](https://github.com/open-telemetry/opentelemetry-python/pull/3608))
- Add `Span.add_link()` method to add link after span start
  ([#3618](https://github.com/open-telemetry/opentelemetry-python/pull/3618))
- Fix `OTLPMetricExporter` ignores `preferred_aggregation` property
  ([#3603](https://github.com/open-telemetry/opentelemetry-python/pull/3603))
- Logs: set `observed_timestamp` field
  ([#3565](https://github.com/open-telemetry/opentelemetry-python/pull/3565))
- Add missing Resource SchemaURL in OTLP exporters
  ([#3652](https://github.com/open-telemetry/opentelemetry-python/pull/3652))
- Fix loglevel warning text
  ([#3566](https://github.com/open-telemetry/opentelemetry-python/pull/3566))
- Prometheus Exporter string representation for target_info labels
  ([#3659](https://github.com/open-telemetry/opentelemetry-python/pull/3659))
- Logs: ObservedTimestamp field is missing in console exporter output
  ([#3564](https://github.com/open-telemetry/opentelemetry-python/pull/3564))
- Fix explicit bucket histogram aggregation
  ([#3429](https://github.com/open-telemetry/opentelemetry-python/pull/3429))
- Add `code.lineno`, `code.function` and `code.filepath` to all logs
  ([#3675](https://github.com/open-telemetry/opentelemetry-python/pull/3675))
- Add Synchronous Gauge instrument
  ([#3462](https://github.com/open-telemetry/opentelemetry-python/pull/3462))
- Drop support for 3.7
  ([#3668](https://github.com/open-telemetry/opentelemetry-python/pull/3668))
- Include key in attribute sequence warning
  ([#3639](https://github.com/open-telemetry/opentelemetry-python/pull/3639))
- Upgrade markupsafe, Flask and related dependencies to dev and test
  environments ([#3609](https://github.com/open-telemetry/opentelemetry-python/pull/3609))
- Handle HTTP 2XX responses as successful in OTLP exporters
  ([#3623](https://github.com/open-telemetry/opentelemetry-python/pull/3623))
- Improve Resource Detector timeout messaging
  ([#3645](https://github.com/open-telemetry/opentelemetry-python/pull/3645))
- Add Proxy classes for logging
  ([#3575](https://github.com/open-telemetry/opentelemetry-python/pull/3575))
- Remove dependency on 'backoff' library
  ([#3679](https://github.com/open-telemetry/opentelemetry-python/pull/3679))

## Version 1.22.0/0.43b0 (2023-12-15)

- Prometheus exporter sanitize info metric
  ([#3572](https://github.com/open-telemetry/opentelemetry-python/pull/3572))
- Remove Jaeger exporters
  ([#3554](https://github.com/open-telemetry/opentelemetry-python/pull/3554))
- Log stacktrace on `UNKNOWN` status OTLP export error
  ([#3536](https://github.com/open-telemetry/opentelemetry-python/pull/3536))
- Fix OTLPExporterMixin shutdown timeout period
  ([#3524](https://github.com/open-telemetry/opentelemetry-python/pull/3524))
- Handle `taskName` `logrecord` attribute
  ([#3557](https://github.com/open-telemetry/opentelemetry-python/pull/3557))

## Version 1.21.0/0.42b0 (2023-11-01)

- Fix `SumAggregation`
￼  ([#3390](https://github.com/open-telemetry/opentelemetry-python/pull/3390))
- Fix handling of empty metric collection cycles
  ([#3335](https://github.com/open-telemetry/opentelemetry-python/pull/3335))
- Fix error when no LoggerProvider configured for LoggingHandler
  ([#3423](https://github.com/open-telemetry/opentelemetry-python/pull/3423))
- Make `opentelemetry_metrics_exporter` entrypoint support pull exporters
  ([#3428](https://github.com/open-telemetry/opentelemetry-python/pull/3428))
- Allow instrument names to have '/' and up to 255 characters
  ([#3442](https://github.com/open-telemetry/opentelemetry-python/pull/3442))
- Do not load Resource on sdk import
  ([#3447](https://github.com/open-telemetry/opentelemetry-python/pull/3447))
- Update semantic conventions to version 1.21.0
  ([#3251](https://github.com/open-telemetry/opentelemetry-python/pull/3251))
- Add missing schema_url in global api for logging and metrics
  ([#3251](https://github.com/open-telemetry/opentelemetry-python/pull/3251))
- Prometheus exporter support for auto instrumentation
  ([#3413](https://github.com/open-telemetry/opentelemetry-python/pull/3413))
- Implement Process Resource detector
  ([#3472](https://github.com/open-telemetry/opentelemetry-python/pull/3472))


## Version 1.20.0/0.41b0 (2023-09-04)

- Modify Prometheus exporter to translate non-monotonic Sums into Gauges
  ([#3306](https://github.com/open-telemetry/opentelemetry-python/pull/3306))

## Version 1.19.0/0.40b0 (2023-07-13)

- Drop `setuptools` runtime requirement.
  ([#3372](https://github.com/open-telemetry/opentelemetry-python/pull/3372))
- Update the body type in the log
  ([$3343](https://github.com/open-telemetry/opentelemetry-python/pull/3343))
- Add max_scale option to Exponential Bucket Histogram Aggregation
  ([#3323](https://github.com/open-telemetry/opentelemetry-python/pull/3323))
- Use BoundedAttributes instead of raw dict to extract attributes from LogRecord
  ([#3310](https://github.com/open-telemetry/opentelemetry-python/pull/3310))
- Support dropped_attributes_count in LogRecord and exporters
  ([#3351](https://github.com/open-telemetry/opentelemetry-python/pull/3351))
- Add unit to view instrument selection criteria
  ([#3341](https://github.com/open-telemetry/opentelemetry-python/pull/3341))
- Upgrade opentelemetry-proto to 0.20 and regen
  [#3355](https://github.com/open-telemetry/opentelemetry-python/pull/3355))
- Include endpoint in Grpc transient error warning
  [#3362](https://github.com/open-telemetry/opentelemetry-python/pull/3362))
- Fixed bug where logging export is tracked as trace
  [#3375](https://github.com/open-telemetry/opentelemetry-python/pull/3375))
- Default LogRecord observed_timestamp to current timestamp
  [#3377](https://github.com/open-telemetry/opentelemetry-python/pull/3377))


## Version 1.18.0/0.39b0 (2023-05-19)

- Select histogram aggregation with an environment variable
  ([#3265](https://github.com/open-telemetry/opentelemetry-python/pull/3265))
- Move Protobuf encoding to its own package
  ([#3169](https://github.com/open-telemetry/opentelemetry-python/pull/3169))
- Add experimental feature to detect resource detectors in auto instrumentation
  ([#3181](https://github.com/open-telemetry/opentelemetry-python/pull/3181))
- Fix exporting of ExponentialBucketHistogramAggregation from opentelemetry.sdk.metrics.view
  ([#3240](https://github.com/open-telemetry/opentelemetry-python/pull/3240))
- Fix headers types mismatch for OTLP Exporters
  ([#3226](https://github.com/open-telemetry/opentelemetry-python/pull/3226))
- Fix suppress instrumentation for log batch processor
  ([#3223](https://github.com/open-telemetry/opentelemetry-python/pull/3223))
- Add speced out environment variables and arguments for BatchLogRecordProcessor
  ([#3237](https://github.com/open-telemetry/opentelemetry-python/pull/3237))
- Add benchmark tests for metrics
  ([#3267](https://github.com/open-telemetry/opentelemetry-python/pull/3267))


## Version 1.17.0/0.38b0 (2023-03-22)

- Implement LowMemory temporality
  ([#3223](https://github.com/open-telemetry/opentelemetry-python/pull/3223))
- PeriodicExportingMetricReader will continue if collection times out
  ([#3100](https://github.com/open-telemetry/opentelemetry-python/pull/3100))
- Fix formatting of ConsoleMetricExporter.
  ([#3197](https://github.com/open-telemetry/opentelemetry-python/pull/3197))
- Fix use of built-in samplers in SDK configuration
  ([#3176](https://github.com/open-telemetry/opentelemetry-python/pull/3176))
- Implement shutdown procedure forOTLP grpc exporters
  ([#3138](https://github.com/open-telemetry/opentelemetry-python/pull/3138))
- Add exponential histogram
  ([#2964](https://github.com/open-telemetry/opentelemetry-python/pull/2964))
- Add OpenCensus trace bridge/shim
  ([#3210](https://github.com/open-telemetry/opentelemetry-python/pull/3210))

## Version 1.16.0/0.37b0 (2023-02-17)

- Change ``__all__`` to be statically defined.
  ([#3143](https://github.com/open-telemetry/opentelemetry-python/pull/3143))
- Remove the ability to set a global metric prefix for Prometheus exporter
  ([#3137](https://github.com/open-telemetry/opentelemetry-python/pull/3137))
- Adds environment variables for log exporter
  ([#3037](https://github.com/open-telemetry/opentelemetry-python/pull/3037))
- Add attribute name to type warning message.
  ([3124](https://github.com/open-telemetry/opentelemetry-python/pull/3124))
- Add db metric name to semantic conventions
  ([#3115](https://github.com/open-telemetry/opentelemetry-python/pull/3115))
- Fix User-Agent header value for OTLP exporters to conform to RFC7231 & RFC7230
  ([#3128](https://github.com/open-telemetry/opentelemetry-python/pull/3128))
- Fix validation of baggage values
  ([#3058](https://github.com/open-telemetry/opentelemetry-python/pull/3058))
- Fix capitalization of baggage keys
  ([#3151](https://github.com/open-telemetry/opentelemetry-python/pull/3151))
- Bump min required api version for OTLP exporters
  ([#3156](https://github.com/open-telemetry/opentelemetry-python/pull/3156))
- deprecate jaeger exporters
  ([#3158](https://github.com/open-telemetry/opentelemetry-python/pull/3158))
- Create a single resource instance
  ([#3118](https://github.com/open-telemetry/opentelemetry-python/pull/3118))

## Version 1.15.0/0.36b0 (2022-12-09)

- PeriodicExportingMetricsReader with +Inf interval
  to support explicit metric collection
  ([#3059](https://github.com/open-telemetry/opentelemetry-python/pull/3059))
- Regenerate opentelemetry-proto to be compatible with protobuf 3 and 4
  ([#3070](https://github.com/open-telemetry/opentelemetry-python/pull/3070))
- Rename parse_headers to parse_env_headers and improve error message
  ([#2376](https://github.com/open-telemetry/opentelemetry-python/pull/2376))
- Add url decode values from OTEL_RESOURCE_ATTRIBUTES
  ([#3046](https://github.com/open-telemetry/opentelemetry-python/pull/3046))
- Fixed circular dependency issue with custom samplers
  ([#3026](https://github.com/open-telemetry/opentelemetry-python/pull/3026))
- Add missing entry points for OTLP/HTTP exporter
  ([#3027](https://github.com/open-telemetry/opentelemetry-python/pull/3027))
- Update logging to include logging api as per specification
  ([#3038](https://github.com/open-telemetry/opentelemetry-python/pull/3038))
- Fix: Avoid generator in metrics _ViewInstrumentMatch.collect()
  ([#3035](https://github.com/open-telemetry/opentelemetry-python/pull/3035)
- [exporter-otlp-proto-grpc] add user agent string
  ([#3009](https://github.com/open-telemetry/opentelemetry-python/pull/3009))

## Version 1.14.0/0.35b0 (2022-11-04)

- Add logarithm and exponent mappings
  ([#2960](https://github.com/open-telemetry/opentelemetry-python/pull/2960))
- Add and use missing metrics environment variables
  ([#2968](https://github.com/open-telemetry/opentelemetry-python/pull/2968))
- Enabled custom samplers via entry points
  ([#2972](https://github.com/open-telemetry/opentelemetry-python/pull/2972))
- Update log symbol names
  ([#2943](https://github.com/open-telemetry/opentelemetry-python/pull/2943))
- Update explicit histogram bucket boundaries
  ([#2947](https://github.com/open-telemetry/opentelemetry-python/pull/2947))
- `exporter-otlp-proto-http`: add user agent string
  ([#2959](https://github.com/open-telemetry/opentelemetry-python/pull/2959))
- Add http-metric instrument names to semantic conventions
  ([#2976](https://github.com/open-telemetry/opentelemetry-python/pull/2976))
- [exporter/opentelemetry-exporter-otlp-proto-http] Add OTLPMetricExporter
  ([#2891](https://github.com/open-telemetry/opentelemetry-python/pull/2891))
- Add support for py3.11
  ([#2997](https://github.com/open-telemetry/opentelemetry-python/pull/2997))
- Fix a bug with exporter retries for with newer versions of the backoff library
  ([#2980](https://github.com/open-telemetry/opentelemetry-python/pull/2980))

## Version 1.13.0/0.34b0 (2022-09-26)

- Add a configurable max_export_batch_size to the gRPC metrics exporter
  ([#2809](https://github.com/open-telemetry/opentelemetry-python/pull/2809))
- Remove support for 3.6
  ([#2763](https://github.com/open-telemetry/opentelemetry-python/pull/2763))
- Update PeriodicExportingMetricReader to never call export() concurrently
  ([#2873](https://github.com/open-telemetry/opentelemetry-python/pull/2873))
- Add param for `indent` size to `LogRecord.to_json()`
  ([#2870](https://github.com/open-telemetry/opentelemetry-python/pull/2870))
- Fix: Remove `LogEmitter.flush()` to align with OTel Log spec
  ([#2863](https://github.com/open-telemetry/opentelemetry-python/pull/2863))
- Bump minimum required API/SDK version for exporters that support metrics
  ([#2918](https://github.com/open-telemetry/opentelemetry-python/pull/2918))
- Fix metric reader examples + added `preferred_temporality` and `preferred_aggregation`
  for `ConsoleMetricExporter`
  ([#2911](https://github.com/open-telemetry/opentelemetry-python/pull/2911))
- Add support for setting OTLP export protocol with env vars, as defined in the
  [specifications](https://github.com/open-telemetry/opentelemetry-specification/blob/main/specification/protocol/exporter.md#specify-protocol)
  ([#2893](https://github.com/open-telemetry/opentelemetry-python/pull/2893))
- Add force_flush to span exporters
  ([#2919](https://github.com/open-telemetry/opentelemetry-python/pull/2919))

## Version 1.12.0/0.33b0 (2022-08-08)

- Add `force_flush` method to metrics exporter
  ([#2852](https://github.com/open-telemetry/opentelemetry-python/pull/2852))
- Change tracing to use `Resource.to_json()`
  ([#2784](https://github.com/open-telemetry/opentelemetry-python/pull/2784))
- Fix get_log_emitter instrumenting_module_version args typo
  ([#2830](https://github.com/open-telemetry/opentelemetry-python/pull/2830))
- Fix OTLP gRPC exporter warning message
  ([#2781](https://github.com/open-telemetry/opentelemetry-python/pull/2781))
- Fix tracing decorator with late configuration
  ([#2754](https://github.com/open-telemetry/opentelemetry-python/pull/2754))
- Fix --insecure of CLI argument
  ([#2696](https://github.com/open-telemetry/opentelemetry-python/pull/2696))
- Add temporality and aggregation configuration for metrics exporters,
  use `OTEL_EXPORTER_OTLP_METRICS_TEMPORALITY_PREFERENCE` only for OTLP metrics exporter
  ([#2843](https://github.com/open-telemetry/opentelemetry-python/pull/2843))
- Instrument instances are always created through a Meter
  ([#2844](https://github.com/open-telemetry/opentelemetry-python/pull/2844))

## Version 1.12.0rc2/0.32b0 (2022-07-04)

- Fix instrument name and unit regexes
  ([#2796](https://github.com/open-telemetry/opentelemetry-python/pull/2796))
- Add optional sessions parameter to all Exporters leveraging requests.Session
  ([#2783](https://github.com/open-telemetry/opentelemetry-python/pull/2783)
- Add min/max fields to Histogram
  ([#2759](https://github.com/open-telemetry/opentelemetry-python/pull/2759))
- `opentelemetry-exporter-otlp-proto-http` Add support for OTLP/HTTP log exporter
  ([#2462](https://github.com/open-telemetry/opentelemetry-python/pull/2462))
- Fix yield of `None`-valued points
  ([#2745](https://github.com/open-telemetry/opentelemetry-python/pull/2745))
- Add missing `to_json` methods
  ([#2722](https://github.com/open-telemetry/opentelemetry-python/pull/2722)
- Fix type hints for textmap `Getter` and `Setter`
  ([#2657](https://github.com/open-telemetry/opentelemetry-python/pull/2657))
- Fix LogEmitterProvider.force_flush hanging randomly
  ([#2714](https://github.com/open-telemetry/opentelemetry-python/pull/2714))
- narrow protobuf dependencies to exclude protobuf >= 4
  ([#2720](https://github.com/open-telemetry/opentelemetry-python/pull/2720))
- Specify worker thread names
  ([#2724](https://github.com/open-telemetry/opentelemetry-python/pull/2724))
- Loosen dependency on `backoff` for newer Python versions
  ([#2726](https://github.com/open-telemetry/opentelemetry-python/pull/2726))
- fix: frozenset object has no attribute items
  ([#2727](https://github.com/open-telemetry/opentelemetry-python/pull/2727))
- fix: create suppress HTTP instrumentation key in opentelemetry context
  ([#2729](https://github.com/open-telemetry/opentelemetry-python/pull/2729))
- Support logs SDK auto instrumentation enable/disable with env
  ([#2728](https://github.com/open-telemetry/opentelemetry-python/pull/2728))
- fix: update entry point object references for metrics
  ([#2731](https://github.com/open-telemetry/opentelemetry-python/pull/2731))
- Allow set_status to accept the StatusCode and optional description
  ([#2735](https://github.com/open-telemetry/opentelemetry-python/pull/2735))
- Configure auto instrumentation to support metrics
  ([#2705](https://github.com/open-telemetry/opentelemetry-python/pull/2705))
- Add entrypoint for metrics exporter
  ([#2748](https://github.com/open-telemetry/opentelemetry-python/pull/2748))
- Fix Jaeger propagator usage with NonRecordingSpan
  ([#2762](https://github.com/open-telemetry/opentelemetry-python/pull/2762))
- Add `opentelemetry.propagate` module and `opentelemetry.propagators` package
  to the API reference documentation
  ([#2785](https://github.com/open-telemetry/opentelemetry-python/pull/2785))

## Version 1.12.0rc1/0.31b0 (2022-05-17)

- Fix LoggingHandler to handle LogRecord with exc_info=False
  ([#2690](https://github.com/open-telemetry/opentelemetry-python/pull/2690))
- Make metrics components public
  ([#2684](https://github.com/open-telemetry/opentelemetry-python/pull/2684))
- Update to semantic conventions v1.11.0
  ([#2669](https://github.com/open-telemetry/opentelemetry-python/pull/2669))
- Update opentelemetry-proto to v0.17.0
  ([#2668](https://github.com/open-telemetry/opentelemetry-python/pull/2668))
- Add CallbackOptions to observable instrument callback params
  ([#2664](https://github.com/open-telemetry/opentelemetry-python/pull/2664))
- Add timeouts to metric SDK
  ([#2653](https://github.com/open-telemetry/opentelemetry-python/pull/2653))
- Add variadic arguments to metric exporter/reader interfaces
  ([#2654](https://github.com/open-telemetry/opentelemetry-python/pull/2654))
- Added a `opentelemetry.sdk.resources.ProcessResourceDetector` that adds the
  'process.runtime.{name,version,description}' resource attributes when used
  with the `opentelemetry.sdk.resources.get_aggregated_resources` API
  ([#2660](https://github.com/open-telemetry/opentelemetry-python/pull/2660))
- Move Metrics API behind internal package
  ([#2651](https://github.com/open-telemetry/opentelemetry-python/pull/2651))

## Version 1.11.1/0.30b1 (2022-04-21)

- Add parameter to MetricReader constructor to select aggregation per instrument kind
  ([#2638](https://github.com/open-telemetry/opentelemetry-python/pull/2638))
- Add parameter to MetricReader constructor to select temporality per instrument kind
  ([#2637](https://github.com/open-telemetry/opentelemetry-python/pull/2637))
- Fix unhandled callback exceptions on async instruments
  ([#2614](https://github.com/open-telemetry/opentelemetry-python/pull/2614))
- Rename `DefaultCounter`, `DefaultHistogram`, `DefaultObservableCounter`,
  `DefaultObservableGauge`, `DefaultObservableUpDownCounter`, `DefaultUpDownCounter`
  instruments to `NoOpCounter`, `NoOpHistogram`, `NoOpObservableCounter`,
  `NoOpObservableGauge`, `NoOpObservableUpDownCounter`, `NoOpUpDownCounter`
  ([#2616](https://github.com/open-telemetry/opentelemetry-python/pull/2616))
- Deprecate InstrumentationLibraryInfo and Add InstrumentationScope
  ([#2583](https://github.com/open-telemetry/opentelemetry-python/pull/2583))

## Version 1.11.0/0.30b0 (2022-04-18)

- Rename API Measurement for async instruments to Observation
  ([#2617](https://github.com/open-telemetry/opentelemetry-python/pull/2617))
- Add support for zero or more callbacks
  ([#2602](https://github.com/open-telemetry/opentelemetry-python/pull/2602))
- Fix parsing of trace flags when extracting traceparent
  ([#2577](https://github.com/open-telemetry/opentelemetry-python/pull/2577))
- Add default aggregation
  ([#2543](https://github.com/open-telemetry/opentelemetry-python/pull/2543))
- Fix incorrect installation of some exporter “convenience” packages into
  “site-packages/src”
  ([#2525](https://github.com/open-telemetry/opentelemetry-python/pull/2525))
- Capture exception information as part of log attributes
  ([#2531](https://github.com/open-telemetry/opentelemetry-python/pull/2531))
- Change OTLPHandler to LoggingHandler
  ([#2528](https://github.com/open-telemetry/opentelemetry-python/pull/2528))
- Fix delta histogram sum not being reset on collection
  ([#2533](https://github.com/open-telemetry/opentelemetry-python/pull/2533))
- Add InMemoryMetricReader to metrics SDK
  ([#2540](https://github.com/open-telemetry/opentelemetry-python/pull/2540))
- Drop the usage of name field from log model in OTLP
  ([#2565](https://github.com/open-telemetry/opentelemetry-python/pull/2565))
- Update opentelemetry-proto to v0.15.0
  ([#2566](https://github.com/open-telemetry/opentelemetry-python/pull/2566))
- Remove `enable_default_view` option from sdk MeterProvider
  ([#2547](https://github.com/open-telemetry/opentelemetry-python/pull/2547))
- Update otlp-proto-grpc and otlp-proto-http exporters to have more lax requirements for `backoff` lib
  ([#2575](https://github.com/open-telemetry/opentelemetry-python/pull/2575))
- Add min/max to histogram point
  ([#2581](https://github.com/open-telemetry/opentelemetry-python/pull/2581))
- Update opentelemetry-proto to v0.16.0
  ([#2619](https://github.com/open-telemetry/opentelemetry-python/pull/2619))

## Version 1.10.0/0.29b0 (2022-03-10)

- Docs rework: [non-API docs are
  moving](https://github.com/open-telemetry/opentelemetry-python/issues/2172) to
  [opentelemetry.io](https://opentelemetry.io). For details, including a list of
  pages that have moved, see
  [#2453](https://github.com/open-telemetry/opentelemetry-python/pull/2453), and
  [#2498](https://github.com/open-telemetry/opentelemetry-python/pull/2498).
- `opentelemetry-exporter-otlp-proto-grpc` update SDK dependency to ~1.9.
  ([#2442](https://github.com/open-telemetry/opentelemetry-python/pull/2442))
- bugfix(auto-instrumentation): attach OTLPHandler to root logger
  ([#2450](https://github.com/open-telemetry/opentelemetry-python/pull/2450))
- Bump semantic conventions from 1.6.1 to 1.8.0
  ([#2461](https://github.com/open-telemetry/opentelemetry-python/pull/2461))
- fix exception handling in get_aggregated_resources
  ([#2464](https://github.com/open-telemetry/opentelemetry-python/pull/2464))
- Fix `OTEL_EXPORTER_OTLP_ENDPOINT` usage in OTLP HTTP trace exporter
  ([#2493](https://github.com/open-telemetry/opentelemetry-python/pull/2493))
- [exporter/opentelemetry-exporter-prometheus] restore package using the new metrics API
  ([#2321](https://github.com/open-telemetry/opentelemetry-python/pull/2321))

## Version 1.9.1/0.28b1 (2022-01-29)

- Update opentelemetry-proto to v0.12.0. Note that this update removes deprecated status codes.
  ([#2415](https://github.com/open-telemetry/opentelemetry-python/pull/2415))

## Version 1.9.0/0.28b0 (2022-01-26)

- Fix SpanLimits global span limit defaulting when set to 0
  ([#2398](https://github.com/open-telemetry/opentelemetry-python/pull/2398))
- Add Python version support policy
  ([#2397](https://github.com/open-telemetry/opentelemetry-python/pull/2397))
- Decode URL-encoded headers in environment variables
  ([#2312](https://github.com/open-telemetry/opentelemetry-python/pull/2312))
- [exporter/opentelemetry-exporter-otlp-proto-grpc] Add OTLPMetricExporter
  ([#2323](https://github.com/open-telemetry/opentelemetry-python/pull/2323))
- Complete metric exporter format and update OTLP exporter
  ([#2364](https://github.com/open-telemetry/opentelemetry-python/pull/2364))
- [api] Add `NoOpTracer` and `NoOpTracerProvider`. Marking `_DefaultTracer` and `_DefaultTracerProvider` as deprecated.
  ([#2363](https://github.com/open-telemetry/opentelemetry-python/pull/2363))
- [exporter/opentelemetry-exporter-otlp-proto-grpc] Add Sum to OTLPMetricExporter
  ([#2370](https://github.com/open-telemetry/opentelemetry-python/pull/2370))
- [api] Rename `_DefaultMeter` and `_DefaultMeterProvider` to `NoOpMeter` and `NoOpMeterProvider`.
  ([#2383](https://github.com/open-telemetry/opentelemetry-python/pull/2383))
- [exporter/opentelemetry-exporter-otlp-proto-grpc] Add Gauge to OTLPMetricExporter
  ([#2408](https://github.com/open-telemetry/opentelemetry-python/pull/2408))
- [logs] prevent None from causing problems
  ([#2410](https://github.com/open-telemetry/opentelemetry-python/pull/2410))

## Version 1.8.0/0.27b0 (2021-12-17)

- Adds Aggregation and instruments as part of Metrics SDK
  ([#2234](https://github.com/open-telemetry/opentelemetry-python/pull/2234))
- Update visibility of OTEL_METRICS_EXPORTER environment variable
  ([#2303](https://github.com/open-telemetry/opentelemetry-python/pull/2303))
- Adding entrypoints for log emitter provider and console, otlp log exporters
  ([#2253](https://github.com/open-telemetry/opentelemetry-python/pull/2253))
- Rename ConsoleExporter to ConsoleLogExporter
  ([#2307](https://github.com/open-telemetry/opentelemetry-python/pull/2307))
- Adding OTEL_LOGS_EXPORTER environment variable
  ([#2320](https://github.com/open-telemetry/opentelemetry-python/pull/2320))
- Add `setuptools` to `install_requires`
  ([#2334](https://github.com/open-telemetry/opentelemetry-python/pull/2334))
- Add otlp entrypoint for log exporter
  ([#2322](https://github.com/open-telemetry/opentelemetry-python/pull/2322))
- Support insecure configuration for OTLP gRPC exporter
  ([#2350](https://github.com/open-telemetry/opentelemetry-python/pull/2350))

## Version 1.7.1/0.26b1 (2021-11-11)

- Add support for Python 3.10
  ([#2207](https://github.com/open-telemetry/opentelemetry-python/pull/2207))
- remove `X-B3-ParentSpanId` for B3 propagator as per OpenTelemetry specification
  ([#2237](https://github.com/open-telemetry/opentelemetry-python/pull/2237))
- Populate `auto.version` in Resource if using auto-instrumentation
  ([#2243](https://github.com/open-telemetry/opentelemetry-python/pull/2243))
- Return proxy instruments from ProxyMeter
  ([#2169](https://github.com/open-telemetry/opentelemetry-python/pull/2169))
- Make Measurement a concrete class
  ([#2153](https://github.com/open-telemetry/opentelemetry-python/pull/2153))
- Add metrics API
  ([#1887](https://github.com/open-telemetry/opentelemetry-python/pull/1887))
- Make batch processor fork aware and reinit when needed
  ([#2242](https://github.com/open-telemetry/opentelemetry-python/pull/2242))
- `opentelemetry-sdk` Sanitize env var resource attribute pairs
  ([#2256](https://github.com/open-telemetry/opentelemetry-python/pull/2256))
- `opentelemetry-test` start releasing to pypi.org
  ([#2269](https://github.com/open-telemetry/opentelemetry-python/pull/2269))

## Version 1.6.2/0.25b2 (2021-10-19)

- Fix parental trace relationship for opentracing `follows_from` reference
  ([#2180](https://github.com/open-telemetry/opentelemetry-python/pull/2180))

## Version 1.6.1/0.25b1 (2021-10-18)

- Fix ReadableSpan property types attempting to create a mapping from a list
  ([#2215](https://github.com/open-telemetry/opentelemetry-python/pull/2215))
- Upgrade GRPC/protobuf related dependency and regenerate otlp protobufs
  ([#2201](https://github.com/open-telemetry/opentelemetry-python/pull/2201))
- Propagation: only warn about oversized baggage headers when headers exist
  ([#2212](https://github.com/open-telemetry/opentelemetry-python/pull/2212))

## Version 1.6.0/0.25b0 (2021-10-13)

- Fix race in `set_tracer_provider()`
  ([#2182](https://github.com/open-telemetry/opentelemetry-python/pull/2182))
- Automatically load OTEL environment variables as options for `opentelemetry-instrument`
  ([#1969](https://github.com/open-telemetry/opentelemetry-python/pull/1969))
- `opentelemetry-semantic-conventions` Update to semantic conventions v1.6.1
  ([#2077](https://github.com/open-telemetry/opentelemetry-python/pull/2077))
- Do not count invalid attributes for dropped
  ([#2096](https://github.com/open-telemetry/opentelemetry-python/pull/2096))
- Fix propagation bug caused by counting skipped entries
  ([#2071](https://github.com/open-telemetry/opentelemetry-python/pull/2071))
- Add entry point for exporters with default protocol
  ([#2093](https://github.com/open-telemetry/opentelemetry-python/pull/2093))
- Renamed entrypoints `otlp_proto_http_span`, `otlp_proto_grpc_span`, `console_span` to remove
  redundant `_span` suffix.
  ([#2093](https://github.com/open-telemetry/opentelemetry-python/pull/2093))
- Do not skip sequence attribute on decode error
  ([#2097](https://github.com/open-telemetry/opentelemetry-python/pull/2097))
- `opentelemetry-test`: Add `HttpTestBase` to allow tests with actual TCP sockets
  ([#2101](https://github.com/open-telemetry/opentelemetry-python/pull/2101))
- Fix incorrect headers parsing via environment variables
  ([#2103](https://github.com/open-telemetry/opentelemetry-python/pull/2103))
- Add support for OTEL_ATTRIBUTE_COUNT_LIMIT
  ([#2139](https://github.com/open-telemetry/opentelemetry-python/pull/2139))
- Attribute limits no longer apply to Resource attributes
  ([#2138](https://github.com/open-telemetry/opentelemetry-python/pull/2138))
- `opentelemetry-exporter-otlp`: Add `opentelemetry-otlp-proto-http` as dependency
  ([#2147](https://github.com/open-telemetry/opentelemetry-python/pull/2147))
- Fix validity calculation for trace and span IDs
  ([#2145](https://github.com/open-telemetry/opentelemetry-python/pull/2145))
- Add `schema_url` to `TracerProvider.get_tracer`
  ([#2154](https://github.com/open-telemetry/opentelemetry-python/pull/2154))
- Make baggage implementation w3c spec complaint
  ([#2167](https://github.com/open-telemetry/opentelemetry-python/pull/2167))
- Add name to `BatchSpanProcessor` worker thread
  ([#2186](https://github.com/open-telemetry/opentelemetry-python/pull/2186))

## Version 1.5.0/0.24b0 (2021-08-26)

- Add pre and post instrumentation entry points
  ([#1983](https://github.com/open-telemetry/opentelemetry-python/pull/1983))
- Fix documentation on well known exporters and variable OTEL_TRACES_EXPORTER which were misnamed
  ([#2023](https://github.com/open-telemetry/opentelemetry-python/pull/2023))
- `opentelemetry-sdk` `get_aggregated_resource()` returns default resource and service name
  whenever called
  ([#2013](https://github.com/open-telemetry/opentelemetry-python/pull/2013))
- `opentelemetry-distro` & `opentelemetry-sdk` Moved Auto Instrumentation Configurator code to SDK
  to let distros use its default implementation
  ([#1937](https://github.com/open-telemetry/opentelemetry-python/pull/1937))
- Add Trace ID validation to
  meet [TraceID spec](https://github.com/open-telemetry/opentelemetry-specification/blob/main/specification/overview.md#spancontext) ([#1992](https://github.com/open-telemetry/opentelemetry-python/pull/1992))
- Fixed Python 3.10 incompatibility in `opentelemetry-opentracing-shim` tests
  ([#2018](https://github.com/open-telemetry/opentelemetry-python/pull/2018))
- `opentelemetry-sdk` added support for `OTEL_SPAN_ATTRIBUTE_VALUE_LENGTH_LIMIT`
  ([#2044](https://github.com/open-telemetry/opentelemetry-python/pull/2044))
- `opentelemetry-sdk` Fixed bugs (#2041, #2042 & #2045) in Span Limits
  ([#2044](https://github.com/open-telemetry/opentelemetry-python/pull/2044))
- `opentelemetry-sdk` Add support for `OTEL_ATTRIBUTE_VALUE_LENGTH_LIMIT` env var
  ([#2056](https://github.com/open-telemetry/opentelemetry-python/pull/2056))
- `opentelemetry-sdk` Treat limit even vars set to empty values as unset/unlimited.
  ([#2054](https://github.com/open-telemetry/opentelemetry-python/pull/2054))
- `opentelemetry-api` Attribute keys must be non-empty strings.
  ([#2057](https://github.com/open-telemetry/opentelemetry-python/pull/2057))

## Version 0.23.1 (2021-07-26)

### Changed

- Fix opentelemetry-bootstrap dependency script.
  ([#1987](https://github.com/open-telemetry/opentelemetry-python/pull/1987))

## Version 1.4.0/0.23b0 (2021-07-21)

### Added

- Moved `opentelemetry-instrumentation` to core repository.
  ([#1959](https://github.com/open-telemetry/opentelemetry-python/pull/1959))
- Add support for OTLP Exporter Protobuf over HTTP
  ([#1868](https://github.com/open-telemetry/opentelemetry-python/pull/1868))
- Dropped attributes/events/links count available exposed on ReadableSpans.
  ([#1893](https://github.com/open-telemetry/opentelemetry-python/pull/1893))
- Added dropped count to otlp, jaeger and zipkin exporters.
  ([#1893](https://github.com/open-telemetry/opentelemetry-python/pull/1893))

### Added

- Give OTLPHandler the ability to process attributes
  ([#1952](https://github.com/open-telemetry/opentelemetry-python/pull/1952))
- Add global LogEmitterProvider and convenience function get_log_emitter
  ([#1901](https://github.com/open-telemetry/opentelemetry-python/pull/1901))
- Add OTLPHandler for standard library logging module
  ([#1903](https://github.com/open-telemetry/opentelemetry-python/pull/1903))

### Changed

- Updated `opentelemetry-opencensus-exporter` to use `service_name` of spans instead of resource
  ([#1897](https://github.com/open-telemetry/opentelemetry-python/pull/1897))
- Added descriptions to the env variables mentioned in the opentelemetry-specification
  ([#1898](https://github.com/open-telemetry/opentelemetry-python/pull/1898))
- Ignore calls to `Span.set_status` with `StatusCode.UNSET` and also if previous status already
  had `StatusCode.OK`.
  ([#1902](https://github.com/open-telemetry/opentelemetry-python/pull/1902))
- Attributes for `Link` and `Resource` are immutable as they are for `Event`, which means
  any attempt to modify attributes directly will result in a `TypeError` exception.
  ([#1909](https://github.com/open-telemetry/opentelemetry-python/pull/1909))
- Added `BoundedAttributes` to the API to make it available for `Link` which is defined in the
  API. Marked `BoundedDict` in the SDK as deprecated as a result.
  ([#1915](https://github.com/open-telemetry/opentelemetry-python/pull/1915))
- Fix OTLP SpanExporter to distinguish spans based off Resource and InstrumentationInfo
  ([#1927](https://github.com/open-telemetry/opentelemetry-python/pull/1927))
- Updating dependency for opentelemetry api/sdk packages to support major version instead of
  pinning to specific versions.
  ([#1933](https://github.com/open-telemetry/opentelemetry-python/pull/1933))
- `opentelemetry-semantic-conventions` Generate semconv constants update for OTel Spec 1.5.0
  ([#1946](https://github.com/open-telemetry/opentelemetry-python/pull/1946))

### Fixed

- Updated `opentelementry-opentracing-shim` `ScopeShim` to report exceptions in
  opentelemetry specification format, rather than opentracing spec format.
  ([#1878](https://github.com/open-telemetry/opentelemetry-python/pull/1878))

## Version 1.3.0/0.22b0 (2021-06-01)

### Added

- Allow span limits to be set programmatically via TracerProvider.
  ([#1877](https://github.com/open-telemetry/opentelemetry-python/pull/1877))
- Added support for CreateKey functionality.
  ([#1853](https://github.com/open-telemetry/opentelemetry-python/pull/1853))

### Changed

- Updated get_tracer to return an empty string when passed an invalid name
  ([#1854](https://github.com/open-telemetry/opentelemetry-python/pull/1854))
- Changed AttributeValue sequences to warn mypy users on adding None values to array
  ([#1855](https://github.com/open-telemetry/opentelemetry-python/pull/1855))
- Fixed exporter OTLP header parsing to match baggage header formatting.
  ([#1869](https://github.com/open-telemetry/opentelemetry-python/pull/1869))
- Added optional `schema_url` field to `Resource` class
  ([#1871](https://github.com/open-telemetry/opentelemetry-python/pull/1871))
- Update protos to latest version release 0.9.0
  ([#1873](https://github.com/open-telemetry/opentelemetry-python/pull/1873))

## Version 1.2.0/0.21b0 (2021-05-11)

### Added

- Added example for running Django with auto instrumentation.
  ([#1803](https://github.com/open-telemetry/opentelemetry-python/pull/1803))
- Added `B3SingleFormat` and `B3MultiFormat` propagators to the `opentelemetry-propagator-b3` package.
  ([#1823](https://github.com/open-telemetry/opentelemetry-python/pull/1823))
- Added support for OTEL_SERVICE_NAME.
  ([#1829](https://github.com/open-telemetry/opentelemetry-python/pull/1829))
- Lazily read/configure limits and allow limits to be unset.
  ([#1839](https://github.com/open-telemetry/opentelemetry-python/pull/1839))
- Added support for OTEL_EXPORTER_JAEGER_TIMEOUT
  ([#1863](https://github.com/open-telemetry/opentelemetry-python/pull/1863))

### Changed

- Fixed OTLP gRPC exporter silently failing if scheme is not specified in endpoint.
  ([#1806](https://github.com/open-telemetry/opentelemetry-python/pull/1806))
- Rename CompositeHTTPPropagator to CompositePropagator as per specification.
  ([#1807](https://github.com/open-telemetry/opentelemetry-python/pull/1807))
- Propagators use the root context as default for `extract` and do not modify
  the context if extracting from carrier does not work.
  ([#1811](https://github.com/open-telemetry/opentelemetry-python/pull/1811))
- Fixed `b3` propagator entrypoint to point to `B3SingleFormat` propagator.
  ([#1823](https://github.com/open-telemetry/opentelemetry-python/pull/1823))
- Added `b3multi` propagator entrypoint to point to `B3MultiFormat` propagator.
  ([#1823](https://github.com/open-telemetry/opentelemetry-python/pull/1823))
- Improve warning when failing to decode byte attribute
  ([#1810](https://github.com/open-telemetry/opentelemetry-python/pull/1810))
- Fixed inconsistency in parent_id formatting from the ConsoleSpanExporter
  ([#1833](https://github.com/open-telemetry/opentelemetry-python/pull/1833))
- Include span parent in Jaeger gRPC export as `CHILD_OF` reference
  ([#1809])(https://github.com/open-telemetry/opentelemetry-python/pull/1809)
- Fixed sequence values in OTLP exporter not translating
  ([#1818](https://github.com/open-telemetry/opentelemetry-python/pull/1818))
- Update transient errors retry timeout and retryable status codes
  ([#1842](https://github.com/open-telemetry/opentelemetry-python/pull/1842))
- Apply validation of attributes to `Resource`, move attribute related logic to separate package.
  ([#1834](https://github.com/open-telemetry/opentelemetry-python/pull/1834))
- Fix start span behavior when excess links and attributes are included
  ([#1856](https://github.com/open-telemetry/opentelemetry-python/pull/1856))

### Removed

- Moved `opentelemetry-instrumentation` to contrib repository.
  ([#1797](https://github.com/open-telemetry/opentelemetry-python/pull/1797))

## Version 1.1.0 (2021-04-20)

### Added

- Added `py.typed` file to every package. This should resolve a bunch of mypy
  errors for users.
  ([#1720](https://github.com/open-telemetry/opentelemetry-python/pull/1720))
- Add auto generated trace and resource attributes semantic conventions
  ([#1759](https://github.com/open-telemetry/opentelemetry-python/pull/1759))
- Added `SpanKind` to `should_sample` parameters, suggest using parent span context's tracestate
  instead of manually passed in tracestate in `should_sample`
  ([#1764](https://github.com/open-telemetry/opentelemetry-python/pull/1764))
- Added experimental HTTP back propagators.
  ([#1762](https://github.com/open-telemetry/opentelemetry-python/pull/1762))
- Zipkin exporter: Add support for timeout and implement shutdown
  ([#1799](https://github.com/open-telemetry/opentelemetry-python/pull/1799))

### Changed

- Adjust `B3Format` propagator to be spec compliant by not modifying context
  when propagation headers are not present/invalid/empty
  ([#1728](https://github.com/open-telemetry/opentelemetry-python/pull/1728))
- Silence unnecessary warning when creating a new Status object without description.
  ([#1721](https://github.com/open-telemetry/opentelemetry-python/pull/1721))
- Update bootstrap cmd to use exact version when installing instrumentation packages.
  ([#1722](https://github.com/open-telemetry/opentelemetry-python/pull/1722))
- Fix B3 propagator to never return None.
  ([#1750](https://github.com/open-telemetry/opentelemetry-python/pull/1750))
- Added ProxyTracerProvider and ProxyTracer implementations to allow fetching provider
  and tracer instances before a global provider is set up.
  ([#1726](https://github.com/open-telemetry/opentelemetry-python/pull/1726))
- Added `__contains__` to `opentelementry.trace.span.TraceState`.
  ([#1773](https://github.com/open-telemetry/opentelemetry-python/pull/1773))
- `opentelemetry-opentracing-shim` Fix an issue in the shim where a Span was being wrapped
  in a NonRecordingSpan when it wasn't necessary.
  ([#1776](https://github.com/open-telemetry/opentelemetry-python/pull/1776))
- OTLP Exporter now uses the scheme in the endpoint to determine whether to establish
  a secure connection or not.
  ([#1771](https://github.com/open-telemetry/opentelemetry-python/pull/1771))

## Version 1.0.0 (2021-03-26)

### Added

- Document how to work with fork process web server models(Gunicorn, uWSGI etc...)
  ([#1609](https://github.com/open-telemetry/opentelemetry-python/pull/1609))
- Add `max_attr_value_length` support to Jaeger exporter
  ([#1633](https://github.com/open-telemetry/opentelemetry-python/pull/1633))
- Moved `use_span` from Tracer to `opentelemetry.trace.use_span`.
  ([#1668](https://github.com/open-telemetry/opentelemetry-python/pull/1668))
- `opentelemetry.trace.use_span()` will now overwrite previously set status on span in case an
  exception is raised inside the context manager and `set_status_on_exception` is set to `True`.
  ([#1668](https://github.com/open-telemetry/opentelemetry-python/pull/1668))
- Add `udp_split_oversized_batches` support to jaeger exporter
  ([#1500](https://github.com/open-telemetry/opentelemetry-python/pull/1500))

### Changed

- remove `service_name` from constructor of jaeger and opencensus exporters and
  use of env variable `OTEL_PYTHON_SERVICE_NAME`
  ([#1669])(https://github.com/open-telemetry/opentelemetry-python/pull/1669)
- Rename `IdsGenerator` to `IdGenerator`
  ([#1651](https://github.com/open-telemetry/opentelemetry-python/pull/1651))
- Make TracerProvider's resource attribute private
  ([#1652](https://github.com/open-telemetry/opentelemetry-python/pull/1652))
- Rename Resource's `create_empty` to `get_empty`
  ([#1653](https://github.com/open-telemetry/opentelemetry-python/pull/1653))
- Renamed `BatchExportSpanProcessor` to `BatchSpanProcessor` and `SimpleExportSpanProcessor` to
  `SimpleSpanProcessor`
  ([#1656](https://github.com/open-telemetry/opentelemetry-python/pull/1656))
- Rename `DefaultSpan` to `NonRecordingSpan`
  ([#1661](https://github.com/open-telemetry/opentelemetry-python/pull/1661))
- Fixed distro configuration with `OTEL_TRACES_EXPORTER` env var set to `otlp`
  ([#1657](https://github.com/open-telemetry/opentelemetry-python/pull/1657))
- Moving `Getter`, `Setter` and `TextMapPropagator` out of `opentelemetry.trace.propagation` and
  into `opentelemetry.propagators`
  ([#1662](https://github.com/open-telemetry/opentelemetry-python/pull/1662))
- Rename `BaggagePropagator` to `W3CBaggagePropagator`
  ([#1663](https://github.com/open-telemetry/opentelemetry-python/pull/1663))
- Rename `JaegerSpanExporter` to `JaegerExporter` and rename `ZipkinSpanExporter` to `ZipkinExporter`
  ([#1664](https://github.com/open-telemetry/opentelemetry-python/pull/1664))
- Expose `StatusCode` from the `opentelemetry.trace` module
  ([#1681](https://github.com/open-telemetry/opentelemetry-python/pull/1681))
- Status now only sets `description` when `status_code` is set to `StatusCode.ERROR`
  ([#1673](https://github.com/open-telemetry/opentelemetry-python/pull/1673))
- Update OTLP exporter to use OTLP proto `0.7.0`
  ([#1674](https://github.com/open-telemetry/opentelemetry-python/pull/1674))
- Remove time_ns from API and add a warning for older versions of Python
  ([#1602](https://github.com/open-telemetry/opentelemetry-python/pull/1602))
- Hide implementation classes/variables in api/sdk
  ([#1684](https://github.com/open-telemetry/opentelemetry-python/pull/1684))
- Cleanup OTLP exporter compression options, add tests
  ([#1671](https://github.com/open-telemetry/opentelemetry-python/pull/1671))
- Initial documentation for environment variables
  ([#1680](https://github.com/open-telemetry/opentelemetry-python/pull/1680))
- Change Zipkin exporter to obtain service.name from span
  ([#1696](https://github.com/open-telemetry/opentelemetry-python/pull/1696))
- Split up `opentelemetry-exporter-jaeger` package into `opentelemetry-exporter-jaeger-proto-grpc` and
  `opentelemetry-exporter-jaeger-thrift` packages to reduce dependencies for each one.
  ([#1694](https://github.com/open-telemetry/opentelemetry-python/pull/1694))
- Added `opentelemetry-exporter-otlp-proto-grpc` and changed `opentelemetry-exporter-otlp` to
  install it as a dependency. This will allow for the next package/protocol to also be in
  its own package.
  ([#1695](https://github.com/open-telemetry/opentelemetry-python/pull/1695))
- Change Jaeger exporters to obtain service.name from span
  ([#1703](https://github.com/open-telemetry/opentelemetry-python/pull/1703))
- Fixed an unset `OTEL_TRACES_EXPORTER` resulting in an error
  ([#1707](https://github.com/open-telemetry/opentelemetry-python/pull/1707))
- Split Zipkin exporter into `opentelemetry-exporter-zipkin-json` and
  `opentelemetry-exporter-zipkin-proto-http` packages to reduce dependencies. The
  `opentelemetry-exporter-zipkin` installs both.
  ([#1699](https://github.com/open-telemetry/opentelemetry-python/pull/1699))
- Make setters and getters optional
  ([#1690](https://github.com/open-telemetry/opentelemetry-python/pull/1690))

### Removed

- Removed unused `get_hexadecimal_trace_id` and `get_hexadecimal_span_id` methods.
  ([#1675](https://github.com/open-telemetry/opentelemetry-python/pull/1675))
- Remove `OTEL_EXPORTER_*_ INSECURE` env var
  ([#1682](https://github.com/open-telemetry/opentelemetry-python/pull/1682))
- Removing support for Python 3.5
  ([#1706](https://github.com/open-telemetry/opentelemetry-python/pull/1706))

## Version 0.19b0 (2021-03-26)

### Changed

- remove `service_name` from constructor of jaeger and opencensus exporters and
  use of env variable `OTEL_PYTHON_SERVICE_NAME`
  ([#1669])(https://github.com/open-telemetry/opentelemetry-python/pull/1669)
- Rename `IdsGenerator` to `IdGenerator`
  ([#1651](https://github.com/open-telemetry/opentelemetry-python/pull/1651))

### Removed

- Removing support for Python 3.5
  ([#1706](https://github.com/open-telemetry/opentelemetry-python/pull/1706))

## Version 0.18b0 (2021-02-16)

### Added

- Add urllib to opentelemetry-bootstrap target list
  ([#1584](https://github.com/open-telemetry/opentelemetry-python/pull/1584))

## Version 1.0.0rc1 (2021-02-12)

### Changed

- Tracer provider environment variables are now consistent with the rest
  ([#1571](https://github.com/open-telemetry/opentelemetry-python/pull/1571))
- Rename `TRACE_` to `TRACES_` for environment variables
  ([#1595](https://github.com/open-telemetry/opentelemetry-python/pull/1595))
- Limits for Span attributes, events and links have been updated to 128
  ([1597](https://github.com/open-telemetry/opentelemetry-python/pull/1597))
- Read-only Span attributes have been moved to ReadableSpan class
  ([#1560](https://github.com/open-telemetry/opentelemetry-python/pull/1560))
- `BatchExportSpanProcessor` flushes export queue when it reaches `max_export_batch_size`
  ([#1521](https://github.com/open-telemetry/opentelemetry-python/pull/1521))

### Added

- Added `end_on_exit` argument to `start_as_current_span`
  ([#1519](https://github.com/open-telemetry/opentelemetry-python/pull/1519))
- Add `Span.set_attributes` method to set multiple values with one call
  ([#1520](https://github.com/open-telemetry/opentelemetry-python/pull/1520))
- Make sure Resources follow semantic conventions
  ([#1480](https://github.com/open-telemetry/opentelemetry-python/pull/1480))
- Allow missing carrier headers to continue without raising AttributeError
  ([#1545](https://github.com/open-telemetry/opentelemetry-python/pull/1545))

### Removed

- Remove Configuration
  ([#1523](https://github.com/open-telemetry/opentelemetry-python/pull/1523))
- Remove Metrics as part of stable, marked as experimental
  ([#1568](https://github.com/open-telemetry/opentelemetry-python/pull/1568))

## Version 0.17b0 (2021-01-20)

### Added

- Add support for OTLP v0.6.0
  ([#1472](https://github.com/open-telemetry/opentelemetry-python/pull/1472))
- Add protobuf via gRPC exporting support for Jaeger
  ([#1471](https://github.com/open-telemetry/opentelemetry-python/pull/1471))
- Add support for Python 3.9
  ([#1441](https://github.com/open-telemetry/opentelemetry-python/pull/1441))
- Added the ability to disable instrumenting libraries specified by OTEL_PYTHON_DISABLED_INSTRUMENTATIONS env variable,
  when using opentelemetry-instrument command.
  ([#1461](https://github.com/open-telemetry/opentelemetry-python/pull/1461))
- Add `fields` to propagators
  ([#1374](https://github.com/open-telemetry/opentelemetry-python/pull/1374))
- Add local/remote samplers to parent based sampler
  ([#1440](https://github.com/open-telemetry/opentelemetry-python/pull/1440))
- Add support for OTEL*SPAN*{ATTRIBUTE_COUNT_LIMIT,EVENT_COUNT_LIMIT,LINK_COUNT_LIMIT}
  ([#1377](https://github.com/open-telemetry/opentelemetry-python/pull/1377))
- Return `None` for `DictGetter` if key not found
  ([#1449](https://github.com/open-telemetry/opentelemetry-python/pull/1449))
- Added support for Jaeger propagator
  ([#1219](https://github.com/open-telemetry/opentelemetry-python/pull/1219))
- Remove dependency on SDK from `opentelemetry-instrumentation` package. The
  `opentelemetry-sdk` package now registers an entrypoint `opentelemetry_configurator`
  to allow `opentelemetry-instrument` to load the configuration for the SDK
  ([#1420](https://github.com/open-telemetry/opentelemetry-python/pull/1420))
- `opentelemetry-exporter-zipkin` Add support for array attributes in Span and Resource exports
  ([#1285](https://github.com/open-telemetry/opentelemetry-python/pull/1285))
- Added `__repr__` for `DefaultSpan`, added `trace_flags` to `__repr__` of
  `SpanContext` ([#1485](https://github.com/open-telemetry/opentelemetry-python/pull/1485))
- `opentelemetry-sdk` Add support for OTEL_TRACE_SAMPLER and OTEL_TRACE_SAMPLER_ARG env variables
  ([#1496](https://github.com/open-telemetry/opentelemetry-python/pull/1496))
- Adding `opentelemetry-distro` package to add default configuration for
  span exporter to OTLP
  ([#1482](https://github.com/open-telemetry/opentelemetry-python/pull/1482))

### Changed

- `opentelemetry-exporter-zipkin` Updated zipkin exporter status code and error tag
  ([#1486](https://github.com/open-telemetry/opentelemetry-python/pull/1486))
- Recreate span on every run of a `start_as_current_span`-decorated function
  ([#1451](https://github.com/open-telemetry/opentelemetry-python/pull/1451))
- `opentelemetry-exporter-otlp` Headers are now passed in as tuple as metadata, instead of a
  string, which was incorrect.
  ([#1507](https://github.com/open-telemetry/opentelemetry-python/pull/1507))
- `opentelemetry-exporter-jaeger` Updated Jaeger exporter status code tag
  ([#1488](https://github.com/open-telemetry/opentelemetry-python/pull/1488))
- `opentelemetry-api` `opentelemety-sdk` Moved `idsgenerator` into sdk
  ([#1514](https://github.com/open-telemetry/opentelemetry-python/pull/1514))
- `opentelemetry-sdk` The B3Format propagator has been moved into its own package: `opentelemetry-propagator-b3`
  ([#1513](https://github.com/open-telemetry/opentelemetry-python/pull/1513))
- Update default port for OTLP exporter from 55680 to 4317
  ([#1516](https://github.com/open-telemetry/opentelemetry-python/pull/1516))
- `opentelemetry-exporter-zipkin` Update boolean attribute value transformation
  ([#1509](https://github.com/open-telemetry/opentelemetry-python/pull/1509))
- Move opentelemetry-opentracing-shim out of instrumentation folder
  ([#1533](https://github.com/open-telemetry/opentelemetry-python/pull/1533))
- `opentelemetry-sdk` The JaegerPropagator has been moved into its own package: `opentelemetry-propagator-jaeger`
  ([#1525](https://github.com/open-telemetry/opentelemetry-python/pull/1525))
- `opentelemetry-exporter-jaeger`, `opentelemetry-exporter-zipkin` Update InstrumentationInfo tag keys for Jaeger and
  Zipkin exporters
  ([#1535](https://github.com/open-telemetry/opentelemetry-python/pull/1535))
- `opentelemetry-sdk` Remove rate property setter from TraceIdRatioBasedSampler
  ([#1536](https://github.com/open-telemetry/opentelemetry-python/pull/1536))
- Fix TraceState to adhere to specs
  ([#1502](https://github.com/open-telemetry/opentelemetry-python/pull/1502))
- Update Resource `merge` key conflict precedence
  ([#1544](https://github.com/open-telemetry/opentelemetry-python/pull/1544))

### Removed

- `opentelemetry-api` Remove ThreadLocalRuntimeContext since python3.4 is not supported.

## Version 0.16b1 (2020-11-26)

### Added

- Add meter reference to observers
  ([#1425](https://github.com/open-telemetry/opentelemetry-python/pull/1425))

## Version 0.16b0 (2020-11-25)

### Added

- Add optional parameter to `record_exception` method
  ([#1314](https://github.com/open-telemetry/opentelemetry-python/pull/1314))
- Add pickle support to SpanContext class
  ([#1380](https://github.com/open-telemetry/opentelemetry-python/pull/1380))
- Add instrumentation library name and version to OTLP exported metrics
  ([#1418](https://github.com/open-telemetry/opentelemetry-python/pull/1418))
- Add Gzip compression for exporter
  ([#1141](https://github.com/open-telemetry/opentelemetry-python/pull/1141))
- Support for v2 api protobuf format
  ([#1318](https://github.com/open-telemetry/opentelemetry-python/pull/1318))
- Add IDs Generator as Configurable Property of Auto Instrumentation
  ([#1404](https://github.com/open-telemetry/opentelemetry-python/pull/1404))
- Added support for `OTEL_EXPORTER` to the `opentelemetry-instrument` command
  ([#1036](https://github.com/open-telemetry/opentelemetry-python/pull/1036))

### Changed

- Change temporality for Counter and UpDownCounter
  ([#1384](https://github.com/open-telemetry/opentelemetry-python/pull/1384))
- OTLP exporter: Handle error case when no credentials supplied
  ([#1366](https://github.com/open-telemetry/opentelemetry-python/pull/1366))
- Update protobuf versions
  ([#1356](https://github.com/open-telemetry/opentelemetry-python/pull/1356))
- Add missing references to instrumented packages
  ([#1416](https://github.com/open-telemetry/opentelemetry-python/pull/1416))
- Instrumentation Package depends on the OTel SDK
  ([#1405](https://github.com/open-telemetry/opentelemetry-python/pull/1405))
- Allow samplers to modify tracestate
  ([#1319](https://github.com/open-telemetry/opentelemetry-python/pull/1319))
- Update exception handling optional parameters, add escaped attribute to record_exception
  ([#1365](https://github.com/open-telemetry/opentelemetry-python/pull/1365))
- Rename `MetricRecord` to `ExportRecord`
  ([#1367](https://github.com/open-telemetry/opentelemetry-python/pull/1367))
- Rename `Record` to `Accumulation`
  ([#1373](https://github.com/open-telemetry/opentelemetry-python/pull/1373))
- Rename `Meter` to `Accumulator`
  ([#1372](https://github.com/open-telemetry/opentelemetry-python/pull/1372))
- Fix `ParentBased` sampler for implicit parent spans. Fix also `trace_state`
  erasure for dropped spans or spans sampled by the `TraceIdRatioBased` sampler.
  ([#1394](https://github.com/open-telemetry/opentelemetry-python/pull/1394))

## Version 0.15b0 (2020-11-02)

### Added

- Add Env variables in OTLP exporter
  ([#1101](https://github.com/open-telemetry/opentelemetry-python/pull/1101))
- Add support for Jaeger Span Exporter configuration by environment variables and<br/>
  change JaegerSpanExporter constructor parameters
  ([#1114](https://github.com/open-telemetry/opentelemetry-python/pull/1114))

### Changed

- Updating status codes to adhere to specs
  ([#1282](https://github.com/open-telemetry/opentelemetry-python/pull/1282))
- Set initial checkpoint timestamp in aggregators
  ([#1237](https://github.com/open-telemetry/opentelemetry-python/pull/1237))
- Make `SpanProcessor.on_start` accept parent Context
  ([#1251](https://github.com/open-telemetry/opentelemetry-python/pull/1251))
- Fix b3 propagator entrypoint
  ([#1265](https://github.com/open-telemetry/opentelemetry-python/pull/1265))
- Allow None in sequence attributes values
  ([#998](https://github.com/open-telemetry/opentelemetry-python/pull/998))
- Samplers to accept parent Context
  ([#1267](https://github.com/open-telemetry/opentelemetry-python/pull/1267))
- Span.is_recording() returns false after span has ended
  ([#1289](https://github.com/open-telemetry/opentelemetry-python/pull/1289))
- Allow samplers to modify tracestate
  ([#1319](https://github.com/open-telemetry/opentelemetry-python/pull/1319))
- Remove TracerProvider coupling from Tracer init
  ([#1295](https://github.com/open-telemetry/opentelemetry-python/pull/1295))

## Version 0.14b0 (2020-10-13)

### Added

- Add optional parameter to `record_exception` method
  ([#1242](https://github.com/open-telemetry/opentelemetry-python/pull/1242))
- Add support for `OTEL_PROPAGATORS`
  ([#1123](https://github.com/open-telemetry/opentelemetry-python/pull/1123))
- Add keys method to TextMap propagator Getter
  ([#1196](https://github.com/open-telemetry/opentelemetry-python/issues/1196))
- Add timestamps to OTLP exporter
  ([#1199](https://github.com/open-telemetry/opentelemetry-python/pull/1199))
- Add Global Error Handler
  ([#1080](https://github.com/open-telemetry/opentelemetry-python/pull/1080))
- Add support for `OTEL_BSP_MAX_QUEUE_SIZE`, `OTEL_BSP_SCHEDULE_DELAY_MILLIS`, `OTEL_BSP_MAX_EXPORT_BATCH_SIZE`
  and `OTEL_BSP_EXPORT_TIMEOUT_MILLIS` environment variables
  ([#1105](https://github.com/open-telemetry/opentelemetry-python/pull/1120))
- Adding Resource to MeterRecord
  ([#1209](https://github.com/open-telemetry/opentelemetry-python/pull/1209))
  s

### Changed

- Store `int`s as `int`s in the global Configuration object
  ([#1118](https://github.com/open-telemetry/opentelemetry-python/pull/1118))
- Allow for Custom Trace and Span IDs Generation - `IdsGenerator` for TracerProvider
  ([#1153](https://github.com/open-telemetry/opentelemetry-python/pull/1153))
- Update baggage propagation header
  ([#1194](https://github.com/open-telemetry/opentelemetry-python/pull/1194))
- Make instances of SpanContext immutable
  ([#1134](https://github.com/open-telemetry/opentelemetry-python/pull/1134))
- Parent is now always passed in via Context, instead of Span or SpanContext
  ([#1146](https://github.com/open-telemetry/opentelemetry-python/pull/1146))
- Update OpenTelemetry protos to v0.5.0
  ([#1143](https://github.com/open-telemetry/opentelemetry-python/pull/1143))
- Zipkin exporter now accepts a `max_tag_value_length` attribute to customize the
  maximum allowed size a tag value can have.
  ([#1151](https://github.com/open-telemetry/opentelemetry-python/pull/1151))
- Fixed OTLP events to Zipkin annotations translation.
  ([#1161](https://github.com/open-telemetry/opentelemetry-python/pull/1161))
- Fixed bootstrap command to correctly install opentelemetry-instrumentation-falcon instead of
  opentelemetry-instrumentation-flask.
  ([#1138](https://github.com/open-telemetry/opentelemetry-python/pull/1138))
- Update sampling result names
  ([#1128](https://github.com/open-telemetry/opentelemetry-python/pull/1128))
- Event attributes are now immutable
  ([#1195](https://github.com/open-telemetry/opentelemetry-python/pull/1195))
- Renaming metrics Batcher to Processor
  ([#1203](https://github.com/open-telemetry/opentelemetry-python/pull/1203))
- Protect access to Span implementation
  ([#1188](https://github.com/open-telemetry/opentelemetry-python/pull/1188))
- `start_as_current_span` and `use_span` can now optionally auto-record any exceptions raised inside the context
  manager.
  ([#1162](https://github.com/open-telemetry/opentelemetry-python/pull/1162))

## Version 0.13b0 (2020-09-17)

### Added

- Add instrumentation info to exported spans
  ([#1095](https://github.com/open-telemetry/opentelemetry-python/pull/1095))
- Add metric OTLP exporter
  ([#835](https://github.com/open-telemetry/opentelemetry-python/pull/835))
- Add type hints to OTLP exporter
  ([#1121](https://github.com/open-telemetry/opentelemetry-python/pull/1121))
- Add support for OTEL_EXPORTER_ZIPKIN_ENDPOINT env var. As part of this change, the
  configuration of the ZipkinSpanExporter exposes a `url` argument to replace `host_name`,
  `port`, `protocol`, `endpoint`. This brings this implementation inline with other
  implementations.
  ([#1064](https://github.com/open-telemetry/opentelemetry-python/pull/1064))
- Zipkin exporter report instrumentation info.
  ([#1097](https://github.com/open-telemetry/opentelemetry-python/pull/1097))
- Add status mapping to tags
  ([#1111](https://github.com/open-telemetry/opentelemetry-python/issues/1111))
- Report instrumentation info
  ([#1098](https://github.com/open-telemetry/opentelemetry-python/pull/1098))
- Add support for http metrics
  ([#1116](https://github.com/open-telemetry/opentelemetry-python/pull/1116))
- Populate resource attributes as per semantic conventions
  ([#1053](https://github.com/open-telemetry/opentelemetry-python/pull/1053))

### Changed

- Refactor `SpanContext.is_valid` from a method to a data attribute
  ([#1005](https://github.com/open-telemetry/opentelemetry-python/pull/1005))
- Moved samplers from API to SDK
  ([#1023](https://github.com/open-telemetry/opentelemetry-python/pull/1023))
- Change return value type of `correlationcontext.get_correlations` to immutable `MappingProxyType`
  ([#1024](https://github.com/open-telemetry/opentelemetry-python/pull/1024))
- Sampling spec changes
  ([#1034](https://github.com/open-telemetry/opentelemetry-python/pull/1034))
- Remove lazy Event and Link API from Span interface
  ([#1045](https://github.com/open-telemetry/opentelemetry-python/pull/1045))
- Rename CorrelationContext to Baggage
  ([#1060](https://github.com/open-telemetry/opentelemetry-python/pull/1060))
- Rename HTTPTextFormat to TextMapPropagator. This change also updates `get_global_httptextformat` and
  `set_global_httptextformat` to `get_global_textmap` and `set_global_textmap`
  ([#1085](https://github.com/open-telemetry/opentelemetry-python/pull/1085))
- Fix api/sdk setup.cfg to include missing python files
  ([#1091](https://github.com/open-telemetry/opentelemetry-python/pull/1091))
- Improve BatchExportSpanProcessor
  ([#1062](https://github.com/open-telemetry/opentelemetry-python/pull/1062))
- Rename Resource labels to attributes
  ([#1082](https://github.com/open-telemetry/opentelemetry-python/pull/1082))
- Rename members of `trace.sampling.Decision` enum
  ([#1115](https://github.com/open-telemetry/opentelemetry-python/pull/1115))
- Merge `OTELResourceDetector` result when creating resources
  ([#1096](https://github.com/open-telemetry/opentelemetry-python/pull/1096))

### Removed

- Drop support for Python 3.4
  ([#1099](https://github.com/open-telemetry/opentelemetry-python/pull/1099))

## Version 0.12b0 (2020-08-14)

### Added

- Implement Views in metrics SDK
  ([#596](https://github.com/open-telemetry/opentelemetry-python/pull/596))

### Changed

- Update environment variable names, prefix changed from `OPENTELEMETRY` to `OTEL`
  ([#904](https://github.com/open-telemetry/opentelemetry-python/pull/904))
- Stop TracerProvider and MeterProvider from being overridden
  ([#959](https://github.com/open-telemetry/opentelemetry-python/pull/959))
- Update default port to 55680
  ([#977](https://github.com/open-telemetry/opentelemetry-python/pull/977))
- Add proper length zero padding to hex strings of traceId, spanId, parentId sent on the wire, for compatibility with
  jaeger-collector
  ([#908](https://github.com/open-telemetry/opentelemetry-python/pull/908))
- Send start_timestamp and convert labels to strings
  ([#937](https://github.com/open-telemetry/opentelemetry-python/pull/937))
- Renamed several packages
  ([#953](https://github.com/open-telemetry/opentelemetry-python/pull/953))
- Thrift URL for Jaeger exporter doesn't allow HTTPS (hardcoded to HTTP)
  ([#978](https://github.com/open-telemetry/opentelemetry-python/pull/978))
- Change reference names to opentelemetry-instrumentation-opentracing-shim
  ([#969](https://github.com/open-telemetry/opentelemetry-python/pull/969))
- Changed default Sampler to `ParentOrElse(AlwaysOn)`
  ([#960](https://github.com/open-telemetry/opentelemetry-python/pull/960))
- Update environment variable names, prefix changed from `OPENTELEMETRY` to `OTEL`
  ([#904](https://github.com/open-telemetry/opentelemetry-python/pull/904))
- Update environment variable `OTEL_RESOURCE` to `OTEL_RESOURCE_ATTRIBUTES` as per
  the specification

## Version 0.11b0 (2020-07-28)

### Added

- Add support for resources and resource detector
  ([#853](https://github.com/open-telemetry/opentelemetry-python/pull/853))

### Changed

- Return INVALID_SPAN if no TracerProvider set for get_current_span
  ([#751](https://github.com/open-telemetry/opentelemetry-python/pull/751))
- Rename record_error to record_exception
  ([#927](https://github.com/open-telemetry/opentelemetry-python/pull/927))
- Update span exporter to use OpenTelemetry Proto v0.4.0
  ([#872](https://github.com/open-telemetry/opentelemetry-python/pull/889))

## Version 0.10b0 (2020-06-23)

### Changed

- Regenerate proto code and add pyi stubs
  ([#823](https://github.com/open-telemetry/opentelemetry-python/pull/823))
- Rename CounterAggregator -> SumAggregator
  ([#816](https://github.com/open-telemetry/opentelemetry-python/pull/816))

## Version 0.9b0 (2020-06-10)

### Added

- Adding trace.get_current_span, Removing Tracer.get_current_span
  ([#552](https://github.com/open-telemetry/opentelemetry-python/pull/552))
- Add SumObserver, UpDownSumObserver and LastValueAggregator in metrics
  ([#789](https://github.com/open-telemetry/opentelemetry-python/pull/789))
- Add start_pipeline to MeterProvider
  ([#791](https://github.com/open-telemetry/opentelemetry-python/pull/791))
- Initial release of opentelemetry-ext-otlp, opentelemetry-proto

### Changed

- Move stateful & resource from Meter to MeterProvider
  ([#751](https://github.com/open-telemetry/opentelemetry-python/pull/751))
- Rename Measure to ValueRecorder in metrics
  ([#761](https://github.com/open-telemetry/opentelemetry-python/pull/761))
- Rename Observer to ValueObserver
  ([#764](https://github.com/open-telemetry/opentelemetry-python/pull/764))
- Log a warning when replacing the global Tracer/Meter provider
  ([#856](https://github.com/open-telemetry/opentelemetry-python/pull/856))
- bugfix: byte type attributes are decoded before adding to attributes dict
  ([#775](https://github.com/open-telemetry/opentelemetry-python/pull/775))
- Rename opentelemetry-auto-instrumentation to opentelemetry-instrumentation,
  and console script `opentelemetry-auto-instrumentation` to `opentelemetry-instrument`

## Version 0.8b0 (2020-05-27)

### Added

- Add a new bootstrap command that enables automatic instrument installations.
  ([#650](https://github.com/open-telemetry/opentelemetry-python/pull/650))

### Changed

- Handle boolean, integer and float values in Configuration
  ([#662](https://github.com/open-telemetry/opentelemetry-python/pull/662))
- bugfix: ensure status is always string
  ([#640](https://github.com/open-telemetry/opentelemetry-python/pull/640))
- Transform resource to tags when exporting
  ([#707](https://github.com/open-telemetry/opentelemetry-python/pull/707))
- Rename otcollector to opencensus
  ([#695](https://github.com/open-telemetry/opentelemetry-python/pull/695))
- Transform resource to tags when exporting
  ([#645](https://github.com/open-telemetry/opentelemetry-python/pull/645))
- `ext/boto`: Could not serialize attribute aws.region to tag when exporting via jaeger
  Serialize tuple type values by coercing them into a string, since Jaeger does not
  support tuple types.
  ([#865](https://github.com/open-telemetry/opentelemetry-python/pull/865))
- Specify to_json indent from arguments
  ([#718](https://github.com/open-telemetry/opentelemetry-python/pull/718))
- Span.resource will now default to an empty resource
  ([#724](https://github.com/open-telemetry/opentelemetry-python/pull/724))
- bugfix: Fix error message
  ([#729](https://github.com/open-telemetry/opentelemetry-python/pull/729))
- deep copy empty attributes
  ([#714](https://github.com/open-telemetry/opentelemetry-python/pull/714))

## Version 0.7b1 (2020-05-12)

### Added

- Add reset for the global configuration object, for testing purposes
  ([#636](https://github.com/open-telemetry/opentelemetry-python/pull/636))
- Add support for programmatic instrumentation
  ([#579](https://github.com/open-telemetry/opentelemetry-python/pull/569))

### Changed

- tracer.get_tracer now optionally accepts a TracerProvider
  ([#602](https://github.com/open-telemetry/opentelemetry-python/pull/602))
- Configuration object can now be used by any component of opentelemetry,
  including 3rd party instrumentations
  ([#563](https://github.com/open-telemetry/opentelemetry-python/pull/563))
- bugfix: configuration object now matches fields in a case-sensitive manner
  ([#583](https://github.com/open-telemetry/opentelemetry-python/pull/583))
- bugfix: configuration object now accepts all valid python variable names
  ([#583](https://github.com/open-telemetry/opentelemetry-python/pull/583))
- bugfix: configuration undefined attributes now return None instead of raising
  an AttributeError.
  ([#583](https://github.com/open-telemetry/opentelemetry-python/pull/583))
- bugfix: 'debug' field is now correct
  ([#549](https://github.com/open-telemetry/opentelemetry-python/pull/549))
- bugfix: enable auto-instrumentation command to work for custom entry points
  (e.g. flask_run)
  ([#567](https://github.com/open-telemetry/opentelemetry-python/pull/567))
- Exporter API: span parents are now always spancontext
  ([#548](https://github.com/open-telemetry/opentelemetry-python/pull/548))
- Console span exporter now prints prettier, more legible messages
  ([#505](https://github.com/open-telemetry/opentelemetry-python/pull/505))
- bugfix: B3 propagation now retrieves parentSpanId correctly
  ([#621](https://github.com/open-telemetry/opentelemetry-python/pull/621))
- bugfix: a DefaultSpan now longer causes an exception when used with tracer
  ([#577](https://github.com/open-telemetry/opentelemetry-python/pull/577))
- move last_updated_timestamp into aggregators instead of bound metric
  instrument
  ([#522](https://github.com/open-telemetry/opentelemetry-python/pull/522))
- bugfix: suppressing instrumentation in metrics to eliminate an infinite loop
  of telemetry
  ([#529](https://github.com/open-telemetry/opentelemetry-python/pull/529))
- bugfix: freezing span attribute sequences, reducing potential user errors
  ([#529](https://github.com/open-telemetry/opentelemetry-python/pull/529))

## Version 0.6b0 (2020-03-30)

### Added

- Add support for lazy events and links
  ([#474](https://github.com/open-telemetry/opentelemetry-python/pull/474))
- Adding is_remote flag to SpanContext, indicating when a span is remote
  ([#516](https://github.com/open-telemetry/opentelemetry-python/pull/516))
- Adding a solution to release metric handles and observers
  ([#435](https://github.com/open-telemetry/opentelemetry-python/pull/435))
- Initial release: opentelemetry-instrumentation

### Changed

- Metrics API no longer uses LabelSet
  ([#527](https://github.com/open-telemetry/opentelemetry-python/pull/527))
- Allow digit as first char in vendor specific trace state key
  ([#511](https://github.com/open-telemetry/opentelemetry-python/pull/511))
- Exporting to collector now works
  ([#508](https://github.com/open-telemetry/opentelemetry-python/pull/508))

## Version 0.5b0 (2020-03-16)

### Added

- Adding Correlation Context API/SDK and propagator
  ([#471](https://github.com/open-telemetry/opentelemetry-python/pull/471))
- Adding a global configuration module to simplify setting and getting globals
  ([#466](https://github.com/open-telemetry/opentelemetry-python/pull/466))
- Adding named meters, removing batchers
  ([#431](https://github.com/open-telemetry/opentelemetry-python/pull/431))
- Adding attach/detach methods as per spec
  ([#429](https://github.com/open-telemetry/opentelemetry-python/pull/429))
- Adding OT Collector metrics exporter
  ([#454](https://github.com/open-telemetry/opentelemetry-python/pull/454))
- Initial release opentelemetry-ext-otcollector

### Changed

- Rename metric handle to bound metric instrument
  ([#470](https://github.com/open-telemetry/opentelemetry-python/pull/470))
- Moving resources to sdk
  ([#464](https://github.com/open-telemetry/opentelemetry-python/pull/464))
- Implementing propagators to API to use context
  ([#446](https://github.com/open-telemetry/opentelemetry-python/pull/446))
- Renaming TraceOptions to TraceFlags
  ([#450](https://github.com/open-telemetry/opentelemetry-python/pull/450))
- Renaming TracerSource to TracerProvider
  ([#441](https://github.com/open-telemetry/opentelemetry-python/pull/441))
- Improve validation of attributes
  ([#460](https://github.com/open-telemetry/opentelemetry-python/pull/460))
- Re-raise errors caught in opentelemetry.sdk.trace.Tracer.use_span()
  ([#469](https://github.com/open-telemetry/opentelemetry-python/pull/469))
- Implement observer instrument
  ([#425](https://github.com/open-telemetry/opentelemetry-python/pull/425))

## Version 0.4a0 (2020-02-21)

### Added

- Added named Tracers
  ([#301](https://github.com/open-telemetry/opentelemetry-python/pull/301))
- Add int and valid sequenced to AttributeValue type
  ([#368](https://github.com/open-telemetry/opentelemetry-python/pull/368))
- Add ABC for Metric
  ([#391](https://github.com/open-telemetry/opentelemetry-python/pull/391))
- Metrics export pipeline, and stdout exporter
  ([#341](https://github.com/open-telemetry/opentelemetry-python/pull/341))
- Adding Context API Implementation
  ([#395](https://github.com/open-telemetry/opentelemetry-python/pull/395))
- Adding trace.get_tracer function
  ([#430](https://github.com/open-telemetry/opentelemetry-python/pull/430))
- Add runtime validation for set_attribute
  ([#348](https://github.com/open-telemetry/opentelemetry-python/pull/348))
- Add support for B3 ParentSpanID
  ([#286](https://github.com/open-telemetry/opentelemetry-python/pull/286))
- Implement MinMaxSumCount aggregator
  ([#422](https://github.com/open-telemetry/opentelemetry-python/pull/422))
- Initial release opentelemetry-ext-zipkin, opentelemetry-ext-prometheus

### Changed

- Separate Default classes from interface descriptions
  ([#311](https://github.com/open-telemetry/opentelemetry-python/pull/311))
- Export span status
  ([#367](https://github.com/open-telemetry/opentelemetry-python/pull/367))
- Export span kind
  ([#387](https://github.com/open-telemetry/opentelemetry-python/pull/387))
- Set status for ended spans
  ([#297](https://github.com/open-telemetry/opentelemetry-python/pull/297) and
  [#358](https://github.com/open-telemetry/opentelemetry-python/pull/358))
- Use module loggers
  ([#351](https://github.com/open-telemetry/opentelemetry-python/pull/351))
- Protect start_time and end_time from being set manually by the user
  ([#363](https://github.com/open-telemetry/opentelemetry-python/pull/363))
- Set status in start_as_current_span
  ([#377](https://github.com/open-telemetry/opentelemetry-python/pull/377))
- Implement force_flush for span processors
  ([#389](https://github.com/open-telemetry/opentelemetry-python/pull/389))
- Set sampled flag on sampling trace
  ([#407](https://github.com/open-telemetry/opentelemetry-python/pull/407))
- Add io and formatter options to console exporter
  ([#412](https://github.com/open-telemetry/opentelemetry-python/pull/412))
- Clean up ProbabilitySample for 64 bit trace IDs
  ([#238](https://github.com/open-telemetry/opentelemetry-python/pull/238))

### Removed

- Remove monotonic and absolute metric instruments
  ([#410](https://github.com/open-telemetry/opentelemetry-python/pull/410))

## Version 0.3a0 (2019-12-11)

### Added

- Add metrics exporters
  ([#192](https://github.com/open-telemetry/opentelemetry-python/pull/192))
- Implement extract and inject support for HTTP_HEADERS and TEXT_MAP formats
  ([#256](https://github.com/open-telemetry/opentelemetry-python/pull/256))

### Changed

- Multiple tracing API/SDK changes
- Multiple metrics API/SDK changes

### Removed

- Remove option to create unstarted spans from API
  ([#290](https://github.com/open-telemetry/opentelemetry-python/pull/290))

## Version 0.2a0 (2019-10-29)

### Added

- W3C TraceContext fixes and compliance tests
  ([#228](https://github.com/open-telemetry/opentelemetry-python/pull/228))
- Sampler API/SDK
  ([#225](https://github.com/open-telemetry/opentelemetry-python/pull/225))
- Initial release: opentelemetry-ext-jaeger, opentelemetry-opentracing-shim

### Changed

- Multiple metrics API/SDK changes
- Multiple tracing API/SDK changes
- Multiple context API changes
- Multiple bugfixes and improvements

## Version 0.1a0 (2019-09-30)

### Added

- Initial release api/sdk

- Use Attribute rather than boundattribute in logrecord
  ([#3567](https://github.com/open-telemetry/opentelemetry-python/pull/3567))
- Fix flush error when no LoggerProvider configured for LoggingHandler
  ([#3608](https://github.com/open-telemetry/opentelemetry-python/pull/3608))
- Fix `OTLPMetricExporter` ignores `preferred_aggregation` property
  ([#3603](https://github.com/open-telemetry/opentelemetry-python/pull/3603))
- Logs: set `observed_timestamp` field
  ([#3565](https://github.com/open-telemetry/opentelemetry-python/pull/3565))
- Add missing Resource SchemaURL in OTLP exporters
  ([#3652](https://github.com/open-telemetry/opentelemetry-python/pull/3652))
- Fix loglevel warning text
  ([#3566](https://github.com/open-telemetry/opentelemetry-python/pull/3566))
- Prometheus Exporter string representation for target_info labels
  ([#3659](https://github.com/open-telemetry/opentelemetry-python/pull/3659))
- Logs: ObservedTimestamp field is missing in console exporter output
  ([#3564](https://github.com/open-telemetry/opentelemetry-python/pull/3564))
- Fix explicit bucket histogram aggregation
  ([#3429](https://github.com/open-telemetry/opentelemetry-python/pull/3429))
- Add `code.lineno`, `code.function` and `code.filepath` to all logs
  ([#3645](https://github.com/open-telemetry/opentelemetry-python/pull/3645))
- Add Synchronous Gauge instrument
  ([#3462](https://github.com/open-telemetry/opentelemetry-python/pull/3462))
- Drop support for 3.7
  ([#3668](https://github.com/open-telemetry/opentelemetry-python/pull/3668))
- Include key in attribute sequence warning
  ([#3639](https://github.com/open-telemetry/opentelemetry-python/pull/3639))
- Upgrade markupsafe, Flask and related dependencies to dev and test
  environments ([#3609](https://github.com/open-telemetry/opentelemetry-python/pull/3609))
- Handle HTTP 2XX responses as successful in OTLP exporters
  ([#3623](https://github.com/open-telemetry/opentelemetry-python/pull/3623))
- Improve Resource Detector timeout messaging
  ([#3645](https://github.com/open-telemetry/opentelemetry-python/pull/3645))
- Add Proxy classes for logging
  ([#3575](https://github.com/open-telemetry/opentelemetry-python/pull/3575))
- Remove dependency on 'backoff' library
  ([#3679](https://github.com/open-telemetry/opentelemetry-python/pull/3679))


- Make create_gauge non-abstract method
  ([#3817](https://github.com/open-telemetry/opentelemetry-python/pull/3817))
- Make `tracer.start_as_current_span()` decorator work with async functions
  ([#3633](https://github.com/open-telemetry/opentelemetry-python/pull/3633))
- Fix python 3.12 deprecation warning
  ([#3751](https://github.com/open-telemetry/opentelemetry-python/pull/3751))
- bump mypy to 0.982
  ([#3776](https://github.com/open-telemetry/opentelemetry-python/pull/3776))
- Add support for OTEL_SDK_DISABLED environment variable
  ([#3648](https://github.com/open-telemetry/opentelemetry-python/pull/3648))
- Fix ValueError message for PeriodicExportingMetricsReader
  ([#3769](https://github.com/open-telemetry/opentelemetry-python/pull/3769))
- Use `BaseException` instead of `Exception` in `record_exception`
  ([#3354](https://github.com/open-telemetry/opentelemetry-python/pull/3354))
- Make span.record_exception more robust
  ([#3778](https://github.com/open-telemetry/opentelemetry-python/pull/3778))
- Fix license field in pyproject.toml files
  ([#3803](https://github.com/open-telemetry/opentelemetry-python/pull/3803))<|MERGE_RESOLUTION|>--- conflicted
+++ resolved
@@ -7,17 +7,14 @@
 
 ## Unreleased
 
-<<<<<<< HEAD
 - Update OTLP gRPC/HTTP exporters: the export timeout is now inclusive of all retries and backoffs.
   A +/-20% jitter was added to all backoffs. A pointless 32 second sleep that occurred after all retries
   had completed/failed was removed.
   ([#4564](https://github.com/open-telemetry/opentelemetry-python/pull/4564)).
-=======
 - opentelemetry-sdk: Fix invalid `type: ignore` that causes mypy to ignore the whole file
   ([#4618](https://github.com/open-telemetry/opentelemetry-python/pull/4618))
 - Add `span_exporter` property back to `BatchSpanProcessor` class
   ([#4621](https://github.com/open-telemetry/opentelemetry-python/pull/4621))
->>>>>>> 36ac612f
 
 ## Version 1.34.0/0.55b0 (2025-06-04)
 
