# Changelog

All notable changes to this project will be documented in this file.

The format is based on [Keep a Changelog](https://keepachangelog.com/en/1.0.0/),
and this project adheres to [Semantic Versioning](https://semver.org/spec/v2.0.0.html).

**Breaking changes ongoing**

> [!IMPORTANT]
> We are working on stabilizing the Log signal that would require making deprecations and breaking changes. We will try to reduce the releases that may require an update to your code, especially for instrumentations or for sdk developers.

## Unreleased

<<<<<<< HEAD
- Allow loading all resource detectors by setting `OTEL_EXPERIMENTAL_RESOURCE_DETECTORS` to `*`
  ([#4819](https://github.com/open-telemetry/opentelemetry-python/pull/4819))
=======
- `opentelemetry-sdk`: Fix the type hint of the `_metrics_data` property to allow `None`
  ([#4837](https://github.com/open-telemetry/opentelemetry-python/pull/4837)
- Regenerate opentelemetry-proto code with v1.9.0 release
  ([#4840](https://github.com/open-telemetry/opentelemetry-python/pull/4840))
- Add python 3.14 support
  ([#4798](https://github.com/open-telemetry/opentelemetry-python/pull/4798))
- Silence events API warnings for internal users
  ([#4847](https://github.com/open-telemetry/opentelemetry-python/pull/4847))

## Version 1.39.0/0.60b0 (2025-12-03)

>>>>>>> 102fec2b
- `opentelemetry-api`: Convert objects of any type other than AnyValue in attributes to string to be exportable
  ([#4808](https://github.com/open-telemetry/opentelemetry-python/pull/4808))
- docs: Added sqlcommenter example
  ([#4734](https://github.com/open-telemetry/opentelemetry-python/pull/4734))
- build: bump ruff to 0.14.1
  ([#4782](https://github.com/open-telemetry/opentelemetry-python/pull/4782))
- Add `opentelemetry-exporter-credential-provider-gcp` as an optional dependency to `opentelemetry-exporter-otlp-proto-grpc` 
  and `opentelemetry-exporter-otlp-proto-http` 
  ([#4760](https://github.com/open-telemetry/opentelemetry-python/pull/4760))
- feat: implement on ending in span processor
  ([#4775](https://github.com/open-telemetry/opentelemetry-python/pull/4775))
- semantic-conventions: Bump to 1.38.0
  ([#4791](https://github.com/open-telemetry/opentelemetry-python/pull/4791))
- [BREAKING] Remove LogData and extend SDK LogRecord to have instrumentation scope
  ([#4676](https://github.com/open-telemetry/opentelemetry-python/pull/4676))
- [BREAKING] Rename several classes from Log to LogRecord
  ([#4647](https://github.com/open-telemetry/opentelemetry-python/pull/4647))

  **Migration Guide:**
  
  `LogData` has been removed. Users should update their code as follows:
  
  - **For Log Exporters:** Change from `Sequence[LogData]` to `Sequence[ReadableLogRecord]`
    ```python
    # Before
    from opentelemetry.sdk._logs import LogData
    def export(self, batch: Sequence[LogData]) -> LogRecordExportResult:
        ...
    
    # After
    from opentelemetry.sdk._logs import ReadableLogRecord
    def export(self, batch: Sequence[ReadableLogRecord]) -> LogRecordExportResult:
        ...
    ```
  
  - **For Log Processors:** Use `ReadWriteLogRecord` for processing, `ReadableLogRecord` for exporting
    ```python
    # Before
    from opentelemetry.sdk._logs import LogData
    def on_emit(self, log_data: LogData):
        ...
    
    # After
    from opentelemetry.sdk._logs import ReadWriteLogRecord, ReadableLogRecord
    def on_emit(self, log_record: ReadWriteLogRecord):
        # Convert to ReadableLogRecord before exporting
        readable = ReadableLogRecord(
            log_record=log_record.log_record,
            resource=log_record.resource or Resource.create({}),
            instrumentation_scope=log_record.instrumentation_scope,
            limits=log_record.limits,
        )
        ...
    ```
  
  - **Accessing log data:** Use the same attributes on `ReadableLogRecord`/`ReadWriteLogRecord`
    - `log_record.log_record` - The API LogRecord (contains body, severity, attributes, etc.)
    - `log_record.resource` - The Resource
    - `log_record.instrumentation_scope` - The InstrumentationScope (now included, was in LogData before)
    - `log_record.limits` - The LogRecordLimits
- Mark the Events API/SDK as deprecated. The Logs API/SDK should be used instead, an event is now a `LogRecord` with the `event_name` field set
([#4654](https://github.com/open-telemetry/opentelemetry-python/pull/4654)).
- Fix type checking for built-in metric exporters
  ([#4820](https://github.com/open-telemetry/opentelemetry-python/pull/4820))
  
## Version 1.38.0/0.59b0 (2025-10-16)

- Add `rstcheck` to pre-commit to stop introducing invalid RST
  ([#4755](https://github.com/open-telemetry/opentelemetry-python/pull/4755))
- logs: extend Logger.emit to accept separated keyword arguments
  ([#4737](https://github.com/open-telemetry/opentelemetry-python/pull/4737))
- logs: add warnings for classes that would be deprecated and renamed in 1.39.0
  ([#4771](https://github.com/open-telemetry/opentelemetry-python/pull/4771))

## Version 1.37.0/0.58b0 (2025-09-11)

- Add experimental composite samplers
  ([#4714](https://github.com/open-telemetry/opentelemetry-python/pull/4714))
- Add new environment variables to the SDK `OTEL_PYTHON_EXPORTER_OTLP_{HTTP/GRPC}_{METRICS/TRACES/LOGS}_CREDENTIAL_PROVIDER` that can be used to
inject a `requests.Session` or `grpc.ChannelCredentials` object into OTLP exporters created during auto instrumentation [#4689](https://github.com/open-telemetry/opentelemetry-python/pull/4689).
- Filter duplicate logs out of some internal `logger`'s logs on the export logs path that might otherwise endlessly log or cause a recursion depth exceeded issue in cases where logging itself results in an exception.
  ([#4695](https://github.com/open-telemetry/opentelemetry-python/pull/4695)).
- docs: linked the examples with their github source code location and added Prometheus example
  ([#4728](https://github.com/open-telemetry/opentelemetry-python/pull/4728))
- Permit to override default HTTP OTLP exporters headers
  ([#4634](https://github.com/open-telemetry/opentelemetry-python/pull/4634))
- semantic-conventions: Bump to 1.37.0
  ([#4731](https://github.com/open-telemetry/opentelemetry-python/pull/4731))
- opentelemetry-sdk: fix handling of OTEL_ATTRIBUTE_COUNT_LIMIT in logs
  ([#4677](https://github.com/open-telemetry/opentelemetry-python/pull/4677))
- Performance: Cache `importlib_metadata.entry_points`
  ([#4735](https://github.com/open-telemetry/opentelemetry-python/pull/4735))
- opentelemetry-sdk: fix calling Logger.emit with an API LogRecord instance
  ([#4741](https://github.com/open-telemetry/opentelemetry-python/pull/4741))

## Version 1.36.0/0.57b0 (2025-07-29)

- Add missing Prometheus exporter documentation
  ([#4485](https://github.com/open-telemetry/opentelemetry-python/pull/4485))
- Overwrite logging.config.fileConfig and logging.config.dictConfig to ensure
the OTLP `LogHandler` remains attached to the root logger. Fix a bug that
can cause a deadlock to occur over `logging._lock` in some cases ([#4636](https://github.com/open-telemetry/opentelemetry-python/pull/4636)).
- otlp-http-exporter: set default value for param `timeout_sec` in `_export` method
  ([#4691](https://github.com/open-telemetry/opentelemetry-python/pull/4691))

- Update OTLP gRPC/HTTP exporters: calling shutdown will now interrupt exporters that are sleeping
  before a retry attempt, and cause them to return failure immediately.
  Update BatchSpan/LogRecordProcessors: shutdown will now complete after 30 seconds of trying to finish
  exporting any buffered telemetry, instead of continuing to export until all telemetry was exported.
  ([#4638](https://github.com/open-telemetry/opentelemetry-python/pull/4638)).

## Version 1.35.0/0.56b0 (2025-07-11)

- Update OTLP proto to v1.7 [#4645](https://github.com/open-telemetry/opentelemetry-python/pull/4645).
- Add `event_name` as a top level field in the `LogRecord`. Events are now simply logs with the
`event_name` field set, the logs SDK should be used to emit events ([#4652](https://github.com/open-telemetry/opentelemetry-python/pull/4652)).
- Update OTLP gRPC/HTTP exporters: the export timeout is now inclusive of all retries and backoffs.
  A +/-20% jitter was added to all backoffs. A pointless 32 second sleep that occurred after all retries
  had completed/failed was removed.
  ([#4564](https://github.com/open-telemetry/opentelemetry-python/pull/4564)).
- Update ConsoleLogExporter.export to handle LogRecord's containing bytes type
  in the body ([#4614](https://github.com/open-telemetry/opentelemetry-python/pull/4614/)).
- opentelemetry-sdk: Fix invalid `type: ignore` that causes mypy to ignore the whole file
  ([#4618](https://github.com/open-telemetry/opentelemetry-python/pull/4618))
- Add `span_exporter` property back to `BatchSpanProcessor` class
  ([#4621](https://github.com/open-telemetry/opentelemetry-python/pull/4621))
- Fix license field in pyproject.toml files
  ([#4625](https://github.com/open-telemetry/opentelemetry-python/pull/4625))
- Update logger level to NOTSET in logs example
  ([#4637](https://github.com/open-telemetry/opentelemetry-python/pull/4637))
- Logging API accepts optional `context`; deprecates `trace_id`, `span_id`, `trace_flags`.
  ([#4597](https://github.com/open-telemetry/opentelemetry-python/pull/4597)) and
  ([#4668](https://github.com/open-telemetry/opentelemetry-python/pull/4668))
- sdk: use context instead of trace_id,span_id for initializing LogRecord
  ([#4653](https://github.com/open-telemetry/opentelemetry-python/pull/4653))
- Rename LogRecordProcessor.emit to on_emit
  ([#4648](https://github.com/open-telemetry/opentelemetry-python/pull/4648))
- Logging API hide std_to_otel function to convert python logging severity to otel severity
  ([#4649](https://github.com/open-telemetry/opentelemetry-python/pull/4649))
- proto: relax protobuf version requirement to support v6
  ([#4620](https://github.com/open-telemetry/opentelemetry-python/pull/4620))
- Bump semantic-conventions to 1.36.0
  ([#4669](https://github.com/open-telemetry/opentelemetry-python/pull/4669))
- Set expected User-Agent in HTTP headers for grpc OTLP exporter
  ([#4658](https://github.com/open-telemetry/opentelemetry-python/pull/4658))

## Version 1.34.0/0.55b0 (2025-06-04)

- typecheck: add sdk/resources and drop mypy
  ([#4578](https://github.com/open-telemetry/opentelemetry-python/pull/4578))
- Use PEP702 for marking deprecations
  ([#4522](https://github.com/open-telemetry/opentelemetry-python/pull/4522))
- Refactor `BatchLogRecordProcessor` and `BatchSpanProcessor` to simplify code
  and make the control flow more clear ([#4562](https://github.com/open-telemetry/opentelemetry-python/pull/4562/)
  [#4535](https://github.com/open-telemetry/opentelemetry-python/pull/4535), and
  [#4580](https://github.com/open-telemetry/opentelemetry-python/pull/4580)).
- Remove log messages from `BatchLogRecordProcessor.emit`, this caused the program
  to crash at shutdown with a max recursion error ([#4586](https://github.com/open-telemetry/opentelemetry-python/pull/4586)).
- Configurable max retry timeout for grpc exporter
  ([#4333](https://github.com/open-telemetry/opentelemetry-python/pull/4333))
- opentelemetry-api: allow importlib-metadata 8.7.0
  ([#4593](https://github.com/open-telemetry/opentelemetry-python/pull/4593))
- opentelemetry-test-utils: assert explicit bucket boundaries in histogram metrics
  ([#4595](https://github.com/open-telemetry/opentelemetry-python/pull/4595))
- Bump semantic conventions to 1.34.0
  ([#4599](https://github.com/open-telemetry/opentelemetry-python/pull/4599))
- Drop support for Python 3.8
  ([#4520](https://github.com/open-telemetry/opentelemetry-python/pull/4520))

## Version 1.33.0/0.54b0 (2025-05-09)

- Fix intermittent `Connection aborted` error when using otlp/http exporters
  ([#4477](https://github.com/open-telemetry/opentelemetry-python/pull/4477))
- opentelemetry-sdk: use stable code attributes: `code.function` -> `code.function.name`, `code.lineno` -> `code.line.number`, `code.filepath` -> `code.file.path`
  ([#4508](https://github.com/open-telemetry/opentelemetry-python/pull/4508))
- Fix serialization of extended attributes for logs signal
  ([#4342](https://github.com/open-telemetry/opentelemetry-python/pull/4342))
- Handle OTEL_PROPAGATORS contains None
  ([#4553](https://github.com/open-telemetry/opentelemetry-python/pull/4553))
- docs: updated and added to the metrics and log examples
  ([#4559](https://github.com/open-telemetry/opentelemetry-python/pull/4559))
- Bump semantic conventions to 1.33.0
  ([#4567](https://github.com/open-telemetry/opentelemetry-python/pull/4567))

## Version 1.32.0/0.53b0 (2025-04-10)

- Fix user agent in OTLP HTTP metrics exporter
  ([#4475](https://github.com/open-telemetry/opentelemetry-python/pull/4475))
- Improve performance of baggage operations
  ([#4466](https://github.com/open-telemetry/opentelemetry-python/pull/4466))
- sdk: remove duplicated constant definitions for `environment_variables`
  ([#4491](https://github.com/open-telemetry/opentelemetry-python/pull/4491))
- api: Revert record `BaseException` change in `trace_api.use_span()`
  ([#4494](https://github.com/open-telemetry/opentelemetry-python/pull/4494))
- Improve CI by cancelling stale runs and setting timeouts
  ([#4498](https://github.com/open-telemetry/opentelemetry-python/pull/4498))
- Patch logging.basicConfig so OTel logs don't cause console logs to disappear
  ([#4436](https://github.com/open-telemetry/opentelemetry-python/pull/4436))
- Bump semantic conventions to 1.32.0
  ([#4530](https://github.com/open-telemetry/opentelemetry-python/pull/4530))
- Fix ExplicitBucketHistogramAggregation to handle multiple explicit bucket boundaries advisories
  ([#4521](https://github.com/open-telemetry/opentelemetry-python/pull/4521))
- opentelemetry-sdk: Fix serialization of objects in log handler
  ([#4528](https://github.com/open-telemetry/opentelemetry-python/pull/4528))

## Version 1.31.0/0.52b0 (2025-03-12)

- semantic-conventions: Bump to 1.31.0
  ([#4471](https://github.com/open-telemetry/opentelemetry-python/pull/4471))
- Add type annotations to context's attach & detach
  ([#4346](https://github.com/open-telemetry/opentelemetry-python/pull/4346))
- Fix OTLP encoders missing instrumentation scope schema url and attributes
  ([#4359](https://github.com/open-telemetry/opentelemetry-python/pull/4359))
- prometheus-exporter: fix labels out of place for data points with different
  attribute sets
  ([#4413](https://github.com/open-telemetry/opentelemetry-python/pull/4413))
- Type indent parameter in to_json
  ([#4402](https://github.com/open-telemetry/opentelemetry-python/pull/4402))
- Tolerates exceptions when loading resource detectors via `OTEL_EXPERIMENTAL_RESOURCE_DETECTORS`
  ([#4373](https://github.com/open-telemetry/opentelemetry-python/pull/4373))
- Disconnect gRPC client stub when shutting down `OTLPSpanExporter`
  ([#4370](https://github.com/open-telemetry/opentelemetry-python/pull/4370))
- opentelemetry-sdk: fix OTLP exporting of Histograms with explicit buckets advisory
  ([#4434](https://github.com/open-telemetry/opentelemetry-python/pull/4434))
- opentelemetry-exporter-otlp-proto-grpc: better dependency version range for Python 3.13
  ([#4444](https://github.com/open-telemetry/opentelemetry-python/pull/4444))
- opentelemetry-exporter-opencensus: better dependency version range for Python 3.13
  ([#4444](https://github.com/open-telemetry/opentelemetry-python/pull/4444))
- Updated `tracecontext-integration-test` gitref to `d782773b2cf2fa4afd6a80a93b289d8a74ca894d`
  ([#4448](https://github.com/open-telemetry/opentelemetry-python/pull/4448))
- Make `trace_api.use_span()` record `BaseException` as well as `Exception`
  ([#4406](https://github.com/open-telemetry/opentelemetry-python/pull/4406))
- Fix env var error message for TraceLimits/SpanLimits
  ([#4458](https://github.com/open-telemetry/opentelemetry-python/pull/4458))
- pylint-ci updated python version to 3.13
  ([#4450](https://github.com/open-telemetry/opentelemetry-python/pull/4450))
- Fix memory leak in Log & Trace exporter
  ([#4449](https://github.com/open-telemetry/opentelemetry-python/pull/4449))

## Version 1.30.0/0.51b0 (2025-02-03)

- Always setup logs sdk, OTEL_PYTHON_LOGGING_AUTO_INSTRUMENTATION_ENABLED only controls python `logging` module handler setup
  ([#4340](https://github.com/open-telemetry/opentelemetry-python/pull/4340))
- Add `attributes` field in `metrics.get_meter` wrapper function
  ([#4364](https://github.com/open-telemetry/opentelemetry-python/pull/4364))
- Add Python 3.13 support
  ([#4353](https://github.com/open-telemetry/opentelemetry-python/pull/4353))
- sdk: don't log or print warnings when the SDK has been disabled
  ([#4371](https://github.com/open-telemetry/opentelemetry-python/pull/4371))
- Fix span context manager typing by using ParamSpec from typing_extensions
  ([#4389](https://github.com/open-telemetry/opentelemetry-python/pull/4389))
- Fix serialization of None values in logs body to match 1.31.0+ data model
  ([#4400](https://github.com/open-telemetry/opentelemetry-python/pull/4400))
- [BREAKING] semantic-conventions: Remove `opentelemetry.semconv.attributes.network_attributes.NETWORK_INTERFACE_NAME`
  introduced by mistake in the wrong module.
  ([#4391](https://github.com/open-telemetry/opentelemetry-python/pull/4391))
- Add support for explicit bucket boundaries advisory for Histograms
  ([#4361](https://github.com/open-telemetry/opentelemetry-python/pull/4361))
- semantic-conventions: Bump to 1.30.0
  ([#4337](https://github.com/open-telemetry/opentelemetry-python/pull/4397))

## Version 1.29.0/0.50b0 (2024-12-11)

- Fix crash exporting a log record with None body
  ([#4276](https://github.com/open-telemetry/opentelemetry-python/pull/4276))
- Fix metrics export with exemplar and no context and filtering observable instruments
  ([#4251](https://github.com/open-telemetry/opentelemetry-python/pull/4251))
- Fix recursion error with sdk disabled and handler added to root logger
  ([#4259](https://github.com/open-telemetry/opentelemetry-python/pull/4259))
- sdk: setup EventLogger when OTEL_PYTHON_LOGGING_AUTO_INSTRUMENTATION_ENABLED is set
  ([#4270](https://github.com/open-telemetry/opentelemetry-python/pull/4270))
- api: fix logging of duplicate EventLogger setup warning
  ([#4299](https://github.com/open-telemetry/opentelemetry-python/pull/4299))
- sdk: fix setting of process owner in ProcessResourceDetector
  ([#4311](https://github.com/open-telemetry/opentelemetry-python/pull/4311))
- sdk: fix serialization of logs severity_number field to int
  ([#4324](https://github.com/open-telemetry/opentelemetry-python/pull/4324))
- Remove `TestBase.assertEqualSpanInstrumentationInfo` method, use `assertEqualSpanInstrumentationScope` instead
  ([#4310](https://github.com/open-telemetry/opentelemetry-python/pull/4310))
- sdk: instantiate lazily `ExemplarBucket`s in `ExemplarReservoir`s
  ([#4260](https://github.com/open-telemetry/opentelemetry-python/pull/4260))
- semantic-conventions: Bump to 1.29.0
  ([#4337](https://github.com/open-telemetry/opentelemetry-python/pull/4337))

## Version 1.28.0/0.49b0 (2024-11-05)

- Removed superfluous py.typed markers and added them where they were missing
  ([#4172](https://github.com/open-telemetry/opentelemetry-python/pull/4172))
- Include metric info in encoding exceptions
  ([#4154](https://github.com/open-telemetry/opentelemetry-python/pull/4154))
- sdk: Add support for log formatting
  ([#4137](https://github.com/open-telemetry/opentelemetry-python/pull/4166))
- sdk: Add Host resource detector
  ([#4182](https://github.com/open-telemetry/opentelemetry-python/pull/4182))
- sdk: Implementation of exemplars
  ([#4094](https://github.com/open-telemetry/opentelemetry-python/pull/4094))
- Implement events sdk
  ([#4176](https://github.com/open-telemetry/opentelemetry-python/pull/4176))
- Update semantic conventions to version 1.28.0
  ([#4218](https://github.com/open-telemetry/opentelemetry-python/pull/4218))
- Add support to protobuf 5+ and drop support to protobuf 3 and 4
  ([#4206](https://github.com/open-telemetry/opentelemetry-python/pull/4206))
- Update environment variable descriptions to match signal
  ([#4222](https://github.com/open-telemetry/opentelemetry-python/pull/4222))
- Record logger name as the instrumentation scope name
  ([#4208](https://github.com/open-telemetry/opentelemetry-python/pull/4208))
- Fix memory leak in exporter and reader
  ([#4224](https://github.com/open-telemetry/opentelemetry-python/pull/4224))
- Drop `OTEL_PYTHON_EXPERIMENTAL_DISABLE_PROMETHEUS_UNIT_NORMALIZATION` environment variable
  ([#4217](https://github.com/open-telemetry/opentelemetry-python/pull/4217))
- Improve compatibility with other logging libraries that override
  `LogRecord.getMessage()` in order to customize message formatting
  ([#4216](https://github.com/open-telemetry/opentelemetry-python/pull/4216))

## Version 1.27.0/0.48b0 (2024-08-28)

- Implementation of Events API
  ([#4054](https://github.com/open-telemetry/opentelemetry-python/pull/4054))
- Make log sdk add `exception.message` to logRecord for exceptions whose argument
  is an exception not a string message
  ([#4122](https://github.com/open-telemetry/opentelemetry-python/pull/4122))
- Fix use of `link.attributes.dropped`, which may not exist
  ([#4119](https://github.com/open-telemetry/opentelemetry-python/pull/4119))
- Running mypy on SDK resources
  ([#4053](https://github.com/open-telemetry/opentelemetry-python/pull/4053))
- Added py.typed file to top-level module
  ([#4084](https://github.com/open-telemetry/opentelemetry-python/pull/4084))
- Drop Final annotation from Enum in semantic conventions
  ([#4085](https://github.com/open-telemetry/opentelemetry-python/pull/4085))
- Update log export example to not use root logger ([#4090](https://github.com/open-telemetry/opentelemetry-python/pull/4090))
- sdk: Add OS resource detector
  ([#3992](https://github.com/open-telemetry/opentelemetry-python/pull/3992))
- sdk: Accept non URL-encoded headers in `OTEL_EXPORTER_OTLP_*HEADERS` to match other languages SDKs
  ([#4103](https://github.com/open-telemetry/opentelemetry-python/pull/4103))
- Update semantic conventions to version 1.27.0
  ([#4104](https://github.com/open-telemetry/opentelemetry-python/pull/4104))
- Add support to type bytes for OTLP AnyValue
  ([#4128](https://github.com/open-telemetry/opentelemetry-python/pull/4128))
- Export ExponentialHistogram and ExponentialHistogramDataPoint
  ([#4134](https://github.com/open-telemetry/opentelemetry-python/pull/4134))
- Implement Client Key and Certificate File Support for All OTLP Exporters
  ([#4116](https://github.com/open-telemetry/opentelemetry-python/pull/4116))
- Remove `_start_time_unix_nano` attribute from `_ViewInstrumentMatch` in favor
  of using `time_ns()` at the moment when the aggregation object is created
  ([#4137](https://github.com/open-telemetry/opentelemetry-python/pull/4137))

## Version 1.26.0/0.47b0 (2024-07-25)

- Standardizing timeout calculation in measurement consumer collect to nanoseconds
  ([#4074](https://github.com/open-telemetry/opentelemetry-python/pull/4074))
- optional scope attributes for logger creation
  ([#4035](https://github.com/open-telemetry/opentelemetry-python/pull/4035))
- optional scope attribute for tracer creation
  ([#4028](https://github.com/open-telemetry/opentelemetry-python/pull/4028))
- OTLP exporter is encoding invalid span/trace IDs in the logs fix
  ([#4006](https://github.com/open-telemetry/opentelemetry-python/pull/4006))
- Update sdk process resource detector `process.command_args` attribute to also include the executable itself
  ([#4032](https://github.com/open-telemetry/opentelemetry-python/pull/4032))
- Fix `start_time_unix_nano` for delta collection for explicit bucket histogram aggregation
  ([#4009](https://github.com/open-telemetry/opentelemetry-python/pull/4009))
- Fix `start_time_unix_nano` for delta collection for sum aggregation
  ([#4011](https://github.com/open-telemetry/opentelemetry-python/pull/4011))
- Update opentracing and opencesus docs examples to not use JaegerExporter
  ([#4023](https://github.com/open-telemetry/opentelemetry-python/pull/4023))
- Do not execute Flask Tests in debug mode
  ([#3956](https://github.com/open-telemetry/opentelemetry-python/pull/3956))
- When encountering an error encoding metric attributes in the OTLP exporter, log the key that had an error.
  ([#3838](https://github.com/open-telemetry/opentelemetry-python/pull/3838))
- Fix `ExponentialHistogramAggregation`
  ([#3978](https://github.com/open-telemetry/opentelemetry-python/pull/3978))
- Log a warning when a `LogRecord` in `sdk/log` has dropped attributes
  due to reaching limits
  ([#3946](https://github.com/open-telemetry/opentelemetry-python/pull/3946))
- Fix RandomIdGenerator can generate invalid Span/Trace Ids
  ([#3949](https://github.com/open-telemetry/opentelemetry-python/pull/3949))
- Add Python 3.12 to tox
  ([#3616](https://github.com/open-telemetry/opentelemetry-python/pull/3616))
- Improve resource field structure for LogRecords
  ([#3972](https://github.com/open-telemetry/opentelemetry-python/pull/3972))
- Update Semantic Conventions code generation scripts:
  - fix namespace exclusion that resulted in dropping  `os` and `net` namespaces.
  - add `Final` decorator to constants to prevent collisions
  - enable mypy and fix detected issues
  - allow to drop specific attributes in preparation for Semantic Conventions v1.26.0
  ([#3973](https://github.com/open-telemetry/opentelemetry-python/pull/3966))
- Update semantic conventions to version 1.26.0.
  ([#3964](https://github.com/open-telemetry/opentelemetry-python/pull/3964))
- Use semconv exception attributes for record exceptions in spans
  ([#3979](https://github.com/open-telemetry/opentelemetry-python/pull/3979))
- Fix _encode_events assumes events.attributes.dropped exists
  ([#3965](https://github.com/open-telemetry/opentelemetry-python/pull/3965))
- Validate links at span creation
  ([#3991](https://github.com/open-telemetry/opentelemetry-python/pull/3991))
- Add attributes field in  `MeterProvider.get_meter` and `InstrumentationScope`
  ([#4015](https://github.com/open-telemetry/opentelemetry-python/pull/4015))
- Fix inaccessible `SCHEMA_URL` constants in `opentelemetry-semantic-conventions`
  ([#4069](https://github.com/open-telemetry/opentelemetry-python/pull/4069))

## Version 1.25.0/0.46b0 (2024-05-30)

- Fix class BoundedAttributes to have RLock rather than Lock
  ([#3859](https://github.com/open-telemetry/opentelemetry-python/pull/3859))
- Remove thread lock by loading RuntimeContext explicitly.
  ([#3763](https://github.com/open-telemetry/opentelemetry-python/pull/3763))
- Update proto version to v1.2.0
  ([#3844](https://github.com/open-telemetry/opentelemetry-python/pull/3844))
- Add to_json method to ExponentialHistogram
  ([#3780](https://github.com/open-telemetry/opentelemetry-python/pull/3780))
- Bump mypy to 1.9.0
  ([#3795](https://github.com/open-telemetry/opentelemetry-python/pull/3795))
- Fix exponential histograms
  ([#3798](https://github.com/open-telemetry/opentelemetry-python/pull/3798))
- Fix otlp exporter to export log_record.observed_timestamp
  ([#3785](https://github.com/open-telemetry/opentelemetry-python/pull/3785))
- Add capture the fully qualified type name for raised exceptions in spans
  ([#3837](https://github.com/open-telemetry/opentelemetry-python/pull/3837))
- Prometheus exporter sort label keys to prevent duplicate metrics when user input changes order
  ([#3698](https://github.com/open-telemetry/opentelemetry-python/pull/3698))
- Update semantic conventions to version 1.25.0.
  Refactor semantic-convention structure:
  - `SpanAttributes`, `ResourceAttributes`, and `MetricInstruments` are deprecated.
  - Attribute and metric definitions are now grouped by the namespace.
  - Stable attributes and metrics are moved to `opentelemetry.semconv.attributes`
  and `opentelemetry.semconv.metrics` modules.
  - Stable and experimental attributes and metrics are defined under
  `opentelemetry.semconv._incubating` import path.
  ([#3586](https://github.com/open-telemetry/opentelemetry-python/pull/3586))
- Rename test objects to avoid pytest warnings
  ([#3823] (https://github.com/open-telemetry/opentelemetry-python/pull/3823))
- Add span flags to OTLP spans and links
  ([#3881](https://github.com/open-telemetry/opentelemetry-python/pull/3881))
- Record links with invalid SpanContext if either attributes or TraceState are not empty
  ([#3917](https://github.com/open-telemetry/opentelemetry-python/pull/3917/))
- Add OpenTelemetry trove classifiers to PyPI packages
  ([#3913] (https://github.com/open-telemetry/opentelemetry-python/pull/3913))
- Fix prometheus metric name and unit conversion
  ([#3924](https://github.com/open-telemetry/opentelemetry-python/pull/3924))
  - this is a breaking change to prometheus metric names so they comply with the
  [specification](https://github.com/open-telemetry/opentelemetry-specification/blob/v1.33.0/specification/compatibility/prometheus_and_openmetrics.md#otlp-metric-points-to-prometheus).
  - you can temporarily opt-out of the unit normalization by setting the environment variable
  `OTEL_PYTHON_EXPERIMENTAL_DISABLE_PROMETHEUS_UNIT_NORMALIZATION=true`
  - common unit abbreviations are converted to Prometheus conventions (`s` -> `seconds`),
  following the [collector's implementation](https://github.com/open-telemetry/opentelemetry-collector-contrib/blob/c0b51136575aa7ba89326d18edb4549e7e1bbdb9/pkg/translator/prometheus/normalize_name.go#L108)
  - repeated `_` are replaced with a single `_`
  - unit annotations (enclosed in curly braces like `{requests}`) are stripped away
  - units with slash are converted e.g. `m/s` -> `meters_per_second`.
  - The exporter's API is not changed
- Add parameters for Distros and configurators to configure autoinstrumentation in addition to existing environment variables.
  ([#3864](https://github.com/open-telemetry/opentelemetry-python/pull/3864))

## Version 1.24.0/0.45b0 (2024-03-28)

- Make create_gauge non-abstract method
  ([#3817](https://github.com/open-telemetry/opentelemetry-python/pull/3817))
- Make `tracer.start_as_current_span()` decorator work with async functions
  ([#3633](https://github.com/open-telemetry/opentelemetry-python/pull/3633))
- Fix python 3.12 deprecation warning
  ([#3751](https://github.com/open-telemetry/opentelemetry-python/pull/3751))
- bump mypy to 0.982
  ([#3776](https://github.com/open-telemetry/opentelemetry-python/pull/3776))
- Add support for OTEL_SDK_DISABLED environment variable
  ([#3648](https://github.com/open-telemetry/opentelemetry-python/pull/3648))
- Fix ValueError message for PeriodicExportingMetricsReader
  ([#3769](https://github.com/open-telemetry/opentelemetry-python/pull/3769))
- Use `BaseException` instead of `Exception` in `record_exception`
  ([#3354](https://github.com/open-telemetry/opentelemetry-python/pull/3354))
- Make span.record_exception more robust
  ([#3778](https://github.com/open-telemetry/opentelemetry-python/pull/3778))
- Fix license field in pyproject.toml files
  ([#3803](https://github.com/open-telemetry/opentelemetry-python/pull/3803))

## Version 1.23.0/0.44b0 (2024-02-23)

- Use Attribute rather than boundattribute in logrecord
  ([#3567](https://github.com/open-telemetry/opentelemetry-python/pull/3567))
- Fix flush error when no LoggerProvider configured for LoggingHandler
  ([#3608](https://github.com/open-telemetry/opentelemetry-python/pull/3608))
- Add `Span.add_link()` method to add link after span start
  ([#3618](https://github.com/open-telemetry/opentelemetry-python/pull/3618))
- Fix `OTLPMetricExporter` ignores `preferred_aggregation` property
  ([#3603](https://github.com/open-telemetry/opentelemetry-python/pull/3603))
- Logs: set `observed_timestamp` field
  ([#3565](https://github.com/open-telemetry/opentelemetry-python/pull/3565))
- Add missing Resource SchemaURL in OTLP exporters
  ([#3652](https://github.com/open-telemetry/opentelemetry-python/pull/3652))
- Fix loglevel warning text
  ([#3566](https://github.com/open-telemetry/opentelemetry-python/pull/3566))
- Prometheus Exporter string representation for target_info labels
  ([#3659](https://github.com/open-telemetry/opentelemetry-python/pull/3659))
- Logs: ObservedTimestamp field is missing in console exporter output
  ([#3564](https://github.com/open-telemetry/opentelemetry-python/pull/3564))
- Fix explicit bucket histogram aggregation
  ([#3429](https://github.com/open-telemetry/opentelemetry-python/pull/3429))
- Add `code.lineno`, `code.function` and `code.filepath` to all logs
  ([#3675](https://github.com/open-telemetry/opentelemetry-python/pull/3675))
- Add Synchronous Gauge instrument
  ([#3462](https://github.com/open-telemetry/opentelemetry-python/pull/3462))
- Drop support for 3.7
  ([#3668](https://github.com/open-telemetry/opentelemetry-python/pull/3668))
- Include key in attribute sequence warning
  ([#3639](https://github.com/open-telemetry/opentelemetry-python/pull/3639))
- Upgrade markupsafe, Flask and related dependencies to dev and test
  environments ([#3609](https://github.com/open-telemetry/opentelemetry-python/pull/3609))
- Handle HTTP 2XX responses as successful in OTLP exporters
  ([#3623](https://github.com/open-telemetry/opentelemetry-python/pull/3623))
- Improve Resource Detector timeout messaging
  ([#3645](https://github.com/open-telemetry/opentelemetry-python/pull/3645))
- Add Proxy classes for logging
  ([#3575](https://github.com/open-telemetry/opentelemetry-python/pull/3575))
- Remove dependency on 'backoff' library
  ([#3679](https://github.com/open-telemetry/opentelemetry-python/pull/3679))

## Version 1.22.0/0.43b0 (2023-12-15)

- Prometheus exporter sanitize info metric
  ([#3572](https://github.com/open-telemetry/opentelemetry-python/pull/3572))
- Remove Jaeger exporters
  ([#3554](https://github.com/open-telemetry/opentelemetry-python/pull/3554))
- Log stacktrace on `UNKNOWN` status OTLP export error
  ([#3536](https://github.com/open-telemetry/opentelemetry-python/pull/3536))
- Fix OTLPExporterMixin shutdown timeout period
  ([#3524](https://github.com/open-telemetry/opentelemetry-python/pull/3524))
- Handle `taskName` `logrecord` attribute
  ([#3557](https://github.com/open-telemetry/opentelemetry-python/pull/3557))

## Version 1.21.0/0.42b0 (2023-11-01)

- Fix `SumAggregation`
￼  ([#3390](https://github.com/open-telemetry/opentelemetry-python/pull/3390))
- Fix handling of empty metric collection cycles
  ([#3335](https://github.com/open-telemetry/opentelemetry-python/pull/3335))
- Fix error when no LoggerProvider configured for LoggingHandler
  ([#3423](https://github.com/open-telemetry/opentelemetry-python/pull/3423))
- Make `opentelemetry_metrics_exporter` entrypoint support pull exporters
  ([#3428](https://github.com/open-telemetry/opentelemetry-python/pull/3428))
- Allow instrument names to have '/' and up to 255 characters
  ([#3442](https://github.com/open-telemetry/opentelemetry-python/pull/3442))
- Do not load Resource on sdk import
  ([#3447](https://github.com/open-telemetry/opentelemetry-python/pull/3447))
- Update semantic conventions to version 1.21.0
  ([#3251](https://github.com/open-telemetry/opentelemetry-python/pull/3251))
- Add missing schema_url in global api for logging and metrics
  ([#3251](https://github.com/open-telemetry/opentelemetry-python/pull/3251))
- Prometheus exporter support for auto instrumentation
  ([#3413](https://github.com/open-telemetry/opentelemetry-python/pull/3413))
- Implement Process Resource detector
  ([#3472](https://github.com/open-telemetry/opentelemetry-python/pull/3472))


## Version 1.20.0/0.41b0 (2023-09-04)

- Modify Prometheus exporter to translate non-monotonic Sums into Gauges
  ([#3306](https://github.com/open-telemetry/opentelemetry-python/pull/3306))

## Version 1.19.0/0.40b0 (2023-07-13)

- Drop `setuptools` runtime requirement.
  ([#3372](https://github.com/open-telemetry/opentelemetry-python/pull/3372))
- Update the body type in the log
  ([$3343](https://github.com/open-telemetry/opentelemetry-python/pull/3343))
- Add max_scale option to Exponential Bucket Histogram Aggregation
  ([#3323](https://github.com/open-telemetry/opentelemetry-python/pull/3323))
- Use BoundedAttributes instead of raw dict to extract attributes from LogRecord
  ([#3310](https://github.com/open-telemetry/opentelemetry-python/pull/3310))
- Support dropped_attributes_count in LogRecord and exporters
  ([#3351](https://github.com/open-telemetry/opentelemetry-python/pull/3351))
- Add unit to view instrument selection criteria
  ([#3341](https://github.com/open-telemetry/opentelemetry-python/pull/3341))
- Upgrade opentelemetry-proto to 0.20 and regen
  [#3355](https://github.com/open-telemetry/opentelemetry-python/pull/3355))
- Include endpoint in Grpc transient error warning
  [#3362](https://github.com/open-telemetry/opentelemetry-python/pull/3362))
- Fixed bug where logging export is tracked as trace
  [#3375](https://github.com/open-telemetry/opentelemetry-python/pull/3375))
- Default LogRecord observed_timestamp to current timestamp
  [#3377](https://github.com/open-telemetry/opentelemetry-python/pull/3377))


## Version 1.18.0/0.39b0 (2023-05-19)

- Select histogram aggregation with an environment variable
  ([#3265](https://github.com/open-telemetry/opentelemetry-python/pull/3265))
- Move Protobuf encoding to its own package
  ([#3169](https://github.com/open-telemetry/opentelemetry-python/pull/3169))
- Add experimental feature to detect resource detectors in auto instrumentation
  ([#3181](https://github.com/open-telemetry/opentelemetry-python/pull/3181))
- Fix exporting of ExponentialBucketHistogramAggregation from opentelemetry.sdk.metrics.view
  ([#3240](https://github.com/open-telemetry/opentelemetry-python/pull/3240))
- Fix headers types mismatch for OTLP Exporters
  ([#3226](https://github.com/open-telemetry/opentelemetry-python/pull/3226))
- Fix suppress instrumentation for log batch processor
  ([#3223](https://github.com/open-telemetry/opentelemetry-python/pull/3223))
- Add speced out environment variables and arguments for BatchLogRecordProcessor
  ([#3237](https://github.com/open-telemetry/opentelemetry-python/pull/3237))
- Add benchmark tests for metrics
  ([#3267](https://github.com/open-telemetry/opentelemetry-python/pull/3267))


## Version 1.17.0/0.38b0 (2023-03-22)

- Implement LowMemory temporality
  ([#3223](https://github.com/open-telemetry/opentelemetry-python/pull/3223))
- PeriodicExportingMetricReader will continue if collection times out
  ([#3100](https://github.com/open-telemetry/opentelemetry-python/pull/3100))
- Fix formatting of ConsoleMetricExporter.
  ([#3197](https://github.com/open-telemetry/opentelemetry-python/pull/3197))
- Fix use of built-in samplers in SDK configuration
  ([#3176](https://github.com/open-telemetry/opentelemetry-python/pull/3176))
- Implement shutdown procedure forOTLP grpc exporters
  ([#3138](https://github.com/open-telemetry/opentelemetry-python/pull/3138))
- Add exponential histogram
  ([#2964](https://github.com/open-telemetry/opentelemetry-python/pull/2964))
- Add OpenCensus trace bridge/shim
  ([#3210](https://github.com/open-telemetry/opentelemetry-python/pull/3210))

## Version 1.16.0/0.37b0 (2023-02-17)

- Change ``__all__`` to be statically defined.
  ([#3143](https://github.com/open-telemetry/opentelemetry-python/pull/3143))
- Remove the ability to set a global metric prefix for Prometheus exporter
  ([#3137](https://github.com/open-telemetry/opentelemetry-python/pull/3137))
- Adds environment variables for log exporter
  ([#3037](https://github.com/open-telemetry/opentelemetry-python/pull/3037))
- Add attribute name to type warning message.
  ([3124](https://github.com/open-telemetry/opentelemetry-python/pull/3124))
- Add db metric name to semantic conventions
  ([#3115](https://github.com/open-telemetry/opentelemetry-python/pull/3115))
- Fix User-Agent header value for OTLP exporters to conform to RFC7231 & RFC7230
  ([#3128](https://github.com/open-telemetry/opentelemetry-python/pull/3128))
- Fix validation of baggage values
  ([#3058](https://github.com/open-telemetry/opentelemetry-python/pull/3058))
- Fix capitalization of baggage keys
  ([#3151](https://github.com/open-telemetry/opentelemetry-python/pull/3151))
- Bump min required api version for OTLP exporters
  ([#3156](https://github.com/open-telemetry/opentelemetry-python/pull/3156))
- deprecate jaeger exporters
  ([#3158](https://github.com/open-telemetry/opentelemetry-python/pull/3158))
- Create a single resource instance
  ([#3118](https://github.com/open-telemetry/opentelemetry-python/pull/3118))

## Version 1.15.0/0.36b0 (2022-12-09)

- PeriodicExportingMetricsReader with +Inf interval
  to support explicit metric collection
  ([#3059](https://github.com/open-telemetry/opentelemetry-python/pull/3059))
- Regenerate opentelemetry-proto to be compatible with protobuf 3 and 4
  ([#3070](https://github.com/open-telemetry/opentelemetry-python/pull/3070))
- Rename parse_headers to parse_env_headers and improve error message
  ([#2376](https://github.com/open-telemetry/opentelemetry-python/pull/2376))
- Add url decode values from OTEL_RESOURCE_ATTRIBUTES
  ([#3046](https://github.com/open-telemetry/opentelemetry-python/pull/3046))
- Fixed circular dependency issue with custom samplers
  ([#3026](https://github.com/open-telemetry/opentelemetry-python/pull/3026))
- Add missing entry points for OTLP/HTTP exporter
  ([#3027](https://github.com/open-telemetry/opentelemetry-python/pull/3027))
- Update logging to include logging api as per specification
  ([#3038](https://github.com/open-telemetry/opentelemetry-python/pull/3038))
- Fix: Avoid generator in metrics _ViewInstrumentMatch.collect()
  ([#3035](https://github.com/open-telemetry/opentelemetry-python/pull/3035)
- [exporter-otlp-proto-grpc] add user agent string
  ([#3009](https://github.com/open-telemetry/opentelemetry-python/pull/3009))

## Version 1.14.0/0.35b0 (2022-11-04)

- Add logarithm and exponent mappings
  ([#2960](https://github.com/open-telemetry/opentelemetry-python/pull/2960))
- Add and use missing metrics environment variables
  ([#2968](https://github.com/open-telemetry/opentelemetry-python/pull/2968))
- Enabled custom samplers via entry points
  ([#2972](https://github.com/open-telemetry/opentelemetry-python/pull/2972))
- Update log symbol names
  ([#2943](https://github.com/open-telemetry/opentelemetry-python/pull/2943))
- Update explicit histogram bucket boundaries
  ([#2947](https://github.com/open-telemetry/opentelemetry-python/pull/2947))
- `exporter-otlp-proto-http`: add user agent string
  ([#2959](https://github.com/open-telemetry/opentelemetry-python/pull/2959))
- Add http-metric instrument names to semantic conventions
  ([#2976](https://github.com/open-telemetry/opentelemetry-python/pull/2976))
- [exporter/opentelemetry-exporter-otlp-proto-http] Add OTLPMetricExporter
  ([#2891](https://github.com/open-telemetry/opentelemetry-python/pull/2891))
- Add support for py3.11
  ([#2997](https://github.com/open-telemetry/opentelemetry-python/pull/2997))
- Fix a bug with exporter retries for with newer versions of the backoff library
  ([#2980](https://github.com/open-telemetry/opentelemetry-python/pull/2980))

## Version 1.13.0/0.34b0 (2022-09-26)

- Add a configurable max_export_batch_size to the gRPC metrics exporter
  ([#2809](https://github.com/open-telemetry/opentelemetry-python/pull/2809))
- Remove support for 3.6
  ([#2763](https://github.com/open-telemetry/opentelemetry-python/pull/2763))
- Update PeriodicExportingMetricReader to never call export() concurrently
  ([#2873](https://github.com/open-telemetry/opentelemetry-python/pull/2873))
- Add param for `indent` size to `LogRecord.to_json()`
  ([#2870](https://github.com/open-telemetry/opentelemetry-python/pull/2870))
- Fix: Remove `LogEmitter.flush()` to align with OTel Log spec
  ([#2863](https://github.com/open-telemetry/opentelemetry-python/pull/2863))
- Bump minimum required API/SDK version for exporters that support metrics
  ([#2918](https://github.com/open-telemetry/opentelemetry-python/pull/2918))
- Fix metric reader examples + added `preferred_temporality` and `preferred_aggregation`
  for `ConsoleMetricExporter`
  ([#2911](https://github.com/open-telemetry/opentelemetry-python/pull/2911))
- Add support for setting OTLP export protocol with env vars, as defined in the
  [specifications](https://github.com/open-telemetry/opentelemetry-specification/blob/main/specification/protocol/exporter.md#specify-protocol)
  ([#2893](https://github.com/open-telemetry/opentelemetry-python/pull/2893))
- Add force_flush to span exporters
  ([#2919](https://github.com/open-telemetry/opentelemetry-python/pull/2919))

## Version 1.12.0/0.33b0 (2022-08-08)

- Add `force_flush` method to metrics exporter
  ([#2852](https://github.com/open-telemetry/opentelemetry-python/pull/2852))
- Change tracing to use `Resource.to_json()`
  ([#2784](https://github.com/open-telemetry/opentelemetry-python/pull/2784))
- Fix get_log_emitter instrumenting_module_version args typo
  ([#2830](https://github.com/open-telemetry/opentelemetry-python/pull/2830))
- Fix OTLP gRPC exporter warning message
  ([#2781](https://github.com/open-telemetry/opentelemetry-python/pull/2781))
- Fix tracing decorator with late configuration
  ([#2754](https://github.com/open-telemetry/opentelemetry-python/pull/2754))
- Fix --insecure of CLI argument
  ([#2696](https://github.com/open-telemetry/opentelemetry-python/pull/2696))
- Add temporality and aggregation configuration for metrics exporters,
  use `OTEL_EXPORTER_OTLP_METRICS_TEMPORALITY_PREFERENCE` only for OTLP metrics exporter
  ([#2843](https://github.com/open-telemetry/opentelemetry-python/pull/2843))
- Instrument instances are always created through a Meter
  ([#2844](https://github.com/open-telemetry/opentelemetry-python/pull/2844))

## Version 1.12.0rc2/0.32b0 (2022-07-04)

- Fix instrument name and unit regexes
  ([#2796](https://github.com/open-telemetry/opentelemetry-python/pull/2796))
- Add optional sessions parameter to all Exporters leveraging requests.Session
  ([#2783](https://github.com/open-telemetry/opentelemetry-python/pull/2783)
- Add min/max fields to Histogram
  ([#2759](https://github.com/open-telemetry/opentelemetry-python/pull/2759))
- `opentelemetry-exporter-otlp-proto-http` Add support for OTLP/HTTP log exporter
  ([#2462](https://github.com/open-telemetry/opentelemetry-python/pull/2462))
- Fix yield of `None`-valued points
  ([#2745](https://github.com/open-telemetry/opentelemetry-python/pull/2745))
- Add missing `to_json` methods
  ([#2722](https://github.com/open-telemetry/opentelemetry-python/pull/2722)
- Fix type hints for textmap `Getter` and `Setter`
  ([#2657](https://github.com/open-telemetry/opentelemetry-python/pull/2657))
- Fix LogEmitterProvider.force_flush hanging randomly
  ([#2714](https://github.com/open-telemetry/opentelemetry-python/pull/2714))
- narrow protobuf dependencies to exclude protobuf >= 4
  ([#2720](https://github.com/open-telemetry/opentelemetry-python/pull/2720))
- Specify worker thread names
  ([#2724](https://github.com/open-telemetry/opentelemetry-python/pull/2724))
- Loosen dependency on `backoff` for newer Python versions
  ([#2726](https://github.com/open-telemetry/opentelemetry-python/pull/2726))
- fix: frozenset object has no attribute items
  ([#2727](https://github.com/open-telemetry/opentelemetry-python/pull/2727))
- fix: create suppress HTTP instrumentation key in opentelemetry context
  ([#2729](https://github.com/open-telemetry/opentelemetry-python/pull/2729))
- Support logs SDK auto instrumentation enable/disable with env
  ([#2728](https://github.com/open-telemetry/opentelemetry-python/pull/2728))
- fix: update entry point object references for metrics
  ([#2731](https://github.com/open-telemetry/opentelemetry-python/pull/2731))
- Allow set_status to accept the StatusCode and optional description
  ([#2735](https://github.com/open-telemetry/opentelemetry-python/pull/2735))
- Configure auto instrumentation to support metrics
  ([#2705](https://github.com/open-telemetry/opentelemetry-python/pull/2705))
- Add entrypoint for metrics exporter
  ([#2748](https://github.com/open-telemetry/opentelemetry-python/pull/2748))
- Fix Jaeger propagator usage with NonRecordingSpan
  ([#2762](https://github.com/open-telemetry/opentelemetry-python/pull/2762))
- Add `opentelemetry.propagate` module and `opentelemetry.propagators` package
  to the API reference documentation
  ([#2785](https://github.com/open-telemetry/opentelemetry-python/pull/2785))

## Version 1.12.0rc1/0.31b0 (2022-05-17)

- Fix LoggingHandler to handle LogRecord with exc_info=False
  ([#2690](https://github.com/open-telemetry/opentelemetry-python/pull/2690))
- Make metrics components public
  ([#2684](https://github.com/open-telemetry/opentelemetry-python/pull/2684))
- Update to semantic conventions v1.11.0
  ([#2669](https://github.com/open-telemetry/opentelemetry-python/pull/2669))
- Update opentelemetry-proto to v0.17.0
  ([#2668](https://github.com/open-telemetry/opentelemetry-python/pull/2668))
- Add CallbackOptions to observable instrument callback params
  ([#2664](https://github.com/open-telemetry/opentelemetry-python/pull/2664))
- Add timeouts to metric SDK
  ([#2653](https://github.com/open-telemetry/opentelemetry-python/pull/2653))
- Add variadic arguments to metric exporter/reader interfaces
  ([#2654](https://github.com/open-telemetry/opentelemetry-python/pull/2654))
- Added a `opentelemetry.sdk.resources.ProcessResourceDetector` that adds the
  'process.runtime.{name,version,description}' resource attributes when used
  with the `opentelemetry.sdk.resources.get_aggregated_resources` API
  ([#2660](https://github.com/open-telemetry/opentelemetry-python/pull/2660))
- Move Metrics API behind internal package
  ([#2651](https://github.com/open-telemetry/opentelemetry-python/pull/2651))

## Version 1.11.1/0.30b1 (2022-04-21)

- Add parameter to MetricReader constructor to select aggregation per instrument kind
  ([#2638](https://github.com/open-telemetry/opentelemetry-python/pull/2638))
- Add parameter to MetricReader constructor to select temporality per instrument kind
  ([#2637](https://github.com/open-telemetry/opentelemetry-python/pull/2637))
- Fix unhandled callback exceptions on async instruments
  ([#2614](https://github.com/open-telemetry/opentelemetry-python/pull/2614))
- Rename `DefaultCounter`, `DefaultHistogram`, `DefaultObservableCounter`,
  `DefaultObservableGauge`, `DefaultObservableUpDownCounter`, `DefaultUpDownCounter`
  instruments to `NoOpCounter`, `NoOpHistogram`, `NoOpObservableCounter`,
  `NoOpObservableGauge`, `NoOpObservableUpDownCounter`, `NoOpUpDownCounter`
  ([#2616](https://github.com/open-telemetry/opentelemetry-python/pull/2616))
- Deprecate InstrumentationLibraryInfo and Add InstrumentationScope
  ([#2583](https://github.com/open-telemetry/opentelemetry-python/pull/2583))

## Version 1.11.0/0.30b0 (2022-04-18)

- Rename API Measurement for async instruments to Observation
  ([#2617](https://github.com/open-telemetry/opentelemetry-python/pull/2617))
- Add support for zero or more callbacks
  ([#2602](https://github.com/open-telemetry/opentelemetry-python/pull/2602))
- Fix parsing of trace flags when extracting traceparent
  ([#2577](https://github.com/open-telemetry/opentelemetry-python/pull/2577))
- Add default aggregation
  ([#2543](https://github.com/open-telemetry/opentelemetry-python/pull/2543))
- Fix incorrect installation of some exporter “convenience” packages into
  “site-packages/src”
  ([#2525](https://github.com/open-telemetry/opentelemetry-python/pull/2525))
- Capture exception information as part of log attributes
  ([#2531](https://github.com/open-telemetry/opentelemetry-python/pull/2531))
- Change OTLPHandler to LoggingHandler
  ([#2528](https://github.com/open-telemetry/opentelemetry-python/pull/2528))
- Fix delta histogram sum not being reset on collection
  ([#2533](https://github.com/open-telemetry/opentelemetry-python/pull/2533))
- Add InMemoryMetricReader to metrics SDK
  ([#2540](https://github.com/open-telemetry/opentelemetry-python/pull/2540))
- Drop the usage of name field from log model in OTLP
  ([#2565](https://github.com/open-telemetry/opentelemetry-python/pull/2565))
- Update opentelemetry-proto to v0.15.0
  ([#2566](https://github.com/open-telemetry/opentelemetry-python/pull/2566))
- Remove `enable_default_view` option from sdk MeterProvider
  ([#2547](https://github.com/open-telemetry/opentelemetry-python/pull/2547))
- Update otlp-proto-grpc and otlp-proto-http exporters to have more lax requirements for `backoff` lib
  ([#2575](https://github.com/open-telemetry/opentelemetry-python/pull/2575))
- Add min/max to histogram point
  ([#2581](https://github.com/open-telemetry/opentelemetry-python/pull/2581))
- Update opentelemetry-proto to v0.16.0
  ([#2619](https://github.com/open-telemetry/opentelemetry-python/pull/2619))

## Version 1.10.0/0.29b0 (2022-03-10)

- Docs rework: [non-API docs are
  moving](https://github.com/open-telemetry/opentelemetry-python/issues/2172) to
  [opentelemetry.io](https://opentelemetry.io). For details, including a list of
  pages that have moved, see
  [#2453](https://github.com/open-telemetry/opentelemetry-python/pull/2453), and
  [#2498](https://github.com/open-telemetry/opentelemetry-python/pull/2498).
- `opentelemetry-exporter-otlp-proto-grpc` update SDK dependency to ~1.9.
  ([#2442](https://github.com/open-telemetry/opentelemetry-python/pull/2442))
- bugfix(auto-instrumentation): attach OTLPHandler to root logger
  ([#2450](https://github.com/open-telemetry/opentelemetry-python/pull/2450))
- Bump semantic conventions from 1.6.1 to 1.8.0
  ([#2461](https://github.com/open-telemetry/opentelemetry-python/pull/2461))
- fix exception handling in get_aggregated_resources
  ([#2464](https://github.com/open-telemetry/opentelemetry-python/pull/2464))
- Fix `OTEL_EXPORTER_OTLP_ENDPOINT` usage in OTLP HTTP trace exporter
  ([#2493](https://github.com/open-telemetry/opentelemetry-python/pull/2493))
- [exporter/opentelemetry-exporter-prometheus] restore package using the new metrics API
  ([#2321](https://github.com/open-telemetry/opentelemetry-python/pull/2321))

## Version 1.9.1/0.28b1 (2022-01-29)

- Update opentelemetry-proto to v0.12.0. Note that this update removes deprecated status codes.
  ([#2415](https://github.com/open-telemetry/opentelemetry-python/pull/2415))

## Version 1.9.0/0.28b0 (2022-01-26)

- Fix SpanLimits global span limit defaulting when set to 0
  ([#2398](https://github.com/open-telemetry/opentelemetry-python/pull/2398))
- Add Python version support policy
  ([#2397](https://github.com/open-telemetry/opentelemetry-python/pull/2397))
- Decode URL-encoded headers in environment variables
  ([#2312](https://github.com/open-telemetry/opentelemetry-python/pull/2312))
- [exporter/opentelemetry-exporter-otlp-proto-grpc] Add OTLPMetricExporter
  ([#2323](https://github.com/open-telemetry/opentelemetry-python/pull/2323))
- Complete metric exporter format and update OTLP exporter
  ([#2364](https://github.com/open-telemetry/opentelemetry-python/pull/2364))
- [api] Add `NoOpTracer` and `NoOpTracerProvider`. Marking `_DefaultTracer` and `_DefaultTracerProvider` as deprecated.
  ([#2363](https://github.com/open-telemetry/opentelemetry-python/pull/2363))
- [exporter/opentelemetry-exporter-otlp-proto-grpc] Add Sum to OTLPMetricExporter
  ([#2370](https://github.com/open-telemetry/opentelemetry-python/pull/2370))
- [api] Rename `_DefaultMeter` and `_DefaultMeterProvider` to `NoOpMeter` and `NoOpMeterProvider`.
  ([#2383](https://github.com/open-telemetry/opentelemetry-python/pull/2383))
- [exporter/opentelemetry-exporter-otlp-proto-grpc] Add Gauge to OTLPMetricExporter
  ([#2408](https://github.com/open-telemetry/opentelemetry-python/pull/2408))
- [logs] prevent None from causing problems
  ([#2410](https://github.com/open-telemetry/opentelemetry-python/pull/2410))

## Version 1.8.0/0.27b0 (2021-12-17)

- Adds Aggregation and instruments as part of Metrics SDK
  ([#2234](https://github.com/open-telemetry/opentelemetry-python/pull/2234))
- Update visibility of OTEL_METRICS_EXPORTER environment variable
  ([#2303](https://github.com/open-telemetry/opentelemetry-python/pull/2303))
- Adding entrypoints for log emitter provider and console, otlp log exporters
  ([#2253](https://github.com/open-telemetry/opentelemetry-python/pull/2253))
- Rename ConsoleExporter to ConsoleLogExporter
  ([#2307](https://github.com/open-telemetry/opentelemetry-python/pull/2307))
- Adding OTEL_LOGS_EXPORTER environment variable
  ([#2320](https://github.com/open-telemetry/opentelemetry-python/pull/2320))
- Add `setuptools` to `install_requires`
  ([#2334](https://github.com/open-telemetry/opentelemetry-python/pull/2334))
- Add otlp entrypoint for log exporter
  ([#2322](https://github.com/open-telemetry/opentelemetry-python/pull/2322))
- Support insecure configuration for OTLP gRPC exporter
  ([#2350](https://github.com/open-telemetry/opentelemetry-python/pull/2350))

## Version 1.7.1/0.26b1 (2021-11-11)

- Add support for Python 3.10
  ([#2207](https://github.com/open-telemetry/opentelemetry-python/pull/2207))
- remove `X-B3-ParentSpanId` for B3 propagator as per OpenTelemetry specification
  ([#2237](https://github.com/open-telemetry/opentelemetry-python/pull/2237))
- Populate `auto.version` in Resource if using auto-instrumentation
  ([#2243](https://github.com/open-telemetry/opentelemetry-python/pull/2243))
- Return proxy instruments from ProxyMeter
  ([#2169](https://github.com/open-telemetry/opentelemetry-python/pull/2169))
- Make Measurement a concrete class
  ([#2153](https://github.com/open-telemetry/opentelemetry-python/pull/2153))
- Add metrics API
  ([#1887](https://github.com/open-telemetry/opentelemetry-python/pull/1887))
- Make batch processor fork aware and reinit when needed
  ([#2242](https://github.com/open-telemetry/opentelemetry-python/pull/2242))
- `opentelemetry-sdk` Sanitize env var resource attribute pairs
  ([#2256](https://github.com/open-telemetry/opentelemetry-python/pull/2256))
- `opentelemetry-test` start releasing to pypi.org
  ([#2269](https://github.com/open-telemetry/opentelemetry-python/pull/2269))

## Version 1.6.2/0.25b2 (2021-10-19)

- Fix parental trace relationship for opentracing `follows_from` reference
  ([#2180](https://github.com/open-telemetry/opentelemetry-python/pull/2180))

## Version 1.6.1/0.25b1 (2021-10-18)

- Fix ReadableSpan property types attempting to create a mapping from a list
  ([#2215](https://github.com/open-telemetry/opentelemetry-python/pull/2215))
- Upgrade GRPC/protobuf related dependency and regenerate otlp protobufs
  ([#2201](https://github.com/open-telemetry/opentelemetry-python/pull/2201))
- Propagation: only warn about oversized baggage headers when headers exist
  ([#2212](https://github.com/open-telemetry/opentelemetry-python/pull/2212))

## Version 1.6.0/0.25b0 (2021-10-13)

- Fix race in `set_tracer_provider()`
  ([#2182](https://github.com/open-telemetry/opentelemetry-python/pull/2182))
- Automatically load OTEL environment variables as options for `opentelemetry-instrument`
  ([#1969](https://github.com/open-telemetry/opentelemetry-python/pull/1969))
- `opentelemetry-semantic-conventions` Update to semantic conventions v1.6.1
  ([#2077](https://github.com/open-telemetry/opentelemetry-python/pull/2077))
- Do not count invalid attributes for dropped
  ([#2096](https://github.com/open-telemetry/opentelemetry-python/pull/2096))
- Fix propagation bug caused by counting skipped entries
  ([#2071](https://github.com/open-telemetry/opentelemetry-python/pull/2071))
- Add entry point for exporters with default protocol
  ([#2093](https://github.com/open-telemetry/opentelemetry-python/pull/2093))
- Renamed entrypoints `otlp_proto_http_span`, `otlp_proto_grpc_span`, `console_span` to remove
  redundant `_span` suffix.
  ([#2093](https://github.com/open-telemetry/opentelemetry-python/pull/2093))
- Do not skip sequence attribute on decode error
  ([#2097](https://github.com/open-telemetry/opentelemetry-python/pull/2097))
- `opentelemetry-test`: Add `HttpTestBase` to allow tests with actual TCP sockets
  ([#2101](https://github.com/open-telemetry/opentelemetry-python/pull/2101))
- Fix incorrect headers parsing via environment variables
  ([#2103](https://github.com/open-telemetry/opentelemetry-python/pull/2103))
- Add support for OTEL_ATTRIBUTE_COUNT_LIMIT
  ([#2139](https://github.com/open-telemetry/opentelemetry-python/pull/2139))
- Attribute limits no longer apply to Resource attributes
  ([#2138](https://github.com/open-telemetry/opentelemetry-python/pull/2138))
- `opentelemetry-exporter-otlp`: Add `opentelemetry-otlp-proto-http` as dependency
  ([#2147](https://github.com/open-telemetry/opentelemetry-python/pull/2147))
- Fix validity calculation for trace and span IDs
  ([#2145](https://github.com/open-telemetry/opentelemetry-python/pull/2145))
- Add `schema_url` to `TracerProvider.get_tracer`
  ([#2154](https://github.com/open-telemetry/opentelemetry-python/pull/2154))
- Make baggage implementation w3c spec complaint
  ([#2167](https://github.com/open-telemetry/opentelemetry-python/pull/2167))
- Add name to `BatchSpanProcessor` worker thread
  ([#2186](https://github.com/open-telemetry/opentelemetry-python/pull/2186))

## Version 1.5.0/0.24b0 (2021-08-26)

- Add pre and post instrumentation entry points
  ([#1983](https://github.com/open-telemetry/opentelemetry-python/pull/1983))
- Fix documentation on well known exporters and variable OTEL_TRACES_EXPORTER which were misnamed
  ([#2023](https://github.com/open-telemetry/opentelemetry-python/pull/2023))
- `opentelemetry-sdk` `get_aggregated_resource()` returns default resource and service name
  whenever called
  ([#2013](https://github.com/open-telemetry/opentelemetry-python/pull/2013))
- `opentelemetry-distro` & `opentelemetry-sdk` Moved Auto Instrumentation Configurator code to SDK
  to let distros use its default implementation
  ([#1937](https://github.com/open-telemetry/opentelemetry-python/pull/1937))
- Add Trace ID validation to
  meet [TraceID spec](https://github.com/open-telemetry/opentelemetry-specification/blob/main/specification/overview.md#spancontext) ([#1992](https://github.com/open-telemetry/opentelemetry-python/pull/1992))
- Fixed Python 3.10 incompatibility in `opentelemetry-opentracing-shim` tests
  ([#2018](https://github.com/open-telemetry/opentelemetry-python/pull/2018))
- `opentelemetry-sdk` added support for `OTEL_SPAN_ATTRIBUTE_VALUE_LENGTH_LIMIT`
  ([#2044](https://github.com/open-telemetry/opentelemetry-python/pull/2044))
- `opentelemetry-sdk` Fixed bugs (#2041, #2042 & #2045) in Span Limits
  ([#2044](https://github.com/open-telemetry/opentelemetry-python/pull/2044))
- `opentelemetry-sdk` Add support for `OTEL_ATTRIBUTE_VALUE_LENGTH_LIMIT` env var
  ([#2056](https://github.com/open-telemetry/opentelemetry-python/pull/2056))
- `opentelemetry-sdk` Treat limit even vars set to empty values as unset/unlimited.
  ([#2054](https://github.com/open-telemetry/opentelemetry-python/pull/2054))
- `opentelemetry-api` Attribute keys must be non-empty strings.
  ([#2057](https://github.com/open-telemetry/opentelemetry-python/pull/2057))

## Version 0.23.1 (2021-07-26)

### Changed

- Fix opentelemetry-bootstrap dependency script.
  ([#1987](https://github.com/open-telemetry/opentelemetry-python/pull/1987))

## Version 1.4.0/0.23b0 (2021-07-21)

### Added

- Moved `opentelemetry-instrumentation` to core repository.
  ([#1959](https://github.com/open-telemetry/opentelemetry-python/pull/1959))
- Add support for OTLP Exporter Protobuf over HTTP
  ([#1868](https://github.com/open-telemetry/opentelemetry-python/pull/1868))
- Dropped attributes/events/links count available exposed on ReadableSpans.
  ([#1893](https://github.com/open-telemetry/opentelemetry-python/pull/1893))
- Added dropped count to otlp, jaeger and zipkin exporters.
  ([#1893](https://github.com/open-telemetry/opentelemetry-python/pull/1893))

### Added

- Give OTLPHandler the ability to process attributes
  ([#1952](https://github.com/open-telemetry/opentelemetry-python/pull/1952))
- Add global LogEmitterProvider and convenience function get_log_emitter
  ([#1901](https://github.com/open-telemetry/opentelemetry-python/pull/1901))
- Add OTLPHandler for standard library logging module
  ([#1903](https://github.com/open-telemetry/opentelemetry-python/pull/1903))

### Changed

- Updated `opentelemetry-opencensus-exporter` to use `service_name` of spans instead of resource
  ([#1897](https://github.com/open-telemetry/opentelemetry-python/pull/1897))
- Added descriptions to the env variables mentioned in the opentelemetry-specification
  ([#1898](https://github.com/open-telemetry/opentelemetry-python/pull/1898))
- Ignore calls to `Span.set_status` with `StatusCode.UNSET` and also if previous status already
  had `StatusCode.OK`.
  ([#1902](https://github.com/open-telemetry/opentelemetry-python/pull/1902))
- Attributes for `Link` and `Resource` are immutable as they are for `Event`, which means
  any attempt to modify attributes directly will result in a `TypeError` exception.
  ([#1909](https://github.com/open-telemetry/opentelemetry-python/pull/1909))
- Added `BoundedAttributes` to the API to make it available for `Link` which is defined in the
  API. Marked `BoundedDict` in the SDK as deprecated as a result.
  ([#1915](https://github.com/open-telemetry/opentelemetry-python/pull/1915))
- Fix OTLP SpanExporter to distinguish spans based off Resource and InstrumentationInfo
  ([#1927](https://github.com/open-telemetry/opentelemetry-python/pull/1927))
- Updating dependency for opentelemetry api/sdk packages to support major version instead of
  pinning to specific versions.
  ([#1933](https://github.com/open-telemetry/opentelemetry-python/pull/1933))
- `opentelemetry-semantic-conventions` Generate semconv constants update for OTel Spec 1.5.0
  ([#1946](https://github.com/open-telemetry/opentelemetry-python/pull/1946))

### Fixed

- Updated `opentelementry-opentracing-shim` `ScopeShim` to report exceptions in
  opentelemetry specification format, rather than opentracing spec format.
  ([#1878](https://github.com/open-telemetry/opentelemetry-python/pull/1878))

## Version 1.3.0/0.22b0 (2021-06-01)

### Added

- Allow span limits to be set programmatically via TracerProvider.
  ([#1877](https://github.com/open-telemetry/opentelemetry-python/pull/1877))
- Added support for CreateKey functionality.
  ([#1853](https://github.com/open-telemetry/opentelemetry-python/pull/1853))

### Changed

- Updated get_tracer to return an empty string when passed an invalid name
  ([#1854](https://github.com/open-telemetry/opentelemetry-python/pull/1854))
- Changed AttributeValue sequences to warn mypy users on adding None values to array
  ([#1855](https://github.com/open-telemetry/opentelemetry-python/pull/1855))
- Fixed exporter OTLP header parsing to match baggage header formatting.
  ([#1869](https://github.com/open-telemetry/opentelemetry-python/pull/1869))
- Added optional `schema_url` field to `Resource` class
  ([#1871](https://github.com/open-telemetry/opentelemetry-python/pull/1871))
- Update protos to latest version release 0.9.0
  ([#1873](https://github.com/open-telemetry/opentelemetry-python/pull/1873))

## Version 1.2.0/0.21b0 (2021-05-11)

### Added

- Added example for running Django with auto instrumentation.
  ([#1803](https://github.com/open-telemetry/opentelemetry-python/pull/1803))
- Added `B3SingleFormat` and `B3MultiFormat` propagators to the `opentelemetry-propagator-b3` package.
  ([#1823](https://github.com/open-telemetry/opentelemetry-python/pull/1823))
- Added support for OTEL_SERVICE_NAME.
  ([#1829](https://github.com/open-telemetry/opentelemetry-python/pull/1829))
- Lazily read/configure limits and allow limits to be unset.
  ([#1839](https://github.com/open-telemetry/opentelemetry-python/pull/1839))
- Added support for OTEL_EXPORTER_JAEGER_TIMEOUT
  ([#1863](https://github.com/open-telemetry/opentelemetry-python/pull/1863))

### Changed

- Fixed OTLP gRPC exporter silently failing if scheme is not specified in endpoint.
  ([#1806](https://github.com/open-telemetry/opentelemetry-python/pull/1806))
- Rename CompositeHTTPPropagator to CompositePropagator as per specification.
  ([#1807](https://github.com/open-telemetry/opentelemetry-python/pull/1807))
- Propagators use the root context as default for `extract` and do not modify
  the context if extracting from carrier does not work.
  ([#1811](https://github.com/open-telemetry/opentelemetry-python/pull/1811))
- Fixed `b3` propagator entrypoint to point to `B3SingleFormat` propagator.
  ([#1823](https://github.com/open-telemetry/opentelemetry-python/pull/1823))
- Added `b3multi` propagator entrypoint to point to `B3MultiFormat` propagator.
  ([#1823](https://github.com/open-telemetry/opentelemetry-python/pull/1823))
- Improve warning when failing to decode byte attribute
  ([#1810](https://github.com/open-telemetry/opentelemetry-python/pull/1810))
- Fixed inconsistency in parent_id formatting from the ConsoleSpanExporter
  ([#1833](https://github.com/open-telemetry/opentelemetry-python/pull/1833))
- Include span parent in Jaeger gRPC export as `CHILD_OF` reference
  ([#1809])(https://github.com/open-telemetry/opentelemetry-python/pull/1809)
- Fixed sequence values in OTLP exporter not translating
  ([#1818](https://github.com/open-telemetry/opentelemetry-python/pull/1818))
- Update transient errors retry timeout and retryable status codes
  ([#1842](https://github.com/open-telemetry/opentelemetry-python/pull/1842))
- Apply validation of attributes to `Resource`, move attribute related logic to separate package.
  ([#1834](https://github.com/open-telemetry/opentelemetry-python/pull/1834))
- Fix start span behavior when excess links and attributes are included
  ([#1856](https://github.com/open-telemetry/opentelemetry-python/pull/1856))

### Removed

- Moved `opentelemetry-instrumentation` to contrib repository.
  ([#1797](https://github.com/open-telemetry/opentelemetry-python/pull/1797))

## Version 1.1.0 (2021-04-20)

### Added

- Added `py.typed` file to every package. This should resolve a bunch of mypy
  errors for users.
  ([#1720](https://github.com/open-telemetry/opentelemetry-python/pull/1720))
- Add auto generated trace and resource attributes semantic conventions
  ([#1759](https://github.com/open-telemetry/opentelemetry-python/pull/1759))
- Added `SpanKind` to `should_sample` parameters, suggest using parent span context's tracestate
  instead of manually passed in tracestate in `should_sample`
  ([#1764](https://github.com/open-telemetry/opentelemetry-python/pull/1764))
- Added experimental HTTP back propagators.
  ([#1762](https://github.com/open-telemetry/opentelemetry-python/pull/1762))
- Zipkin exporter: Add support for timeout and implement shutdown
  ([#1799](https://github.com/open-telemetry/opentelemetry-python/pull/1799))

### Changed

- Adjust `B3Format` propagator to be spec compliant by not modifying context
  when propagation headers are not present/invalid/empty
  ([#1728](https://github.com/open-telemetry/opentelemetry-python/pull/1728))
- Silence unnecessary warning when creating a new Status object without description.
  ([#1721](https://github.com/open-telemetry/opentelemetry-python/pull/1721))
- Update bootstrap cmd to use exact version when installing instrumentation packages.
  ([#1722](https://github.com/open-telemetry/opentelemetry-python/pull/1722))
- Fix B3 propagator to never return None.
  ([#1750](https://github.com/open-telemetry/opentelemetry-python/pull/1750))
- Added ProxyTracerProvider and ProxyTracer implementations to allow fetching provider
  and tracer instances before a global provider is set up.
  ([#1726](https://github.com/open-telemetry/opentelemetry-python/pull/1726))
- Added `__contains__` to `opentelementry.trace.span.TraceState`.
  ([#1773](https://github.com/open-telemetry/opentelemetry-python/pull/1773))
- `opentelemetry-opentracing-shim` Fix an issue in the shim where a Span was being wrapped
  in a NonRecordingSpan when it wasn't necessary.
  ([#1776](https://github.com/open-telemetry/opentelemetry-python/pull/1776))
- OTLP Exporter now uses the scheme in the endpoint to determine whether to establish
  a secure connection or not.
  ([#1771](https://github.com/open-telemetry/opentelemetry-python/pull/1771))

## Version 1.0.0 (2021-03-26)

### Added

- Document how to work with fork process web server models(Gunicorn, uWSGI etc...)
  ([#1609](https://github.com/open-telemetry/opentelemetry-python/pull/1609))
- Add `max_attr_value_length` support to Jaeger exporter
  ([#1633](https://github.com/open-telemetry/opentelemetry-python/pull/1633))
- Moved `use_span` from Tracer to `opentelemetry.trace.use_span`.
  ([#1668](https://github.com/open-telemetry/opentelemetry-python/pull/1668))
- `opentelemetry.trace.use_span()` will now overwrite previously set status on span in case an
  exception is raised inside the context manager and `set_status_on_exception` is set to `True`.
  ([#1668](https://github.com/open-telemetry/opentelemetry-python/pull/1668))
- Add `udp_split_oversized_batches` support to jaeger exporter
  ([#1500](https://github.com/open-telemetry/opentelemetry-python/pull/1500))

### Changed

- remove `service_name` from constructor of jaeger and opencensus exporters and
  use of env variable `OTEL_PYTHON_SERVICE_NAME`
  ([#1669])(https://github.com/open-telemetry/opentelemetry-python/pull/1669)
- Rename `IdsGenerator` to `IdGenerator`
  ([#1651](https://github.com/open-telemetry/opentelemetry-python/pull/1651))
- Make TracerProvider's resource attribute private
  ([#1652](https://github.com/open-telemetry/opentelemetry-python/pull/1652))
- Rename Resource's `create_empty` to `get_empty`
  ([#1653](https://github.com/open-telemetry/opentelemetry-python/pull/1653))
- Renamed `BatchExportSpanProcessor` to `BatchSpanProcessor` and `SimpleExportSpanProcessor` to
  `SimpleSpanProcessor`
  ([#1656](https://github.com/open-telemetry/opentelemetry-python/pull/1656))
- Rename `DefaultSpan` to `NonRecordingSpan`
  ([#1661](https://github.com/open-telemetry/opentelemetry-python/pull/1661))
- Fixed distro configuration with `OTEL_TRACES_EXPORTER` env var set to `otlp`
  ([#1657](https://github.com/open-telemetry/opentelemetry-python/pull/1657))
- Moving `Getter`, `Setter` and `TextMapPropagator` out of `opentelemetry.trace.propagation` and
  into `opentelemetry.propagators`
  ([#1662](https://github.com/open-telemetry/opentelemetry-python/pull/1662))
- Rename `BaggagePropagator` to `W3CBaggagePropagator`
  ([#1663](https://github.com/open-telemetry/opentelemetry-python/pull/1663))
- Rename `JaegerSpanExporter` to `JaegerExporter` and rename `ZipkinSpanExporter` to `ZipkinExporter`
  ([#1664](https://github.com/open-telemetry/opentelemetry-python/pull/1664))
- Expose `StatusCode` from the `opentelemetry.trace` module
  ([#1681](https://github.com/open-telemetry/opentelemetry-python/pull/1681))
- Status now only sets `description` when `status_code` is set to `StatusCode.ERROR`
  ([#1673](https://github.com/open-telemetry/opentelemetry-python/pull/1673))
- Update OTLP exporter to use OTLP proto `0.7.0`
  ([#1674](https://github.com/open-telemetry/opentelemetry-python/pull/1674))
- Remove time_ns from API and add a warning for older versions of Python
  ([#1602](https://github.com/open-telemetry/opentelemetry-python/pull/1602))
- Hide implementation classes/variables in api/sdk
  ([#1684](https://github.com/open-telemetry/opentelemetry-python/pull/1684))
- Cleanup OTLP exporter compression options, add tests
  ([#1671](https://github.com/open-telemetry/opentelemetry-python/pull/1671))
- Initial documentation for environment variables
  ([#1680](https://github.com/open-telemetry/opentelemetry-python/pull/1680))
- Change Zipkin exporter to obtain service.name from span
  ([#1696](https://github.com/open-telemetry/opentelemetry-python/pull/1696))
- Split up `opentelemetry-exporter-jaeger` package into `opentelemetry-exporter-jaeger-proto-grpc` and
  `opentelemetry-exporter-jaeger-thrift` packages to reduce dependencies for each one.
  ([#1694](https://github.com/open-telemetry/opentelemetry-python/pull/1694))
- Added `opentelemetry-exporter-otlp-proto-grpc` and changed `opentelemetry-exporter-otlp` to
  install it as a dependency. This will allow for the next package/protocol to also be in
  its own package.
  ([#1695](https://github.com/open-telemetry/opentelemetry-python/pull/1695))
- Change Jaeger exporters to obtain service.name from span
  ([#1703](https://github.com/open-telemetry/opentelemetry-python/pull/1703))
- Fixed an unset `OTEL_TRACES_EXPORTER` resulting in an error
  ([#1707](https://github.com/open-telemetry/opentelemetry-python/pull/1707))
- Split Zipkin exporter into `opentelemetry-exporter-zipkin-json` and
  `opentelemetry-exporter-zipkin-proto-http` packages to reduce dependencies. The
  `opentelemetry-exporter-zipkin` installs both.
  ([#1699](https://github.com/open-telemetry/opentelemetry-python/pull/1699))
- Make setters and getters optional
  ([#1690](https://github.com/open-telemetry/opentelemetry-python/pull/1690))

### Removed

- Removed unused `get_hexadecimal_trace_id` and `get_hexadecimal_span_id` methods.
  ([#1675](https://github.com/open-telemetry/opentelemetry-python/pull/1675))
- Remove `OTEL_EXPORTER_*_ INSECURE` env var
  ([#1682](https://github.com/open-telemetry/opentelemetry-python/pull/1682))
- Removing support for Python 3.5
  ([#1706](https://github.com/open-telemetry/opentelemetry-python/pull/1706))

## Version 0.19b0 (2021-03-26)

### Changed

- remove `service_name` from constructor of jaeger and opencensus exporters and
  use of env variable `OTEL_PYTHON_SERVICE_NAME`
  ([#1669])(https://github.com/open-telemetry/opentelemetry-python/pull/1669)
- Rename `IdsGenerator` to `IdGenerator`
  ([#1651](https://github.com/open-telemetry/opentelemetry-python/pull/1651))

### Removed

- Removing support for Python 3.5
  ([#1706](https://github.com/open-telemetry/opentelemetry-python/pull/1706))

## Version 0.18b0 (2021-02-16)

### Added

- Add urllib to opentelemetry-bootstrap target list
  ([#1584](https://github.com/open-telemetry/opentelemetry-python/pull/1584))

## Version 1.0.0rc1 (2021-02-12)

### Changed

- Tracer provider environment variables are now consistent with the rest
  ([#1571](https://github.com/open-telemetry/opentelemetry-python/pull/1571))
- Rename `TRACE_` to `TRACES_` for environment variables
  ([#1595](https://github.com/open-telemetry/opentelemetry-python/pull/1595))
- Limits for Span attributes, events and links have been updated to 128
  ([1597](https://github.com/open-telemetry/opentelemetry-python/pull/1597))
- Read-only Span attributes have been moved to ReadableSpan class
  ([#1560](https://github.com/open-telemetry/opentelemetry-python/pull/1560))
- `BatchExportSpanProcessor` flushes export queue when it reaches `max_export_batch_size`
  ([#1521](https://github.com/open-telemetry/opentelemetry-python/pull/1521))

### Added

- Added `end_on_exit` argument to `start_as_current_span`
  ([#1519](https://github.com/open-telemetry/opentelemetry-python/pull/1519))
- Add `Span.set_attributes` method to set multiple values with one call
  ([#1520](https://github.com/open-telemetry/opentelemetry-python/pull/1520))
- Make sure Resources follow semantic conventions
  ([#1480](https://github.com/open-telemetry/opentelemetry-python/pull/1480))
- Allow missing carrier headers to continue without raising AttributeError
  ([#1545](https://github.com/open-telemetry/opentelemetry-python/pull/1545))

### Removed

- Remove Configuration
  ([#1523](https://github.com/open-telemetry/opentelemetry-python/pull/1523))
- Remove Metrics as part of stable, marked as experimental
  ([#1568](https://github.com/open-telemetry/opentelemetry-python/pull/1568))

## Version 0.17b0 (2021-01-20)

### Added

- Add support for OTLP v0.6.0
  ([#1472](https://github.com/open-telemetry/opentelemetry-python/pull/1472))
- Add protobuf via gRPC exporting support for Jaeger
  ([#1471](https://github.com/open-telemetry/opentelemetry-python/pull/1471))
- Add support for Python 3.9
  ([#1441](https://github.com/open-telemetry/opentelemetry-python/pull/1441))
- Added the ability to disable instrumenting libraries specified by OTEL_PYTHON_DISABLED_INSTRUMENTATIONS env variable,
  when using opentelemetry-instrument command.
  ([#1461](https://github.com/open-telemetry/opentelemetry-python/pull/1461))
- Add `fields` to propagators
  ([#1374](https://github.com/open-telemetry/opentelemetry-python/pull/1374))
- Add local/remote samplers to parent based sampler
  ([#1440](https://github.com/open-telemetry/opentelemetry-python/pull/1440))
- Add support for OTEL*SPAN*{ATTRIBUTE_COUNT_LIMIT,EVENT_COUNT_LIMIT,LINK_COUNT_LIMIT}
  ([#1377](https://github.com/open-telemetry/opentelemetry-python/pull/1377))
- Return `None` for `DictGetter` if key not found
  ([#1449](https://github.com/open-telemetry/opentelemetry-python/pull/1449))
- Added support for Jaeger propagator
  ([#1219](https://github.com/open-telemetry/opentelemetry-python/pull/1219))
- Remove dependency on SDK from `opentelemetry-instrumentation` package. The
  `opentelemetry-sdk` package now registers an entrypoint `opentelemetry_configurator`
  to allow `opentelemetry-instrument` to load the configuration for the SDK
  ([#1420](https://github.com/open-telemetry/opentelemetry-python/pull/1420))
- `opentelemetry-exporter-zipkin` Add support for array attributes in Span and Resource exports
  ([#1285](https://github.com/open-telemetry/opentelemetry-python/pull/1285))
- Added `__repr__` for `DefaultSpan`, added `trace_flags` to `__repr__` of
  `SpanContext` ([#1485](https://github.com/open-telemetry/opentelemetry-python/pull/1485))
- `opentelemetry-sdk` Add support for OTEL_TRACE_SAMPLER and OTEL_TRACE_SAMPLER_ARG env variables
  ([#1496](https://github.com/open-telemetry/opentelemetry-python/pull/1496))
- Adding `opentelemetry-distro` package to add default configuration for
  span exporter to OTLP
  ([#1482](https://github.com/open-telemetry/opentelemetry-python/pull/1482))

### Changed

- `opentelemetry-exporter-zipkin` Updated zipkin exporter status code and error tag
  ([#1486](https://github.com/open-telemetry/opentelemetry-python/pull/1486))
- Recreate span on every run of a `start_as_current_span`-decorated function
  ([#1451](https://github.com/open-telemetry/opentelemetry-python/pull/1451))
- `opentelemetry-exporter-otlp` Headers are now passed in as tuple as metadata, instead of a
  string, which was incorrect.
  ([#1507](https://github.com/open-telemetry/opentelemetry-python/pull/1507))
- `opentelemetry-exporter-jaeger` Updated Jaeger exporter status code tag
  ([#1488](https://github.com/open-telemetry/opentelemetry-python/pull/1488))
- `opentelemetry-api` `opentelemety-sdk` Moved `idsgenerator` into sdk
  ([#1514](https://github.com/open-telemetry/opentelemetry-python/pull/1514))
- `opentelemetry-sdk` The B3Format propagator has been moved into its own package: `opentelemetry-propagator-b3`
  ([#1513](https://github.com/open-telemetry/opentelemetry-python/pull/1513))
- Update default port for OTLP exporter from 55680 to 4317
  ([#1516](https://github.com/open-telemetry/opentelemetry-python/pull/1516))
- `opentelemetry-exporter-zipkin` Update boolean attribute value transformation
  ([#1509](https://github.com/open-telemetry/opentelemetry-python/pull/1509))
- Move opentelemetry-opentracing-shim out of instrumentation folder
  ([#1533](https://github.com/open-telemetry/opentelemetry-python/pull/1533))
- `opentelemetry-sdk` The JaegerPropagator has been moved into its own package: `opentelemetry-propagator-jaeger`
  ([#1525](https://github.com/open-telemetry/opentelemetry-python/pull/1525))
- `opentelemetry-exporter-jaeger`, `opentelemetry-exporter-zipkin` Update InstrumentationInfo tag keys for Jaeger and
  Zipkin exporters
  ([#1535](https://github.com/open-telemetry/opentelemetry-python/pull/1535))
- `opentelemetry-sdk` Remove rate property setter from TraceIdRatioBasedSampler
  ([#1536](https://github.com/open-telemetry/opentelemetry-python/pull/1536))
- Fix TraceState to adhere to specs
  ([#1502](https://github.com/open-telemetry/opentelemetry-python/pull/1502))
- Update Resource `merge` key conflict precedence
  ([#1544](https://github.com/open-telemetry/opentelemetry-python/pull/1544))

### Removed

- `opentelemetry-api` Remove ThreadLocalRuntimeContext since python3.4 is not supported.

## Version 0.16b1 (2020-11-26)

### Added

- Add meter reference to observers
  ([#1425](https://github.com/open-telemetry/opentelemetry-python/pull/1425))

## Version 0.16b0 (2020-11-25)

### Added

- Add optional parameter to `record_exception` method
  ([#1314](https://github.com/open-telemetry/opentelemetry-python/pull/1314))
- Add pickle support to SpanContext class
  ([#1380](https://github.com/open-telemetry/opentelemetry-python/pull/1380))
- Add instrumentation library name and version to OTLP exported metrics
  ([#1418](https://github.com/open-telemetry/opentelemetry-python/pull/1418))
- Add Gzip compression for exporter
  ([#1141](https://github.com/open-telemetry/opentelemetry-python/pull/1141))
- Support for v2 api protobuf format
  ([#1318](https://github.com/open-telemetry/opentelemetry-python/pull/1318))
- Add IDs Generator as Configurable Property of Auto Instrumentation
  ([#1404](https://github.com/open-telemetry/opentelemetry-python/pull/1404))
- Added support for `OTEL_EXPORTER` to the `opentelemetry-instrument` command
  ([#1036](https://github.com/open-telemetry/opentelemetry-python/pull/1036))

### Changed

- Change temporality for Counter and UpDownCounter
  ([#1384](https://github.com/open-telemetry/opentelemetry-python/pull/1384))
- OTLP exporter: Handle error case when no credentials supplied
  ([#1366](https://github.com/open-telemetry/opentelemetry-python/pull/1366))
- Update protobuf versions
  ([#1356](https://github.com/open-telemetry/opentelemetry-python/pull/1356))
- Add missing references to instrumented packages
  ([#1416](https://github.com/open-telemetry/opentelemetry-python/pull/1416))
- Instrumentation Package depends on the OTel SDK
  ([#1405](https://github.com/open-telemetry/opentelemetry-python/pull/1405))
- Allow samplers to modify tracestate
  ([#1319](https://github.com/open-telemetry/opentelemetry-python/pull/1319))
- Update exception handling optional parameters, add escaped attribute to record_exception
  ([#1365](https://github.com/open-telemetry/opentelemetry-python/pull/1365))
- Rename `MetricRecord` to `ExportRecord`
  ([#1367](https://github.com/open-telemetry/opentelemetry-python/pull/1367))
- Rename `Record` to `Accumulation`
  ([#1373](https://github.com/open-telemetry/opentelemetry-python/pull/1373))
- Rename `Meter` to `Accumulator`
  ([#1372](https://github.com/open-telemetry/opentelemetry-python/pull/1372))
- Fix `ParentBased` sampler for implicit parent spans. Fix also `trace_state`
  erasure for dropped spans or spans sampled by the `TraceIdRatioBased` sampler.
  ([#1394](https://github.com/open-telemetry/opentelemetry-python/pull/1394))

## Version 0.15b0 (2020-11-02)

### Added

- Add Env variables in OTLP exporter
  ([#1101](https://github.com/open-telemetry/opentelemetry-python/pull/1101))
- Add support for Jaeger Span Exporter configuration by environment variables and<br/>
  change JaegerSpanExporter constructor parameters
  ([#1114](https://github.com/open-telemetry/opentelemetry-python/pull/1114))

### Changed

- Updating status codes to adhere to specs
  ([#1282](https://github.com/open-telemetry/opentelemetry-python/pull/1282))
- Set initial checkpoint timestamp in aggregators
  ([#1237](https://github.com/open-telemetry/opentelemetry-python/pull/1237))
- Make `SpanProcessor.on_start` accept parent Context
  ([#1251](https://github.com/open-telemetry/opentelemetry-python/pull/1251))
- Fix b3 propagator entrypoint
  ([#1265](https://github.com/open-telemetry/opentelemetry-python/pull/1265))
- Allow None in sequence attributes values
  ([#998](https://github.com/open-telemetry/opentelemetry-python/pull/998))
- Samplers to accept parent Context
  ([#1267](https://github.com/open-telemetry/opentelemetry-python/pull/1267))
- Span.is_recording() returns false after span has ended
  ([#1289](https://github.com/open-telemetry/opentelemetry-python/pull/1289))
- Allow samplers to modify tracestate
  ([#1319](https://github.com/open-telemetry/opentelemetry-python/pull/1319))
- Remove TracerProvider coupling from Tracer init
  ([#1295](https://github.com/open-telemetry/opentelemetry-python/pull/1295))

## Version 0.14b0 (2020-10-13)

### Added

- Add optional parameter to `record_exception` method
  ([#1242](https://github.com/open-telemetry/opentelemetry-python/pull/1242))
- Add support for `OTEL_PROPAGATORS`
  ([#1123](https://github.com/open-telemetry/opentelemetry-python/pull/1123))
- Add keys method to TextMap propagator Getter
  ([#1196](https://github.com/open-telemetry/opentelemetry-python/issues/1196))
- Add timestamps to OTLP exporter
  ([#1199](https://github.com/open-telemetry/opentelemetry-python/pull/1199))
- Add Global Error Handler
  ([#1080](https://github.com/open-telemetry/opentelemetry-python/pull/1080))
- Add support for `OTEL_BSP_MAX_QUEUE_SIZE`, `OTEL_BSP_SCHEDULE_DELAY_MILLIS`, `OTEL_BSP_MAX_EXPORT_BATCH_SIZE`
  and `OTEL_BSP_EXPORT_TIMEOUT_MILLIS` environment variables
  ([#1105](https://github.com/open-telemetry/opentelemetry-python/pull/1120))
- Adding Resource to MeterRecord
  ([#1209](https://github.com/open-telemetry/opentelemetry-python/pull/1209))
  s

### Changed

- Store `int`s as `int`s in the global Configuration object
  ([#1118](https://github.com/open-telemetry/opentelemetry-python/pull/1118))
- Allow for Custom Trace and Span IDs Generation - `IdsGenerator` for TracerProvider
  ([#1153](https://github.com/open-telemetry/opentelemetry-python/pull/1153))
- Update baggage propagation header
  ([#1194](https://github.com/open-telemetry/opentelemetry-python/pull/1194))
- Make instances of SpanContext immutable
  ([#1134](https://github.com/open-telemetry/opentelemetry-python/pull/1134))
- Parent is now always passed in via Context, instead of Span or SpanContext
  ([#1146](https://github.com/open-telemetry/opentelemetry-python/pull/1146))
- Update OpenTelemetry protos to v0.5.0
  ([#1143](https://github.com/open-telemetry/opentelemetry-python/pull/1143))
- Zipkin exporter now accepts a `max_tag_value_length` attribute to customize the
  maximum allowed size a tag value can have.
  ([#1151](https://github.com/open-telemetry/opentelemetry-python/pull/1151))
- Fixed OTLP events to Zipkin annotations translation.
  ([#1161](https://github.com/open-telemetry/opentelemetry-python/pull/1161))
- Fixed bootstrap command to correctly install opentelemetry-instrumentation-falcon instead of
  opentelemetry-instrumentation-flask.
  ([#1138](https://github.com/open-telemetry/opentelemetry-python/pull/1138))
- Update sampling result names
  ([#1128](https://github.com/open-telemetry/opentelemetry-python/pull/1128))
- Event attributes are now immutable
  ([#1195](https://github.com/open-telemetry/opentelemetry-python/pull/1195))
- Renaming metrics Batcher to Processor
  ([#1203](https://github.com/open-telemetry/opentelemetry-python/pull/1203))
- Protect access to Span implementation
  ([#1188](https://github.com/open-telemetry/opentelemetry-python/pull/1188))
- `start_as_current_span` and `use_span` can now optionally auto-record any exceptions raised inside the context
  manager.
  ([#1162](https://github.com/open-telemetry/opentelemetry-python/pull/1162))

## Version 0.13b0 (2020-09-17)

### Added

- Add instrumentation info to exported spans
  ([#1095](https://github.com/open-telemetry/opentelemetry-python/pull/1095))
- Add metric OTLP exporter
  ([#835](https://github.com/open-telemetry/opentelemetry-python/pull/835))
- Add type hints to OTLP exporter
  ([#1121](https://github.com/open-telemetry/opentelemetry-python/pull/1121))
- Add support for OTEL_EXPORTER_ZIPKIN_ENDPOINT env var. As part of this change, the
  configuration of the ZipkinSpanExporter exposes a `url` argument to replace `host_name`,
  `port`, `protocol`, `endpoint`. This brings this implementation inline with other
  implementations.
  ([#1064](https://github.com/open-telemetry/opentelemetry-python/pull/1064))
- Zipkin exporter report instrumentation info.
  ([#1097](https://github.com/open-telemetry/opentelemetry-python/pull/1097))
- Add status mapping to tags
  ([#1111](https://github.com/open-telemetry/opentelemetry-python/issues/1111))
- Report instrumentation info
  ([#1098](https://github.com/open-telemetry/opentelemetry-python/pull/1098))
- Add support for http metrics
  ([#1116](https://github.com/open-telemetry/opentelemetry-python/pull/1116))
- Populate resource attributes as per semantic conventions
  ([#1053](https://github.com/open-telemetry/opentelemetry-python/pull/1053))

### Changed

- Refactor `SpanContext.is_valid` from a method to a data attribute
  ([#1005](https://github.com/open-telemetry/opentelemetry-python/pull/1005))
- Moved samplers from API to SDK
  ([#1023](https://github.com/open-telemetry/opentelemetry-python/pull/1023))
- Change return value type of `correlationcontext.get_correlations` to immutable `MappingProxyType`
  ([#1024](https://github.com/open-telemetry/opentelemetry-python/pull/1024))
- Sampling spec changes
  ([#1034](https://github.com/open-telemetry/opentelemetry-python/pull/1034))
- Remove lazy Event and Link API from Span interface
  ([#1045](https://github.com/open-telemetry/opentelemetry-python/pull/1045))
- Rename CorrelationContext to Baggage
  ([#1060](https://github.com/open-telemetry/opentelemetry-python/pull/1060))
- Rename HTTPTextFormat to TextMapPropagator. This change also updates `get_global_httptextformat` and
  `set_global_httptextformat` to `get_global_textmap` and `set_global_textmap`
  ([#1085](https://github.com/open-telemetry/opentelemetry-python/pull/1085))
- Fix api/sdk setup.cfg to include missing python files
  ([#1091](https://github.com/open-telemetry/opentelemetry-python/pull/1091))
- Improve BatchExportSpanProcessor
  ([#1062](https://github.com/open-telemetry/opentelemetry-python/pull/1062))
- Rename Resource labels to attributes
  ([#1082](https://github.com/open-telemetry/opentelemetry-python/pull/1082))
- Rename members of `trace.sampling.Decision` enum
  ([#1115](https://github.com/open-telemetry/opentelemetry-python/pull/1115))
- Merge `OTELResourceDetector` result when creating resources
  ([#1096](https://github.com/open-telemetry/opentelemetry-python/pull/1096))

### Removed

- Drop support for Python 3.4
  ([#1099](https://github.com/open-telemetry/opentelemetry-python/pull/1099))

## Version 0.12b0 (2020-08-14)

### Added

- Implement Views in metrics SDK
  ([#596](https://github.com/open-telemetry/opentelemetry-python/pull/596))

### Changed

- Update environment variable names, prefix changed from `OPENTELEMETRY` to `OTEL`
  ([#904](https://github.com/open-telemetry/opentelemetry-python/pull/904))
- Stop TracerProvider and MeterProvider from being overridden
  ([#959](https://github.com/open-telemetry/opentelemetry-python/pull/959))
- Update default port to 55680
  ([#977](https://github.com/open-telemetry/opentelemetry-python/pull/977))
- Add proper length zero padding to hex strings of traceId, spanId, parentId sent on the wire, for compatibility with
  jaeger-collector
  ([#908](https://github.com/open-telemetry/opentelemetry-python/pull/908))
- Send start_timestamp and convert labels to strings
  ([#937](https://github.com/open-telemetry/opentelemetry-python/pull/937))
- Renamed several packages
  ([#953](https://github.com/open-telemetry/opentelemetry-python/pull/953))
- Thrift URL for Jaeger exporter doesn't allow HTTPS (hardcoded to HTTP)
  ([#978](https://github.com/open-telemetry/opentelemetry-python/pull/978))
- Change reference names to opentelemetry-instrumentation-opentracing-shim
  ([#969](https://github.com/open-telemetry/opentelemetry-python/pull/969))
- Changed default Sampler to `ParentOrElse(AlwaysOn)`
  ([#960](https://github.com/open-telemetry/opentelemetry-python/pull/960))
- Update environment variable names, prefix changed from `OPENTELEMETRY` to `OTEL`
  ([#904](https://github.com/open-telemetry/opentelemetry-python/pull/904))
- Update environment variable `OTEL_RESOURCE` to `OTEL_RESOURCE_ATTRIBUTES` as per
  the specification

## Version 0.11b0 (2020-07-28)

### Added

- Add support for resources and resource detector
  ([#853](https://github.com/open-telemetry/opentelemetry-python/pull/853))

### Changed

- Return INVALID_SPAN if no TracerProvider set for get_current_span
  ([#751](https://github.com/open-telemetry/opentelemetry-python/pull/751))
- Rename record_error to record_exception
  ([#927](https://github.com/open-telemetry/opentelemetry-python/pull/927))
- Update span exporter to use OpenTelemetry Proto v0.4.0
  ([#872](https://github.com/open-telemetry/opentelemetry-python/pull/889))

## Version 0.10b0 (2020-06-23)

### Changed

- Regenerate proto code and add pyi stubs
  ([#823](https://github.com/open-telemetry/opentelemetry-python/pull/823))
- Rename CounterAggregator -> SumAggregator
  ([#816](https://github.com/open-telemetry/opentelemetry-python/pull/816))

## Version 0.9b0 (2020-06-10)

### Added

- Adding trace.get_current_span, Removing Tracer.get_current_span
  ([#552](https://github.com/open-telemetry/opentelemetry-python/pull/552))
- Add SumObserver, UpDownSumObserver and LastValueAggregator in metrics
  ([#789](https://github.com/open-telemetry/opentelemetry-python/pull/789))
- Add start_pipeline to MeterProvider
  ([#791](https://github.com/open-telemetry/opentelemetry-python/pull/791))
- Initial release of opentelemetry-ext-otlp, opentelemetry-proto

### Changed

- Move stateful & resource from Meter to MeterProvider
  ([#751](https://github.com/open-telemetry/opentelemetry-python/pull/751))
- Rename Measure to ValueRecorder in metrics
  ([#761](https://github.com/open-telemetry/opentelemetry-python/pull/761))
- Rename Observer to ValueObserver
  ([#764](https://github.com/open-telemetry/opentelemetry-python/pull/764))
- Log a warning when replacing the global Tracer/Meter provider
  ([#856](https://github.com/open-telemetry/opentelemetry-python/pull/856))
- bugfix: byte type attributes are decoded before adding to attributes dict
  ([#775](https://github.com/open-telemetry/opentelemetry-python/pull/775))
- Rename opentelemetry-auto-instrumentation to opentelemetry-instrumentation,
  and console script `opentelemetry-auto-instrumentation` to `opentelemetry-instrument`

## Version 0.8b0 (2020-05-27)

### Added

- Add a new bootstrap command that enables automatic instrument installations.
  ([#650](https://github.com/open-telemetry/opentelemetry-python/pull/650))

### Changed

- Handle boolean, integer and float values in Configuration
  ([#662](https://github.com/open-telemetry/opentelemetry-python/pull/662))
- bugfix: ensure status is always string
  ([#640](https://github.com/open-telemetry/opentelemetry-python/pull/640))
- Transform resource to tags when exporting
  ([#707](https://github.com/open-telemetry/opentelemetry-python/pull/707))
- Rename otcollector to opencensus
  ([#695](https://github.com/open-telemetry/opentelemetry-python/pull/695))
- Transform resource to tags when exporting
  ([#645](https://github.com/open-telemetry/opentelemetry-python/pull/645))
- `ext/boto`: Could not serialize attribute aws.region to tag when exporting via jaeger
  Serialize tuple type values by coercing them into a string, since Jaeger does not
  support tuple types.
  ([#865](https://github.com/open-telemetry/opentelemetry-python/pull/865))
- Specify to_json indent from arguments
  ([#718](https://github.com/open-telemetry/opentelemetry-python/pull/718))
- Span.resource will now default to an empty resource
  ([#724](https://github.com/open-telemetry/opentelemetry-python/pull/724))
- bugfix: Fix error message
  ([#729](https://github.com/open-telemetry/opentelemetry-python/pull/729))
- deep copy empty attributes
  ([#714](https://github.com/open-telemetry/opentelemetry-python/pull/714))

## Version 0.7b1 (2020-05-12)

### Added

- Add reset for the global configuration object, for testing purposes
  ([#636](https://github.com/open-telemetry/opentelemetry-python/pull/636))
- Add support for programmatic instrumentation
  ([#579](https://github.com/open-telemetry/opentelemetry-python/pull/579))

### Changed

- tracer.get_tracer now optionally accepts a TracerProvider
  ([#602](https://github.com/open-telemetry/opentelemetry-python/pull/602))
- Configuration object can now be used by any component of opentelemetry,
  including 3rd party instrumentations
  ([#563](https://github.com/open-telemetry/opentelemetry-python/pull/563))
- bugfix: configuration object now matches fields in a case-sensitive manner
  ([#583](https://github.com/open-telemetry/opentelemetry-python/pull/583))
- bugfix: configuration object now accepts all valid python variable names
  ([#583](https://github.com/open-telemetry/opentelemetry-python/pull/583))
- bugfix: configuration undefined attributes now return None instead of raising
  an AttributeError.
  ([#583](https://github.com/open-telemetry/opentelemetry-python/pull/583))
- bugfix: 'debug' field is now correct
  ([#549](https://github.com/open-telemetry/opentelemetry-python/pull/549))
- bugfix: enable auto-instrumentation command to work for custom entry points
  (e.g. flask_run)
  ([#567](https://github.com/open-telemetry/opentelemetry-python/pull/567))
- Exporter API: span parents are now always spancontext
  ([#548](https://github.com/open-telemetry/opentelemetry-python/pull/548))
- Console span exporter now prints prettier, more legible messages
  ([#505](https://github.com/open-telemetry/opentelemetry-python/pull/505))
- bugfix: B3 propagation now retrieves parentSpanId correctly
  ([#621](https://github.com/open-telemetry/opentelemetry-python/pull/621))
- bugfix: a DefaultSpan now longer causes an exception when used with tracer
  ([#577](https://github.com/open-telemetry/opentelemetry-python/pull/577))
- move last_updated_timestamp into aggregators instead of bound metric
  instrument
  ([#522](https://github.com/open-telemetry/opentelemetry-python/pull/522))
- bugfix: suppressing instrumentation in metrics to eliminate an infinite loop
  of telemetry
  ([#529](https://github.com/open-telemetry/opentelemetry-python/pull/529))
- bugfix: freezing span attribute sequences, reducing potential user errors
  ([#529](https://github.com/open-telemetry/opentelemetry-python/pull/529))

## Version 0.6b0 (2020-03-30)

### Added

- Add support for lazy events and links
  ([#474](https://github.com/open-telemetry/opentelemetry-python/pull/474))
- Adding is_remote flag to SpanContext, indicating when a span is remote
  ([#516](https://github.com/open-telemetry/opentelemetry-python/pull/516))
- Adding a solution to release metric handles and observers
  ([#435](https://github.com/open-telemetry/opentelemetry-python/pull/435))
- Initial release: opentelemetry-instrumentation

### Changed

- Metrics API no longer uses LabelSet
  ([#527](https://github.com/open-telemetry/opentelemetry-python/pull/527))
- Allow digit as first char in vendor specific trace state key
  ([#511](https://github.com/open-telemetry/opentelemetry-python/pull/511))
- Exporting to collector now works
  ([#508](https://github.com/open-telemetry/opentelemetry-python/pull/508))

## Version 0.5b0 (2020-03-16)

### Added

- Adding Correlation Context API/SDK and propagator
  ([#471](https://github.com/open-telemetry/opentelemetry-python/pull/471))
- Adding a global configuration module to simplify setting and getting globals
  ([#466](https://github.com/open-telemetry/opentelemetry-python/pull/466))
- Adding named meters, removing batchers
  ([#431](https://github.com/open-telemetry/opentelemetry-python/pull/431))
- Adding attach/detach methods as per spec
  ([#429](https://github.com/open-telemetry/opentelemetry-python/pull/429))
- Adding OT Collector metrics exporter
  ([#454](https://github.com/open-telemetry/opentelemetry-python/pull/454))
- Initial release opentelemetry-ext-otcollector

### Changed

- Rename metric handle to bound metric instrument
  ([#470](https://github.com/open-telemetry/opentelemetry-python/pull/470))
- Moving resources to sdk
  ([#464](https://github.com/open-telemetry/opentelemetry-python/pull/464))
- Implementing propagators to API to use context
  ([#446](https://github.com/open-telemetry/opentelemetry-python/pull/446))
- Renaming TraceOptions to TraceFlags
  ([#450](https://github.com/open-telemetry/opentelemetry-python/pull/450))
- Renaming TracerSource to TracerProvider
  ([#441](https://github.com/open-telemetry/opentelemetry-python/pull/441))
- Improve validation of attributes
  ([#460](https://github.com/open-telemetry/opentelemetry-python/pull/460))
- Re-raise errors caught in opentelemetry.sdk.trace.Tracer.use_span()
  ([#469](https://github.com/open-telemetry/opentelemetry-python/pull/469))
- Implement observer instrument
  ([#425](https://github.com/open-telemetry/opentelemetry-python/pull/425))

## Version 0.4a0 (2020-02-21)

### Added

- Added named Tracers
  ([#301](https://github.com/open-telemetry/opentelemetry-python/pull/301))
- Add int and valid sequenced to AttributeValue type
  ([#368](https://github.com/open-telemetry/opentelemetry-python/pull/368))
- Add ABC for Metric
  ([#391](https://github.com/open-telemetry/opentelemetry-python/pull/391))
- Metrics export pipeline, and stdout exporter
  ([#341](https://github.com/open-telemetry/opentelemetry-python/pull/341))
- Adding Context API Implementation
  ([#395](https://github.com/open-telemetry/opentelemetry-python/pull/395))
- Adding trace.get_tracer function
  ([#430](https://github.com/open-telemetry/opentelemetry-python/pull/430))
- Add runtime validation for set_attribute
  ([#348](https://github.com/open-telemetry/opentelemetry-python/pull/348))
- Add support for B3 ParentSpanID
  ([#286](https://github.com/open-telemetry/opentelemetry-python/pull/286))
- Implement MinMaxSumCount aggregator
  ([#422](https://github.com/open-telemetry/opentelemetry-python/pull/422))
- Initial release opentelemetry-ext-zipkin, opentelemetry-ext-prometheus

### Changed

- Separate Default classes from interface descriptions
  ([#311](https://github.com/open-telemetry/opentelemetry-python/pull/311))
- Export span status
  ([#367](https://github.com/open-telemetry/opentelemetry-python/pull/367))
- Export span kind
  ([#387](https://github.com/open-telemetry/opentelemetry-python/pull/387))
- Set status for ended spans
  ([#297](https://github.com/open-telemetry/opentelemetry-python/pull/297) and
  [#358](https://github.com/open-telemetry/opentelemetry-python/pull/358))
- Use module loggers
  ([#351](https://github.com/open-telemetry/opentelemetry-python/pull/351))
- Protect start_time and end_time from being set manually by the user
  ([#363](https://github.com/open-telemetry/opentelemetry-python/pull/363))
- Set status in start_as_current_span
  ([#377](https://github.com/open-telemetry/opentelemetry-python/pull/377))
- Implement force_flush for span processors
  ([#389](https://github.com/open-telemetry/opentelemetry-python/pull/389))
- Set sampled flag on sampling trace
  ([#407](https://github.com/open-telemetry/opentelemetry-python/pull/407))
- Add io and formatter options to console exporter
  ([#412](https://github.com/open-telemetry/opentelemetry-python/pull/412))
- Clean up ProbabilitySample for 64 bit trace IDs
  ([#238](https://github.com/open-telemetry/opentelemetry-python/pull/238))

### Removed

- Remove monotonic and absolute metric instruments
  ([#410](https://github.com/open-telemetry/opentelemetry-python/pull/410))

## Version 0.3a0 (2019-12-11)

### Added

- Add metrics exporters
  ([#192](https://github.com/open-telemetry/opentelemetry-python/pull/192))
- Implement extract and inject support for HTTP_HEADERS and TEXT_MAP formats
  ([#256](https://github.com/open-telemetry/opentelemetry-python/pull/256))

### Changed

- Multiple tracing API/SDK changes
- Multiple metrics API/SDK changes

### Removed

- Remove option to create unstarted spans from API
  ([#290](https://github.com/open-telemetry/opentelemetry-python/pull/290))

## Version 0.2a0 (2019-10-29)

### Added

- W3C TraceContext fixes and compliance tests
  ([#228](https://github.com/open-telemetry/opentelemetry-python/pull/228))
- Sampler API/SDK
  ([#225](https://github.com/open-telemetry/opentelemetry-python/pull/225))
- Initial release: opentelemetry-ext-jaeger, opentelemetry-opentracing-shim

### Changed

- Multiple metrics API/SDK changes
- Multiple tracing API/SDK changes
- Multiple context API changes
- Multiple bugfixes and improvements

## Version 0.1a0 (2019-09-30)

### Added

- Initial release api/sdk

- Use Attribute rather than boundattribute in logrecord
  ([#3567](https://github.com/open-telemetry/opentelemetry-python/pull/3567))
- Fix flush error when no LoggerProvider configured for LoggingHandler
  ([#3608](https://github.com/open-telemetry/opentelemetry-python/pull/3608))
- Fix `OTLPMetricExporter` ignores `preferred_aggregation` property
  ([#3603](https://github.com/open-telemetry/opentelemetry-python/pull/3603))
- Logs: set `observed_timestamp` field
  ([#3565](https://github.com/open-telemetry/opentelemetry-python/pull/3565))
- Add missing Resource SchemaURL in OTLP exporters
  ([#3652](https://github.com/open-telemetry/opentelemetry-python/pull/3652))
- Fix loglevel warning text
  ([#3566](https://github.com/open-telemetry/opentelemetry-python/pull/3566))
- Prometheus Exporter string representation for target_info labels
  ([#3659](https://github.com/open-telemetry/opentelemetry-python/pull/3659))
- Logs: ObservedTimestamp field is missing in console exporter output
  ([#3564](https://github.com/open-telemetry/opentelemetry-python/pull/3564))
- Fix explicit bucket histogram aggregation
  ([#3429](https://github.com/open-telemetry/opentelemetry-python/pull/3429))
- Add `code.lineno`, `code.function` and `code.filepath` to all logs
  ([#3645](https://github.com/open-telemetry/opentelemetry-python/pull/3645))
- Add Synchronous Gauge instrument
  ([#3462](https://github.com/open-telemetry/opentelemetry-python/pull/3462))
- Drop support for 3.7
  ([#3668](https://github.com/open-telemetry/opentelemetry-python/pull/3668))
- Include key in attribute sequence warning
  ([#3639](https://github.com/open-telemetry/opentelemetry-python/pull/3639))
- Upgrade markupsafe, Flask and related dependencies to dev and test
  environments ([#3609](https://github.com/open-telemetry/opentelemetry-python/pull/3609))
- Handle HTTP 2XX responses as successful in OTLP exporters
  ([#3623](https://github.com/open-telemetry/opentelemetry-python/pull/3623))
- Improve Resource Detector timeout messaging
  ([#3645](https://github.com/open-telemetry/opentelemetry-python/pull/3645))
- Add Proxy classes for logging
  ([#3575](https://github.com/open-telemetry/opentelemetry-python/pull/3575))
- Remove dependency on 'backoff' library
  ([#3679](https://github.com/open-telemetry/opentelemetry-python/pull/3679))


- Make create_gauge non-abstract method
  ([#3817](https://github.com/open-telemetry/opentelemetry-python/pull/3817))
- Make `tracer.start_as_current_span()` decorator work with async functions
  ([#3633](https://github.com/open-telemetry/opentelemetry-python/pull/3633))
- Fix python 3.12 deprecation warning
  ([#3751](https://github.com/open-telemetry/opentelemetry-python/pull/3751))
- bump mypy to 0.982
  ([#3776](https://github.com/open-telemetry/opentelemetry-python/pull/3776))
- Add support for OTEL_SDK_DISABLED environment variable
  ([#3648](https://github.com/open-telemetry/opentelemetry-python/pull/3648))
- Fix ValueError message for PeriodicExportingMetricsReader
  ([#3769](https://github.com/open-telemetry/opentelemetry-python/pull/3769))
- Use `BaseException` instead of `Exception` in `record_exception`
  ([#3354](https://github.com/open-telemetry/opentelemetry-python/pull/3354))
- Make span.record_exception more robust
  ([#3778](https://github.com/open-telemetry/opentelemetry-python/pull/3778))
- Fix license field in pyproject.toml files
  ([#3803](https://github.com/open-telemetry/opentelemetry-python/pull/3803))<|MERGE_RESOLUTION|>--- conflicted
+++ resolved
@@ -12,10 +12,8 @@
 
 ## Unreleased
 
-<<<<<<< HEAD
 - Allow loading all resource detectors by setting `OTEL_EXPERIMENTAL_RESOURCE_DETECTORS` to `*`
   ([#4819](https://github.com/open-telemetry/opentelemetry-python/pull/4819))
-=======
 - `opentelemetry-sdk`: Fix the type hint of the `_metrics_data` property to allow `None`
   ([#4837](https://github.com/open-telemetry/opentelemetry-python/pull/4837)
 - Regenerate opentelemetry-proto code with v1.9.0 release
@@ -27,7 +25,6 @@
 
 ## Version 1.39.0/0.60b0 (2025-12-03)
 
->>>>>>> 102fec2b
 - `opentelemetry-api`: Convert objects of any type other than AnyValue in attributes to string to be exportable
   ([#4808](https://github.com/open-telemetry/opentelemetry-python/pull/4808))
 - docs: Added sqlcommenter example
