# Changelog

All notable changes to this project will be documented in this file.

The format is based on [Keep a Changelog](https://keepachangelog.com/en/1.0.0/),
and this project adheres to [Semantic Versioning](https://semver.org/spec/v2.0.0.html).

## Unreleased

<<<<<<< HEAD
- Add missing Prometheus exporter documentation
  ([#4485](https://github.com/open-telemetry/opentelemetry-python/pull/4485))

=======
- Overwrite logging.config.fileConfig and logging.config.dictConfig to ensure
the OTLP `LogHandler` remains attached to the root logger. Fix a bug that
can cause a deadlock to occur over `logging._lock` in some cases ([#4636](https://github.com/open-telemetry/opentelemetry-python/pull/4636)).
>>>>>>> 57cb935e

## Version 1.35.0/0.56b0 (2025-07-11)

- Update OTLP proto to v1.7 [#4645](https://github.com/open-telemetry/opentelemetry-python/pull/4645).
- Add `event_name` as a top level field in the `LogRecord`. Events are now simply logs with the
`event_name` field set, the logs SDK should be used to emit events ([#4652](https://github.com/open-telemetry/opentelemetry-python/pull/4652)).
- Update OTLP gRPC/HTTP exporters: the export timeout is now inclusive of all retries and backoffs.
  A +/-20% jitter was added to all backoffs. A pointless 32 second sleep that occurred after all retries
  had completed/failed was removed.
  ([#4564](https://github.com/open-telemetry/opentelemetry-python/pull/4564)).
- Update ConsoleLogExporter.export to handle LogRecord's containing bytes type
  in the body ([#4614](https://github.com/open-telemetry/opentelemetry-python/pull/4614/)).
- opentelemetry-sdk: Fix invalid `type: ignore` that causes mypy to ignore the whole file
  ([#4618](https://github.com/open-telemetry/opentelemetry-python/pull/4618))
- Add `span_exporter` property back to `BatchSpanProcessor` class
  ([#4621](https://github.com/open-telemetry/opentelemetry-python/pull/4621))
- Fix license field in pyproject.toml files
  ([#4625](https://github.com/open-telemetry/opentelemetry-python/pull/4625))
- Update logger level to NOTSET in logs example
  ([#4637](https://github.com/open-telemetry/opentelemetry-python/pull/4637))
- Logging API accepts optional `context`; deprecates `trace_id`, `span_id`, `trace_flags`.
  ([#4597](https://github.com/open-telemetry/opentelemetry-python/pull/4597)) and 
  ([#4668](https://github.com/open-telemetry/opentelemetry-python/pull/4668))
- sdk: use context instead of trace_id,span_id for initializing LogRecord
  ([#4653](https://github.com/open-telemetry/opentelemetry-python/pull/4653))
- Rename LogRecordProcessor.emit to on_emit
  ([#4648](https://github.com/open-telemetry/opentelemetry-python/pull/4648))
- Logging API hide std_to_otel function to convert python logging severity to otel severity
  ([#4649](https://github.com/open-telemetry/opentelemetry-python/pull/4649))
- proto: relax protobuf version requirement to support v6
  ([#4620](https://github.com/open-telemetry/opentelemetry-python/pull/4620))
- Bump semantic-conventions to 1.36.0
  ([#4669](https://github.com/open-telemetry/opentelemetry-python/pull/4669))
- Set expected User-Agent in HTTP headers for grpc OTLP exporter
  ([#4658](https://github.com/open-telemetry/opentelemetry-python/pull/4658))

## Version 1.34.0/0.55b0 (2025-06-04)

- typecheck: add sdk/resources and drop mypy
  ([#4578](https://github.com/open-telemetry/opentelemetry-python/pull/4578))
- Use PEP702 for marking deprecations
  ([#4522](https://github.com/open-telemetry/opentelemetry-python/pull/4522))
- Refactor `BatchLogRecordProcessor` and `BatchSpanProcessor` to simplify code
  and make the control flow more clear ([#4562](https://github.com/open-telemetry/opentelemetry-python/pull/4562/)
  [#4535](https://github.com/open-telemetry/opentelemetry-python/pull/4535), and
  [#4580](https://github.com/open-telemetry/opentelemetry-python/pull/4580)).
- Remove log messages from `BatchLogRecordProcessor.emit`, this caused the program
  to crash at shutdown with a max recursion error ([#4586](https://github.com/open-telemetry/opentelemetry-python/pull/4586)).
- Configurable max retry timeout for grpc exporter
  ([#4333](https://github.com/open-telemetry/opentelemetry-python/pull/4333))
- opentelemetry-api: allow importlib-metadata 8.7.0
  ([#4593](https://github.com/open-telemetry/opentelemetry-python/pull/4593))
- opentelemetry-test-utils: assert explicit bucket boundaries in histogram metrics
  ([#4595](https://github.com/open-telemetry/opentelemetry-python/pull/4595))
- Bump semantic conventions to 1.34.0
  ([#4599](https://github.com/open-telemetry/opentelemetry-python/pull/4599))
- Drop support for Python 3.8
  ([#4520](https://github.com/open-telemetry/opentelemetry-python/pull/4520))

## Version 1.33.0/0.54b0 (2025-05-09)

- Fix intermittent `Connection aborted` error when using otlp/http exporters
  ([#4477](https://github.com/open-telemetry/opentelemetry-python/pull/4477))
- opentelemetry-sdk: use stable code attributes: `code.function` -> `code.function.name`, `code.lineno` -> `code.line.number`, `code.filepath` -> `code.file.path`
  ([#4508](https://github.com/open-telemetry/opentelemetry-python/pull/4508))
- Fix serialization of extended attributes for logs signal
  ([#4342](https://github.com/open-telemetry/opentelemetry-python/pull/4342))
- Handle OTEL_PROPAGATORS contains None
  ([#4553](https://github.com/open-telemetry/opentelemetry-python/pull/4553))
- docs: updated and added to the metrics and log examples
  ([#4559](https://github.com/open-telemetry/opentelemetry-python/pull/4559))
- Bump semantic conventions to 1.33.0
  ([#4567](https://github.com/open-telemetry/opentelemetry-python/pull/4567))

## Version 1.32.0/0.53b0 (2025-04-10)

- Fix user agent in OTLP HTTP metrics exporter
  ([#4475](https://github.com/open-telemetry/opentelemetry-python/pull/4475))
- Improve performance of baggage operations
  ([#4466](https://github.com/open-telemetry/opentelemetry-python/pull/4466))
- sdk: remove duplicated constant definitions for `environment_variables`
  ([#4491](https://github.com/open-telemetry/opentelemetry-python/pull/4491))
- api: Revert record `BaseException` change in `trace_api.use_span()`
  ([#4494](https://github.com/open-telemetry/opentelemetry-python/pull/4494))
- Improve CI by cancelling stale runs and setting timeouts
  ([#4498](https://github.com/open-telemetry/opentelemetry-python/pull/4498))
- Patch logging.basicConfig so OTel logs don't cause console logs to disappear
  ([#4436](https://github.com/open-telemetry/opentelemetry-python/pull/4436))
- Bump semantic conventions to 1.32.0
  ([#4530](https://github.com/open-telemetry/opentelemetry-python/pull/4530))
- Fix ExplicitBucketHistogramAggregation to handle multiple explicit bucket boundaries advisories
  ([#4521](https://github.com/open-telemetry/opentelemetry-python/pull/4521))
- opentelemetry-sdk: Fix serialization of objects in log handler
  ([#4528](https://github.com/open-telemetry/opentelemetry-python/pull/4528))

## Version 1.31.0/0.52b0 (2025-03-12)

- semantic-conventions: Bump to 1.31.0
  ([#4471](https://github.com/open-telemetry/opentelemetry-python/pull/4471))
- Add type annotations to context's attach & detach
  ([#4346](https://github.com/open-telemetry/opentelemetry-python/pull/4346))
- Fix OTLP encoders missing instrumentation scope schema url and attributes
  ([#4359](https://github.com/open-telemetry/opentelemetry-python/pull/4359))
- prometheus-exporter: fix labels out of place for data points with different
  attribute sets
  ([#4413](https://github.com/open-telemetry/opentelemetry-python/pull/4413))
- Type indent parameter in to_json
  ([#4402](https://github.com/open-telemetry/opentelemetry-python/pull/4402))
- Tolerates exceptions when loading resource detectors via `OTEL_EXPERIMENTAL_RESOURCE_DETECTORS`
  ([#4373](https://github.com/open-telemetry/opentelemetry-python/pull/4373))
- Disconnect gRPC client stub when shutting down `OTLPSpanExporter`
  ([#4370](https://github.com/open-telemetry/opentelemetry-python/pull/4370))
- opentelemetry-sdk: fix OTLP exporting of Histograms with explicit buckets advisory
  ([#4434](https://github.com/open-telemetry/opentelemetry-python/pull/4434))
- opentelemetry-exporter-otlp-proto-grpc: better dependency version range for Python 3.13
  ([#4444](https://github.com/open-telemetry/opentelemetry-python/pull/4444))
- opentelemetry-exporter-opencensus: better dependency version range for Python 3.13
  ([#4444](https://github.com/open-telemetry/opentelemetry-python/pull/4444))
- Updated `tracecontext-integration-test` gitref to `d782773b2cf2fa4afd6a80a93b289d8a74ca894d`
  ([#4448](https://github.com/open-telemetry/opentelemetry-python/pull/4448))
- Make `trace_api.use_span()` record `BaseException` as well as `Exception`
  ([#4406](https://github.com/open-telemetry/opentelemetry-python/pull/4406))
- Fix env var error message for TraceLimits/SpanLimits
  ([#4458](https://github.com/open-telemetry/opentelemetry-python/pull/4458))
- pylint-ci updated python version to 3.13
  ([#4450](https://github.com/open-telemetry/opentelemetry-python/pull/4450))
- Fix memory leak in Log & Trace exporter
  ([#4449](https://github.com/open-telemetry/opentelemetry-python/pull/4449))

## Version 1.30.0/0.51b0 (2025-02-03)

- Always setup logs sdk, OTEL_PYTHON_LOGGING_AUTO_INSTRUMENTATION_ENABLED only controls python `logging` module handler setup
  ([#4340](https://github.com/open-telemetry/opentelemetry-python/pull/4340))
- Add `attributes` field in `metrics.get_meter` wrapper function
  ([#4364](https://github.com/open-telemetry/opentelemetry-python/pull/4364))
- Add Python 3.13 support
  ([#4353](https://github.com/open-telemetry/opentelemetry-python/pull/4353))
- sdk: don't log or print warnings when the SDK has been disabled
  ([#4371](https://github.com/open-telemetry/opentelemetry-python/pull/4371))
- Fix span context manager typing by using ParamSpec from typing_extensions
  ([#4389](https://github.com/open-telemetry/opentelemetry-python/pull/4389))
- Fix serialization of None values in logs body to match 1.31.0+ data model
  ([#4400](https://github.com/open-telemetry/opentelemetry-python/pull/4400))
- [BREAKING] semantic-conventions: Remove `opentelemetry.semconv.attributes.network_attributes.NETWORK_INTERFACE_NAME`
  introduced by mistake in the wrong module.
  ([#4391](https://github.com/open-telemetry/opentelemetry-python/pull/4391))
- Add support for explicit bucket boundaries advisory for Histograms
  ([#4361](https://github.com/open-telemetry/opentelemetry-python/pull/4361))
- semantic-conventions: Bump to 1.30.0
  ([#4337](https://github.com/open-telemetry/opentelemetry-python/pull/4397))

## Version 1.29.0/0.50b0 (2024-12-11)

- Fix crash exporting a log record with None body
  ([#4276](https://github.com/open-telemetry/opentelemetry-python/pull/4276))
- Fix metrics export with exemplar and no context and filtering observable instruments
  ([#4251](https://github.com/open-telemetry/opentelemetry-python/pull/4251))
- Fix recursion error with sdk disabled and handler added to root logger
  ([#4259](https://github.com/open-telemetry/opentelemetry-python/pull/4259))
- sdk: setup EventLogger when OTEL_PYTHON_LOGGING_AUTO_INSTRUMENTATION_ENABLED is set
  ([#4270](https://github.com/open-telemetry/opentelemetry-python/pull/4270))
- api: fix logging of duplicate EventLogger setup warning
  ([#4299](https://github.com/open-telemetry/opentelemetry-python/pull/4299))
- sdk: fix setting of process owner in ProcessResourceDetector
  ([#4311](https://github.com/open-telemetry/opentelemetry-python/pull/4311))
- sdk: fix serialization of logs severity_number field to int
  ([#4324](https://github.com/open-telemetry/opentelemetry-python/pull/4324))
- Remove `TestBase.assertEqualSpanInstrumentationInfo` method, use `assertEqualSpanInstrumentationScope` instead
  ([#4310](https://github.com/open-telemetry/opentelemetry-python/pull/4310))
- sdk: instantiate lazily `ExemplarBucket`s in `ExemplarReservoir`s
  ([#4260](https://github.com/open-telemetry/opentelemetry-python/pull/4260))
- semantic-conventions: Bump to 1.29.0
  ([#4337](https://github.com/open-telemetry/opentelemetry-python/pull/4337))

## Version 1.28.0/0.49b0 (2024-11-05)

- Removed superfluous py.typed markers and added them where they were missing
  ([#4172](https://github.com/open-telemetry/opentelemetry-python/pull/4172))
- Include metric info in encoding exceptions
  ([#4154](https://github.com/open-telemetry/opentelemetry-python/pull/4154))
- sdk: Add support for log formatting
  ([#4137](https://github.com/open-telemetry/opentelemetry-python/pull/4166))
- sdk: Add Host resource detector
  ([#4182](https://github.com/open-telemetry/opentelemetry-python/pull/4182))
- sdk: Implementation of exemplars
  ([#4094](https://github.com/open-telemetry/opentelemetry-python/pull/4094))
- Implement events sdk
  ([#4176](https://github.com/open-telemetry/opentelemetry-python/pull/4176))
- Update semantic conventions to version 1.28.0
  ([#4218](https://github.com/open-telemetry/opentelemetry-python/pull/4218))
- Add support to protobuf 5+ and drop support to protobuf 3 and 4
  ([#4206](https://github.com/open-telemetry/opentelemetry-python/pull/4206))
- Update environment variable descriptions to match signal
  ([#4222](https://github.com/open-telemetry/opentelemetry-python/pull/4222))
- Record logger name as the instrumentation scope name
  ([#4208](https://github.com/open-telemetry/opentelemetry-python/pull/4208))
- Fix memory leak in exporter and reader
  ([#4224](https://github.com/open-telemetry/opentelemetry-python/pull/4224))
- Drop `OTEL_PYTHON_EXPERIMENTAL_DISABLE_PROMETHEUS_UNIT_NORMALIZATION` environment variable
  ([#4217](https://github.com/open-telemetry/opentelemetry-python/pull/4217))
- Improve compatibility with other logging libraries that override
  `LogRecord.getMessage()` in order to customize message formatting
  ([#4216](https://github.com/open-telemetry/opentelemetry-python/pull/4216))

## Version 1.27.0/0.48b0 (2024-08-28)

- Implementation of Events API
  ([#4054](https://github.com/open-telemetry/opentelemetry-python/pull/4054))
- Make log sdk add `exception.message` to logRecord for exceptions whose argument
  is an exception not a string message
  ([#4122](https://github.com/open-telemetry/opentelemetry-python/pull/4122))
- Fix use of `link.attributes.dropped`, which may not exist
  ([#4119](https://github.com/open-telemetry/opentelemetry-python/pull/4119))
- Running mypy on SDK resources
  ([#4053](https://github.com/open-telemetry/opentelemetry-python/pull/4053))
- Added py.typed file to top-level module
  ([#4084](https://github.com/open-telemetry/opentelemetry-python/pull/4084))
- Drop Final annotation from Enum in semantic conventions
  ([#4085](https://github.com/open-telemetry/opentelemetry-python/pull/4085))
- Update log export example to not use root logger ([#4090](https://github.com/open-telemetry/opentelemetry-python/pull/4090))
- sdk: Add OS resource detector
  ([#3992](https://github.com/open-telemetry/opentelemetry-python/pull/3992))
- sdk: Accept non URL-encoded headers in `OTEL_EXPORTER_OTLP_*HEADERS` to match other languages SDKs
  ([#4103](https://github.com/open-telemetry/opentelemetry-python/pull/4103))
- Update semantic conventions to version 1.27.0
  ([#4104](https://github.com/open-telemetry/opentelemetry-python/pull/4104))
- Add support to type bytes for OTLP AnyValue
  ([#4128](https://github.com/open-telemetry/opentelemetry-python/pull/4128))
- Export ExponentialHistogram and ExponentialHistogramDataPoint
  ([#4134](https://github.com/open-telemetry/opentelemetry-python/pull/4134))
- Implement Client Key and Certificate File Support for All OTLP Exporters
  ([#4116](https://github.com/open-telemetry/opentelemetry-python/pull/4116))
- Remove `_start_time_unix_nano` attribute from `_ViewInstrumentMatch` in favor
  of using `time_ns()` at the moment when the aggregation object is created
  ([#4137](https://github.com/open-telemetry/opentelemetry-python/pull/4137))

## Version 1.26.0/0.47b0 (2024-07-25)

- Standardizing timeout calculation in measurement consumer collect to nanoseconds
  ([#4074](https://github.com/open-telemetry/opentelemetry-python/pull/4074))
- optional scope attributes for logger creation
  ([#4035](https://github.com/open-telemetry/opentelemetry-python/pull/4035))
- optional scope attribute for tracer creation
  ([#4028](https://github.com/open-telemetry/opentelemetry-python/pull/4028))
- OTLP exporter is encoding invalid span/trace IDs in the logs fix
  ([#4006](https://github.com/open-telemetry/opentelemetry-python/pull/4006))
- Update sdk process resource detector `process.command_args` attribute to also include the executable itself
  ([#4032](https://github.com/open-telemetry/opentelemetry-python/pull/4032))
- Fix `start_time_unix_nano` for delta collection for explicit bucket histogram aggregation
  ([#4009](https://github.com/open-telemetry/opentelemetry-python/pull/4009))
- Fix `start_time_unix_nano` for delta collection for sum aggregation
  ([#4011](https://github.com/open-telemetry/opentelemetry-python/pull/4011))
- Update opentracing and opencesus docs examples to not use JaegerExporter
  ([#4023](https://github.com/open-telemetry/opentelemetry-python/pull/4023))
- Do not execute Flask Tests in debug mode
  ([#3956](https://github.com/open-telemetry/opentelemetry-python/pull/3956))
- When encountering an error encoding metric attributes in the OTLP exporter, log the key that had an error.
  ([#3838](https://github.com/open-telemetry/opentelemetry-python/pull/3838))
- Fix `ExponentialHistogramAggregation`
  ([#3978](https://github.com/open-telemetry/opentelemetry-python/pull/3978))
- Log a warning when a `LogRecord` in `sdk/log` has dropped attributes
  due to reaching limits
  ([#3946](https://github.com/open-telemetry/opentelemetry-python/pull/3946))
- Fix RandomIdGenerator can generate invalid Span/Trace Ids
  ([#3949](https://github.com/open-telemetry/opentelemetry-python/pull/3949))
- Add Python 3.12 to tox
  ([#3616](https://github.com/open-telemetry/opentelemetry-python/pull/3616))
- Improve resource field structure for LogRecords
  ([#3972](https://github.com/open-telemetry/opentelemetry-python/pull/3972))
- Update Semantic Conventions code generation scripts:
  - fix namespace exclusion that resulted in dropping  `os` and `net` namespaces.
  - add `Final` decorator to constants to prevent collisions
  - enable mypy and fix detected issues
  - allow to drop specific attributes in preparation for Semantic Conventions v1.26.0
  ([#3973](https://github.com/open-telemetry/opentelemetry-python/pull/3966))
- Update semantic conventions to version 1.26.0.
  ([#3964](https://github.com/open-telemetry/opentelemetry-python/pull/3964))
- Use semconv exception attributes for record exceptions in spans
  ([#3979](https://github.com/open-telemetry/opentelemetry-python/pull/3979))
- Fix _encode_events assumes events.attributes.dropped exists
  ([#3965](https://github.com/open-telemetry/opentelemetry-python/pull/3965))
- Validate links at span creation
  ([#3991](https://github.com/open-telemetry/opentelemetry-python/pull/3991))
- Add attributes field in  `MeterProvider.get_meter` and `InstrumentationScope`
  ([#4015](https://github.com/open-telemetry/opentelemetry-python/pull/4015))
- Fix inaccessible `SCHEMA_URL` constants in `opentelemetry-semantic-conventions`
  ([#4069](https://github.com/open-telemetry/opentelemetry-python/pull/4069))

## Version 1.25.0/0.46b0 (2024-05-30)

- Fix class BoundedAttributes to have RLock rather than Lock
  ([#3859](https://github.com/open-telemetry/opentelemetry-python/pull/3859))
- Remove thread lock by loading RuntimeContext explicitly.
  ([#3763](https://github.com/open-telemetry/opentelemetry-python/pull/3763))
- Update proto version to v1.2.0
  ([#3844](https://github.com/open-telemetry/opentelemetry-python/pull/3844))
- Add to_json method to ExponentialHistogram
  ([#3780](https://github.com/open-telemetry/opentelemetry-python/pull/3780))
- Bump mypy to 1.9.0
  ([#3795](https://github.com/open-telemetry/opentelemetry-python/pull/3795))
- Fix exponential histograms
  ([#3798](https://github.com/open-telemetry/opentelemetry-python/pull/3798))
- Fix otlp exporter to export log_record.observed_timestamp
  ([#3785](https://github.com/open-telemetry/opentelemetry-python/pull/3785))
- Add capture the fully qualified type name for raised exceptions in spans
  ([#3837](https://github.com/open-telemetry/opentelemetry-python/pull/3837))
- Prometheus exporter sort label keys to prevent duplicate metrics when user input changes order
  ([#3698](https://github.com/open-telemetry/opentelemetry-python/pull/3698))
- Update semantic conventions to version 1.25.0.
  Refactor semantic-convention structure:
  - `SpanAttributes`, `ResourceAttributes`, and `MetricInstruments` are deprecated.
  - Attribute and metric definitions are now grouped by the namespace.
  - Stable attributes and metrics are moved to `opentelemetry.semconv.attributes`
  and `opentelemetry.semconv.metrics` modules.
  - Stable and experimental attributes and metrics are defined under
  `opentelemetry.semconv._incubating` import path.
  ([#3586](https://github.com/open-telemetry/opentelemetry-python/pull/3586))
- Rename test objects to avoid pytest warnings
  ([#3823] (https://github.com/open-telemetry/opentelemetry-python/pull/3823))
- Add span flags to OTLP spans and links
  ([#3881](https://github.com/open-telemetry/opentelemetry-python/pull/3881))
- Record links with invalid SpanContext if either attributes or TraceState are not empty
  ([#3917](https://github.com/open-telemetry/opentelemetry-python/pull/3917/))
- Add OpenTelemetry trove classifiers to PyPI packages
  ([#3913] (https://github.com/open-telemetry/opentelemetry-python/pull/3913))
- Fix prometheus metric name and unit conversion
  ([#3924](https://github.com/open-telemetry/opentelemetry-python/pull/3924))
  - this is a breaking change to prometheus metric names so they comply with the
  [specification](https://github.com/open-telemetry/opentelemetry-specification/blob/v1.33.0/specification/compatibility/prometheus_and_openmetrics.md#otlp-metric-points-to-prometheus).
  - you can temporarily opt-out of the unit normalization by setting the environment variable
  `OTEL_PYTHON_EXPERIMENTAL_DISABLE_PROMETHEUS_UNIT_NORMALIZATION=true`
  - common unit abbreviations are converted to Prometheus conventions (`s` -> `seconds`),
  following the [collector's implementation](https://github.com/open-telemetry/opentelemetry-collector-contrib/blob/c0b51136575aa7ba89326d18edb4549e7e1bbdb9/pkg/translator/prometheus/normalize_name.go#L108)
  - repeated `_` are replaced with a single `_`
  - unit annotations (enclosed in curly braces like `{requests}`) are stripped away
  - units with slash are converted e.g. `m/s` -> `meters_per_second`.
  - The exporter's API is not changed
- Add parameters for Distros and configurators to configure autoinstrumentation in addition to existing environment variables.
  ([#3864](https://github.com/open-telemetry/opentelemetry-python/pull/3864))

## Version 1.24.0/0.45b0 (2024-03-28)

- Make create_gauge non-abstract method
  ([#3817](https://github.com/open-telemetry/opentelemetry-python/pull/3817))
- Make `tracer.start_as_current_span()` decorator work with async functions
  ([#3633](https://github.com/open-telemetry/opentelemetry-python/pull/3633))
- Fix python 3.12 deprecation warning
  ([#3751](https://github.com/open-telemetry/opentelemetry-python/pull/3751))
- bump mypy to 0.982
  ([#3776](https://github.com/open-telemetry/opentelemetry-python/pull/3776))
- Add support for OTEL_SDK_DISABLED environment variable
  ([#3648](https://github.com/open-telemetry/opentelemetry-python/pull/3648))
- Fix ValueError message for PeriodicExportingMetricsReader
  ([#3769](https://github.com/open-telemetry/opentelemetry-python/pull/3769))
- Use `BaseException` instead of `Exception` in `record_exception`
  ([#3354](https://github.com/open-telemetry/opentelemetry-python/pull/3354))
- Make span.record_exception more robust
  ([#3778](https://github.com/open-telemetry/opentelemetry-python/pull/3778))
- Fix license field in pyproject.toml files
  ([#3803](https://github.com/open-telemetry/opentelemetry-python/pull/3803))

## Version 1.23.0/0.44b0 (2024-02-23)

- Use Attribute rather than boundattribute in logrecord
  ([#3567](https://github.com/open-telemetry/opentelemetry-python/pull/3567))
- Fix flush error when no LoggerProvider configured for LoggingHandler
  ([#3608](https://github.com/open-telemetry/opentelemetry-python/pull/3608))
- Add `Span.add_link()` method to add link after span start
  ([#3618](https://github.com/open-telemetry/opentelemetry-python/pull/3618))
- Fix `OTLPMetricExporter` ignores `preferred_aggregation` property
  ([#3603](https://github.com/open-telemetry/opentelemetry-python/pull/3603))
- Logs: set `observed_timestamp` field
  ([#3565](https://github.com/open-telemetry/opentelemetry-python/pull/3565))
- Add missing Resource SchemaURL in OTLP exporters
  ([#3652](https://github.com/open-telemetry/opentelemetry-python/pull/3652))
- Fix loglevel warning text
  ([#3566](https://github.com/open-telemetry/opentelemetry-python/pull/3566))
- Prometheus Exporter string representation for target_info labels
  ([#3659](https://github.com/open-telemetry/opentelemetry-python/pull/3659))
- Logs: ObservedTimestamp field is missing in console exporter output
  ([#3564](https://github.com/open-telemetry/opentelemetry-python/pull/3564))
- Fix explicit bucket histogram aggregation
  ([#3429](https://github.com/open-telemetry/opentelemetry-python/pull/3429))
- Add `code.lineno`, `code.function` and `code.filepath` to all logs
  ([#3675](https://github.com/open-telemetry/opentelemetry-python/pull/3675))
- Add Synchronous Gauge instrument
  ([#3462](https://github.com/open-telemetry/opentelemetry-python/pull/3462))
- Drop support for 3.7
  ([#3668](https://github.com/open-telemetry/opentelemetry-python/pull/3668))
- Include key in attribute sequence warning
  ([#3639](https://github.com/open-telemetry/opentelemetry-python/pull/3639))
- Upgrade markupsafe, Flask and related dependencies to dev and test
  environments ([#3609](https://github.com/open-telemetry/opentelemetry-python/pull/3609))
- Handle HTTP 2XX responses as successful in OTLP exporters
  ([#3623](https://github.com/open-telemetry/opentelemetry-python/pull/3623))
- Improve Resource Detector timeout messaging
  ([#3645](https://github.com/open-telemetry/opentelemetry-python/pull/3645))
- Add Proxy classes for logging
  ([#3575](https://github.com/open-telemetry/opentelemetry-python/pull/3575))
- Remove dependency on 'backoff' library
  ([#3679](https://github.com/open-telemetry/opentelemetry-python/pull/3679))

## Version 1.22.0/0.43b0 (2023-12-15)

- Prometheus exporter sanitize info metric
  ([#3572](https://github.com/open-telemetry/opentelemetry-python/pull/3572))
- Remove Jaeger exporters
  ([#3554](https://github.com/open-telemetry/opentelemetry-python/pull/3554))
- Log stacktrace on `UNKNOWN` status OTLP export error
  ([#3536](https://github.com/open-telemetry/opentelemetry-python/pull/3536))
- Fix OTLPExporterMixin shutdown timeout period
  ([#3524](https://github.com/open-telemetry/opentelemetry-python/pull/3524))
- Handle `taskName` `logrecord` attribute
  ([#3557](https://github.com/open-telemetry/opentelemetry-python/pull/3557))

## Version 1.21.0/0.42b0 (2023-11-01)

- Fix `SumAggregation`
￼  ([#3390](https://github.com/open-telemetry/opentelemetry-python/pull/3390))
- Fix handling of empty metric collection cycles
  ([#3335](https://github.com/open-telemetry/opentelemetry-python/pull/3335))
- Fix error when no LoggerProvider configured for LoggingHandler
  ([#3423](https://github.com/open-telemetry/opentelemetry-python/pull/3423))
- Make `opentelemetry_metrics_exporter` entrypoint support pull exporters
  ([#3428](https://github.com/open-telemetry/opentelemetry-python/pull/3428))
- Allow instrument names to have '/' and up to 255 characters
  ([#3442](https://github.com/open-telemetry/opentelemetry-python/pull/3442))
- Do not load Resource on sdk import
  ([#3447](https://github.com/open-telemetry/opentelemetry-python/pull/3447))
- Update semantic conventions to version 1.21.0
  ([#3251](https://github.com/open-telemetry/opentelemetry-python/pull/3251))
- Add missing schema_url in global api for logging and metrics
  ([#3251](https://github.com/open-telemetry/opentelemetry-python/pull/3251))
- Prometheus exporter support for auto instrumentation
  ([#3413](https://github.com/open-telemetry/opentelemetry-python/pull/3413))
- Implement Process Resource detector
  ([#3472](https://github.com/open-telemetry/opentelemetry-python/pull/3472))


## Version 1.20.0/0.41b0 (2023-09-04)

- Modify Prometheus exporter to translate non-monotonic Sums into Gauges
  ([#3306](https://github.com/open-telemetry/opentelemetry-python/pull/3306))

## Version 1.19.0/0.40b0 (2023-07-13)

- Drop `setuptools` runtime requirement.
  ([#3372](https://github.com/open-telemetry/opentelemetry-python/pull/3372))
- Update the body type in the log
  ([$3343](https://github.com/open-telemetry/opentelemetry-python/pull/3343))
- Add max_scale option to Exponential Bucket Histogram Aggregation
  ([#3323](https://github.com/open-telemetry/opentelemetry-python/pull/3323))
- Use BoundedAttributes instead of raw dict to extract attributes from LogRecord
  ([#3310](https://github.com/open-telemetry/opentelemetry-python/pull/3310))
- Support dropped_attributes_count in LogRecord and exporters
  ([#3351](https://github.com/open-telemetry/opentelemetry-python/pull/3351))
- Add unit to view instrument selection criteria
  ([#3341](https://github.com/open-telemetry/opentelemetry-python/pull/3341))
- Upgrade opentelemetry-proto to 0.20 and regen
  [#3355](https://github.com/open-telemetry/opentelemetry-python/pull/3355))
- Include endpoint in Grpc transient error warning
  [#3362](https://github.com/open-telemetry/opentelemetry-python/pull/3362))
- Fixed bug where logging export is tracked as trace
  [#3375](https://github.com/open-telemetry/opentelemetry-python/pull/3375))
- Default LogRecord observed_timestamp to current timestamp
  [#3377](https://github.com/open-telemetry/opentelemetry-python/pull/3377))


## Version 1.18.0/0.39b0 (2023-05-19)

- Select histogram aggregation with an environment variable
  ([#3265](https://github.com/open-telemetry/opentelemetry-python/pull/3265))
- Move Protobuf encoding to its own package
  ([#3169](https://github.com/open-telemetry/opentelemetry-python/pull/3169))
- Add experimental feature to detect resource detectors in auto instrumentation
  ([#3181](https://github.com/open-telemetry/opentelemetry-python/pull/3181))
- Fix exporting of ExponentialBucketHistogramAggregation from opentelemetry.sdk.metrics.view
  ([#3240](https://github.com/open-telemetry/opentelemetry-python/pull/3240))
- Fix headers types mismatch for OTLP Exporters
  ([#3226](https://github.com/open-telemetry/opentelemetry-python/pull/3226))
- Fix suppress instrumentation for log batch processor
  ([#3223](https://github.com/open-telemetry/opentelemetry-python/pull/3223))
- Add speced out environment variables and arguments for BatchLogRecordProcessor
  ([#3237](https://github.com/open-telemetry/opentelemetry-python/pull/3237))
- Add benchmark tests for metrics
  ([#3267](https://github.com/open-telemetry/opentelemetry-python/pull/3267))


## Version 1.17.0/0.38b0 (2023-03-22)

- Implement LowMemory temporality
  ([#3223](https://github.com/open-telemetry/opentelemetry-python/pull/3223))
- PeriodicExportingMetricReader will continue if collection times out
  ([#3100](https://github.com/open-telemetry/opentelemetry-python/pull/3100))
- Fix formatting of ConsoleMetricExporter.
  ([#3197](https://github.com/open-telemetry/opentelemetry-python/pull/3197))
- Fix use of built-in samplers in SDK configuration
  ([#3176](https://github.com/open-telemetry/opentelemetry-python/pull/3176))
- Implement shutdown procedure forOTLP grpc exporters
  ([#3138](https://github.com/open-telemetry/opentelemetry-python/pull/3138))
- Add exponential histogram
  ([#2964](https://github.com/open-telemetry/opentelemetry-python/pull/2964))
- Add OpenCensus trace bridge/shim
  ([#3210](https://github.com/open-telemetry/opentelemetry-python/pull/3210))

## Version 1.16.0/0.37b0 (2023-02-17)

- Change ``__all__`` to be statically defined.
  ([#3143](https://github.com/open-telemetry/opentelemetry-python/pull/3143))
- Remove the ability to set a global metric prefix for Prometheus exporter
  ([#3137](https://github.com/open-telemetry/opentelemetry-python/pull/3137))
- Adds environment variables for log exporter
  ([#3037](https://github.com/open-telemetry/opentelemetry-python/pull/3037))
- Add attribute name to type warning message.
  ([3124](https://github.com/open-telemetry/opentelemetry-python/pull/3124))
- Add db metric name to semantic conventions
  ([#3115](https://github.com/open-telemetry/opentelemetry-python/pull/3115))
- Fix User-Agent header value for OTLP exporters to conform to RFC7231 & RFC7230
  ([#3128](https://github.com/open-telemetry/opentelemetry-python/pull/3128))
- Fix validation of baggage values
  ([#3058](https://github.com/open-telemetry/opentelemetry-python/pull/3058))
- Fix capitalization of baggage keys
  ([#3151](https://github.com/open-telemetry/opentelemetry-python/pull/3151))
- Bump min required api version for OTLP exporters
  ([#3156](https://github.com/open-telemetry/opentelemetry-python/pull/3156))
- deprecate jaeger exporters
  ([#3158](https://github.com/open-telemetry/opentelemetry-python/pull/3158))
- Create a single resource instance
  ([#3118](https://github.com/open-telemetry/opentelemetry-python/pull/3118))

## Version 1.15.0/0.36b0 (2022-12-09)

- PeriodicExportingMetricsReader with +Inf interval
  to support explicit metric collection
  ([#3059](https://github.com/open-telemetry/opentelemetry-python/pull/3059))
- Regenerate opentelemetry-proto to be compatible with protobuf 3 and 4
  ([#3070](https://github.com/open-telemetry/opentelemetry-python/pull/3070))
- Rename parse_headers to parse_env_headers and improve error message
  ([#2376](https://github.com/open-telemetry/opentelemetry-python/pull/2376))
- Add url decode values from OTEL_RESOURCE_ATTRIBUTES
  ([#3046](https://github.com/open-telemetry/opentelemetry-python/pull/3046))
- Fixed circular dependency issue with custom samplers
  ([#3026](https://github.com/open-telemetry/opentelemetry-python/pull/3026))
- Add missing entry points for OTLP/HTTP exporter
  ([#3027](https://github.com/open-telemetry/opentelemetry-python/pull/3027))
- Update logging to include logging api as per specification
  ([#3038](https://github.com/open-telemetry/opentelemetry-python/pull/3038))
- Fix: Avoid generator in metrics _ViewInstrumentMatch.collect()
  ([#3035](https://github.com/open-telemetry/opentelemetry-python/pull/3035)
- [exporter-otlp-proto-grpc] add user agent string
  ([#3009](https://github.com/open-telemetry/opentelemetry-python/pull/3009))

## Version 1.14.0/0.35b0 (2022-11-04)

- Add logarithm and exponent mappings
  ([#2960](https://github.com/open-telemetry/opentelemetry-python/pull/2960))
- Add and use missing metrics environment variables
  ([#2968](https://github.com/open-telemetry/opentelemetry-python/pull/2968))
- Enabled custom samplers via entry points
  ([#2972](https://github.com/open-telemetry/opentelemetry-python/pull/2972))
- Update log symbol names
  ([#2943](https://github.com/open-telemetry/opentelemetry-python/pull/2943))
- Update explicit histogram bucket boundaries
  ([#2947](https://github.com/open-telemetry/opentelemetry-python/pull/2947))
- `exporter-otlp-proto-http`: add user agent string
  ([#2959](https://github.com/open-telemetry/opentelemetry-python/pull/2959))
- Add http-metric instrument names to semantic conventions
  ([#2976](https://github.com/open-telemetry/opentelemetry-python/pull/2976))
- [exporter/opentelemetry-exporter-otlp-proto-http] Add OTLPMetricExporter
  ([#2891](https://github.com/open-telemetry/opentelemetry-python/pull/2891))
- Add support for py3.11
  ([#2997](https://github.com/open-telemetry/opentelemetry-python/pull/2997))
- Fix a bug with exporter retries for with newer versions of the backoff library
  ([#2980](https://github.com/open-telemetry/opentelemetry-python/pull/2980))

## Version 1.13.0/0.34b0 (2022-09-26)

- Add a configurable max_export_batch_size to the gRPC metrics exporter
  ([#2809](https://github.com/open-telemetry/opentelemetry-python/pull/2809))
- Remove support for 3.6
  ([#2763](https://github.com/open-telemetry/opentelemetry-python/pull/2763))
- Update PeriodicExportingMetricReader to never call export() concurrently
  ([#2873](https://github.com/open-telemetry/opentelemetry-python/pull/2873))
- Add param for `indent` size to `LogRecord.to_json()`
  ([#2870](https://github.com/open-telemetry/opentelemetry-python/pull/2870))
- Fix: Remove `LogEmitter.flush()` to align with OTel Log spec
  ([#2863](https://github.com/open-telemetry/opentelemetry-python/pull/2863))
- Bump minimum required API/SDK version for exporters that support metrics
  ([#2918](https://github.com/open-telemetry/opentelemetry-python/pull/2918))
- Fix metric reader examples + added `preferred_temporality` and `preferred_aggregation`
  for `ConsoleMetricExporter`
  ([#2911](https://github.com/open-telemetry/opentelemetry-python/pull/2911))
- Add support for setting OTLP export protocol with env vars, as defined in the
  [specifications](https://github.com/open-telemetry/opentelemetry-specification/blob/main/specification/protocol/exporter.md#specify-protocol)
  ([#2893](https://github.com/open-telemetry/opentelemetry-python/pull/2893))
- Add force_flush to span exporters
  ([#2919](https://github.com/open-telemetry/opentelemetry-python/pull/2919))

## Version 1.12.0/0.33b0 (2022-08-08)

- Add `force_flush` method to metrics exporter
  ([#2852](https://github.com/open-telemetry/opentelemetry-python/pull/2852))
- Change tracing to use `Resource.to_json()`
  ([#2784](https://github.com/open-telemetry/opentelemetry-python/pull/2784))
- Fix get_log_emitter instrumenting_module_version args typo
  ([#2830](https://github.com/open-telemetry/opentelemetry-python/pull/2830))
- Fix OTLP gRPC exporter warning message
  ([#2781](https://github.com/open-telemetry/opentelemetry-python/pull/2781))
- Fix tracing decorator with late configuration
  ([#2754](https://github.com/open-telemetry/opentelemetry-python/pull/2754))
- Fix --insecure of CLI argument
  ([#2696](https://github.com/open-telemetry/opentelemetry-python/pull/2696))
- Add temporality and aggregation configuration for metrics exporters,
  use `OTEL_EXPORTER_OTLP_METRICS_TEMPORALITY_PREFERENCE` only for OTLP metrics exporter
  ([#2843](https://github.com/open-telemetry/opentelemetry-python/pull/2843))
- Instrument instances are always created through a Meter
  ([#2844](https://github.com/open-telemetry/opentelemetry-python/pull/2844))

## Version 1.12.0rc2/0.32b0 (2022-07-04)

- Fix instrument name and unit regexes
  ([#2796](https://github.com/open-telemetry/opentelemetry-python/pull/2796))
- Add optional sessions parameter to all Exporters leveraging requests.Session
  ([#2783](https://github.com/open-telemetry/opentelemetry-python/pull/2783)
- Add min/max fields to Histogram
  ([#2759](https://github.com/open-telemetry/opentelemetry-python/pull/2759))
- `opentelemetry-exporter-otlp-proto-http` Add support for OTLP/HTTP log exporter
  ([#2462](https://github.com/open-telemetry/opentelemetry-python/pull/2462))
- Fix yield of `None`-valued points
  ([#2745](https://github.com/open-telemetry/opentelemetry-python/pull/2745))
- Add missing `to_json` methods
  ([#2722](https://github.com/open-telemetry/opentelemetry-python/pull/2722)
- Fix type hints for textmap `Getter` and `Setter`
  ([#2657](https://github.com/open-telemetry/opentelemetry-python/pull/2657))
- Fix LogEmitterProvider.force_flush hanging randomly
  ([#2714](https://github.com/open-telemetry/opentelemetry-python/pull/2714))
- narrow protobuf dependencies to exclude protobuf >= 4
  ([#2720](https://github.com/open-telemetry/opentelemetry-python/pull/2720))
- Specify worker thread names
  ([#2724](https://github.com/open-telemetry/opentelemetry-python/pull/2724))
- Loosen dependency on `backoff` for newer Python versions
  ([#2726](https://github.com/open-telemetry/opentelemetry-python/pull/2726))
- fix: frozenset object has no attribute items
  ([#2727](https://github.com/open-telemetry/opentelemetry-python/pull/2727))
- fix: create suppress HTTP instrumentation key in opentelemetry context
  ([#2729](https://github.com/open-telemetry/opentelemetry-python/pull/2729))
- Support logs SDK auto instrumentation enable/disable with env
  ([#2728](https://github.com/open-telemetry/opentelemetry-python/pull/2728))
- fix: update entry point object references for metrics
  ([#2731](https://github.com/open-telemetry/opentelemetry-python/pull/2731))
- Allow set_status to accept the StatusCode and optional description
  ([#2735](https://github.com/open-telemetry/opentelemetry-python/pull/2735))
- Configure auto instrumentation to support metrics
  ([#2705](https://github.com/open-telemetry/opentelemetry-python/pull/2705))
- Add entrypoint for metrics exporter
  ([#2748](https://github.com/open-telemetry/opentelemetry-python/pull/2748))
- Fix Jaeger propagator usage with NonRecordingSpan
  ([#2762](https://github.com/open-telemetry/opentelemetry-python/pull/2762))
- Add `opentelemetry.propagate` module and `opentelemetry.propagators` package
  to the API reference documentation
  ([#2785](https://github.com/open-telemetry/opentelemetry-python/pull/2785))

## Version 1.12.0rc1/0.31b0 (2022-05-17)

- Fix LoggingHandler to handle LogRecord with exc_info=False
  ([#2690](https://github.com/open-telemetry/opentelemetry-python/pull/2690))
- Make metrics components public
  ([#2684](https://github.com/open-telemetry/opentelemetry-python/pull/2684))
- Update to semantic conventions v1.11.0
  ([#2669](https://github.com/open-telemetry/opentelemetry-python/pull/2669))
- Update opentelemetry-proto to v0.17.0
  ([#2668](https://github.com/open-telemetry/opentelemetry-python/pull/2668))
- Add CallbackOptions to observable instrument callback params
  ([#2664](https://github.com/open-telemetry/opentelemetry-python/pull/2664))
- Add timeouts to metric SDK
  ([#2653](https://github.com/open-telemetry/opentelemetry-python/pull/2653))
- Add variadic arguments to metric exporter/reader interfaces
  ([#2654](https://github.com/open-telemetry/opentelemetry-python/pull/2654))
- Added a `opentelemetry.sdk.resources.ProcessResourceDetector` that adds the
  'process.runtime.{name,version,description}' resource attributes when used
  with the `opentelemetry.sdk.resources.get_aggregated_resources` API
  ([#2660](https://github.com/open-telemetry/opentelemetry-python/pull/2660))
- Move Metrics API behind internal package
  ([#2651](https://github.com/open-telemetry/opentelemetry-python/pull/2651))

## Version 1.11.1/0.30b1 (2022-04-21)

- Add parameter to MetricReader constructor to select aggregation per instrument kind
  ([#2638](https://github.com/open-telemetry/opentelemetry-python/pull/2638))
- Add parameter to MetricReader constructor to select temporality per instrument kind
  ([#2637](https://github.com/open-telemetry/opentelemetry-python/pull/2637))
- Fix unhandled callback exceptions on async instruments
  ([#2614](https://github.com/open-telemetry/opentelemetry-python/pull/2614))
- Rename `DefaultCounter`, `DefaultHistogram`, `DefaultObservableCounter`,
  `DefaultObservableGauge`, `DefaultObservableUpDownCounter`, `DefaultUpDownCounter`
  instruments to `NoOpCounter`, `NoOpHistogram`, `NoOpObservableCounter`,
  `NoOpObservableGauge`, `NoOpObservableUpDownCounter`, `NoOpUpDownCounter`
  ([#2616](https://github.com/open-telemetry/opentelemetry-python/pull/2616))
- Deprecate InstrumentationLibraryInfo and Add InstrumentationScope
  ([#2583](https://github.com/open-telemetry/opentelemetry-python/pull/2583))

## Version 1.11.0/0.30b0 (2022-04-18)

- Rename API Measurement for async instruments to Observation
  ([#2617](https://github.com/open-telemetry/opentelemetry-python/pull/2617))
- Add support for zero or more callbacks
  ([#2602](https://github.com/open-telemetry/opentelemetry-python/pull/2602))
- Fix parsing of trace flags when extracting traceparent
  ([#2577](https://github.com/open-telemetry/opentelemetry-python/pull/2577))
- Add default aggregation
  ([#2543](https://github.com/open-telemetry/opentelemetry-python/pull/2543))
- Fix incorrect installation of some exporter “convenience” packages into
  “site-packages/src”
  ([#2525](https://github.com/open-telemetry/opentelemetry-python/pull/2525))
- Capture exception information as part of log attributes
  ([#2531](https://github.com/open-telemetry/opentelemetry-python/pull/2531))
- Change OTLPHandler to LoggingHandler
  ([#2528](https://github.com/open-telemetry/opentelemetry-python/pull/2528))
- Fix delta histogram sum not being reset on collection
  ([#2533](https://github.com/open-telemetry/opentelemetry-python/pull/2533))
- Add InMemoryMetricReader to metrics SDK
  ([#2540](https://github.com/open-telemetry/opentelemetry-python/pull/2540))
- Drop the usage of name field from log model in OTLP
  ([#2565](https://github.com/open-telemetry/opentelemetry-python/pull/2565))
- Update opentelemetry-proto to v0.15.0
  ([#2566](https://github.com/open-telemetry/opentelemetry-python/pull/2566))
- Remove `enable_default_view` option from sdk MeterProvider
  ([#2547](https://github.com/open-telemetry/opentelemetry-python/pull/2547))
- Update otlp-proto-grpc and otlp-proto-http exporters to have more lax requirements for `backoff` lib
  ([#2575](https://github.com/open-telemetry/opentelemetry-python/pull/2575))
- Add min/max to histogram point
  ([#2581](https://github.com/open-telemetry/opentelemetry-python/pull/2581))
- Update opentelemetry-proto to v0.16.0
  ([#2619](https://github.com/open-telemetry/opentelemetry-python/pull/2619))

## Version 1.10.0/0.29b0 (2022-03-10)

- Docs rework: [non-API docs are
  moving](https://github.com/open-telemetry/opentelemetry-python/issues/2172) to
  [opentelemetry.io](https://opentelemetry.io). For details, including a list of
  pages that have moved, see
  [#2453](https://github.com/open-telemetry/opentelemetry-python/pull/2453), and
  [#2498](https://github.com/open-telemetry/opentelemetry-python/pull/2498).
- `opentelemetry-exporter-otlp-proto-grpc` update SDK dependency to ~1.9.
  ([#2442](https://github.com/open-telemetry/opentelemetry-python/pull/2442))
- bugfix(auto-instrumentation): attach OTLPHandler to root logger
  ([#2450](https://github.com/open-telemetry/opentelemetry-python/pull/2450))
- Bump semantic conventions from 1.6.1 to 1.8.0
  ([#2461](https://github.com/open-telemetry/opentelemetry-python/pull/2461))
- fix exception handling in get_aggregated_resources
  ([#2464](https://github.com/open-telemetry/opentelemetry-python/pull/2464))
- Fix `OTEL_EXPORTER_OTLP_ENDPOINT` usage in OTLP HTTP trace exporter
  ([#2493](https://github.com/open-telemetry/opentelemetry-python/pull/2493))
- [exporter/opentelemetry-exporter-prometheus] restore package using the new metrics API
  ([#2321](https://github.com/open-telemetry/opentelemetry-python/pull/2321))

## Version 1.9.1/0.28b1 (2022-01-29)

- Update opentelemetry-proto to v0.12.0. Note that this update removes deprecated status codes.
  ([#2415](https://github.com/open-telemetry/opentelemetry-python/pull/2415))

## Version 1.9.0/0.28b0 (2022-01-26)

- Fix SpanLimits global span limit defaulting when set to 0
  ([#2398](https://github.com/open-telemetry/opentelemetry-python/pull/2398))
- Add Python version support policy
  ([#2397](https://github.com/open-telemetry/opentelemetry-python/pull/2397))
- Decode URL-encoded headers in environment variables
  ([#2312](https://github.com/open-telemetry/opentelemetry-python/pull/2312))
- [exporter/opentelemetry-exporter-otlp-proto-grpc] Add OTLPMetricExporter
  ([#2323](https://github.com/open-telemetry/opentelemetry-python/pull/2323))
- Complete metric exporter format and update OTLP exporter
  ([#2364](https://github.com/open-telemetry/opentelemetry-python/pull/2364))
- [api] Add `NoOpTracer` and `NoOpTracerProvider`. Marking `_DefaultTracer` and `_DefaultTracerProvider` as deprecated.
  ([#2363](https://github.com/open-telemetry/opentelemetry-python/pull/2363))
- [exporter/opentelemetry-exporter-otlp-proto-grpc] Add Sum to OTLPMetricExporter
  ([#2370](https://github.com/open-telemetry/opentelemetry-python/pull/2370))
- [api] Rename `_DefaultMeter` and `_DefaultMeterProvider` to `NoOpMeter` and `NoOpMeterProvider`.
  ([#2383](https://github.com/open-telemetry/opentelemetry-python/pull/2383))
- [exporter/opentelemetry-exporter-otlp-proto-grpc] Add Gauge to OTLPMetricExporter
  ([#2408](https://github.com/open-telemetry/opentelemetry-python/pull/2408))
- [logs] prevent None from causing problems
  ([#2410](https://github.com/open-telemetry/opentelemetry-python/pull/2410))

## Version 1.8.0/0.27b0 (2021-12-17)

- Adds Aggregation and instruments as part of Metrics SDK
  ([#2234](https://github.com/open-telemetry/opentelemetry-python/pull/2234))
- Update visibility of OTEL_METRICS_EXPORTER environment variable
  ([#2303](https://github.com/open-telemetry/opentelemetry-python/pull/2303))
- Adding entrypoints for log emitter provider and console, otlp log exporters
  ([#2253](https://github.com/open-telemetry/opentelemetry-python/pull/2253))
- Rename ConsoleExporter to ConsoleLogExporter
  ([#2307](https://github.com/open-telemetry/opentelemetry-python/pull/2307))
- Adding OTEL_LOGS_EXPORTER environment variable
  ([#2320](https://github.com/open-telemetry/opentelemetry-python/pull/2320))
- Add `setuptools` to `install_requires`
  ([#2334](https://github.com/open-telemetry/opentelemetry-python/pull/2334))
- Add otlp entrypoint for log exporter
  ([#2322](https://github.com/open-telemetry/opentelemetry-python/pull/2322))
- Support insecure configuration for OTLP gRPC exporter
  ([#2350](https://github.com/open-telemetry/opentelemetry-python/pull/2350))

## Version 1.7.1/0.26b1 (2021-11-11)

- Add support for Python 3.10
  ([#2207](https://github.com/open-telemetry/opentelemetry-python/pull/2207))
- remove `X-B3-ParentSpanId` for B3 propagator as per OpenTelemetry specification
  ([#2237](https://github.com/open-telemetry/opentelemetry-python/pull/2237))
- Populate `auto.version` in Resource if using auto-instrumentation
  ([#2243](https://github.com/open-telemetry/opentelemetry-python/pull/2243))
- Return proxy instruments from ProxyMeter
  ([#2169](https://github.com/open-telemetry/opentelemetry-python/pull/2169))
- Make Measurement a concrete class
  ([#2153](https://github.com/open-telemetry/opentelemetry-python/pull/2153))
- Add metrics API
  ([#1887](https://github.com/open-telemetry/opentelemetry-python/pull/1887))
- Make batch processor fork aware and reinit when needed
  ([#2242](https://github.com/open-telemetry/opentelemetry-python/pull/2242))
- `opentelemetry-sdk` Sanitize env var resource attribute pairs
  ([#2256](https://github.com/open-telemetry/opentelemetry-python/pull/2256))
- `opentelemetry-test` start releasing to pypi.org
  ([#2269](https://github.com/open-telemetry/opentelemetry-python/pull/2269))

## Version 1.6.2/0.25b2 (2021-10-19)

- Fix parental trace relationship for opentracing `follows_from` reference
  ([#2180](https://github.com/open-telemetry/opentelemetry-python/pull/2180))

## Version 1.6.1/0.25b1 (2021-10-18)

- Fix ReadableSpan property types attempting to create a mapping from a list
  ([#2215](https://github.com/open-telemetry/opentelemetry-python/pull/2215))
- Upgrade GRPC/protobuf related dependency and regenerate otlp protobufs
  ([#2201](https://github.com/open-telemetry/opentelemetry-python/pull/2201))
- Propagation: only warn about oversized baggage headers when headers exist
  ([#2212](https://github.com/open-telemetry/opentelemetry-python/pull/2212))

## Version 1.6.0/0.25b0 (2021-10-13)

- Fix race in `set_tracer_provider()`
  ([#2182](https://github.com/open-telemetry/opentelemetry-python/pull/2182))
- Automatically load OTEL environment variables as options for `opentelemetry-instrument`
  ([#1969](https://github.com/open-telemetry/opentelemetry-python/pull/1969))
- `opentelemetry-semantic-conventions` Update to semantic conventions v1.6.1
  ([#2077](https://github.com/open-telemetry/opentelemetry-python/pull/2077))
- Do not count invalid attributes for dropped
  ([#2096](https://github.com/open-telemetry/opentelemetry-python/pull/2096))
- Fix propagation bug caused by counting skipped entries
  ([#2071](https://github.com/open-telemetry/opentelemetry-python/pull/2071))
- Add entry point for exporters with default protocol
  ([#2093](https://github.com/open-telemetry/opentelemetry-python/pull/2093))
- Renamed entrypoints `otlp_proto_http_span`, `otlp_proto_grpc_span`, `console_span` to remove
  redundant `_span` suffix.
  ([#2093](https://github.com/open-telemetry/opentelemetry-python/pull/2093))
- Do not skip sequence attribute on decode error
  ([#2097](https://github.com/open-telemetry/opentelemetry-python/pull/2097))
- `opentelemetry-test`: Add `HttpTestBase` to allow tests with actual TCP sockets
  ([#2101](https://github.com/open-telemetry/opentelemetry-python/pull/2101))
- Fix incorrect headers parsing via environment variables
  ([#2103](https://github.com/open-telemetry/opentelemetry-python/pull/2103))
- Add support for OTEL_ATTRIBUTE_COUNT_LIMIT
  ([#2139](https://github.com/open-telemetry/opentelemetry-python/pull/2139))
- Attribute limits no longer apply to Resource attributes
  ([#2138](https://github.com/open-telemetry/opentelemetry-python/pull/2138))
- `opentelemetry-exporter-otlp`: Add `opentelemetry-otlp-proto-http` as dependency
  ([#2147](https://github.com/open-telemetry/opentelemetry-python/pull/2147))
- Fix validity calculation for trace and span IDs
  ([#2145](https://github.com/open-telemetry/opentelemetry-python/pull/2145))
- Add `schema_url` to `TracerProvider.get_tracer`
  ([#2154](https://github.com/open-telemetry/opentelemetry-python/pull/2154))
- Make baggage implementation w3c spec complaint
  ([#2167](https://github.com/open-telemetry/opentelemetry-python/pull/2167))
- Add name to `BatchSpanProcessor` worker thread
  ([#2186](https://github.com/open-telemetry/opentelemetry-python/pull/2186))

## Version 1.5.0/0.24b0 (2021-08-26)

- Add pre and post instrumentation entry points
  ([#1983](https://github.com/open-telemetry/opentelemetry-python/pull/1983))
- Fix documentation on well known exporters and variable OTEL_TRACES_EXPORTER which were misnamed
  ([#2023](https://github.com/open-telemetry/opentelemetry-python/pull/2023))
- `opentelemetry-sdk` `get_aggregated_resource()` returns default resource and service name
  whenever called
  ([#2013](https://github.com/open-telemetry/opentelemetry-python/pull/2013))
- `opentelemetry-distro` & `opentelemetry-sdk` Moved Auto Instrumentation Configurator code to SDK
  to let distros use its default implementation
  ([#1937](https://github.com/open-telemetry/opentelemetry-python/pull/1937))
- Add Trace ID validation to
  meet [TraceID spec](https://github.com/open-telemetry/opentelemetry-specification/blob/main/specification/overview.md#spancontext) ([#1992](https://github.com/open-telemetry/opentelemetry-python/pull/1992))
- Fixed Python 3.10 incompatibility in `opentelemetry-opentracing-shim` tests
  ([#2018](https://github.com/open-telemetry/opentelemetry-python/pull/2018))
- `opentelemetry-sdk` added support for `OTEL_SPAN_ATTRIBUTE_VALUE_LENGTH_LIMIT`
  ([#2044](https://github.com/open-telemetry/opentelemetry-python/pull/2044))
- `opentelemetry-sdk` Fixed bugs (#2041, #2042 & #2045) in Span Limits
  ([#2044](https://github.com/open-telemetry/opentelemetry-python/pull/2044))
- `opentelemetry-sdk` Add support for `OTEL_ATTRIBUTE_VALUE_LENGTH_LIMIT` env var
  ([#2056](https://github.com/open-telemetry/opentelemetry-python/pull/2056))
- `opentelemetry-sdk` Treat limit even vars set to empty values as unset/unlimited.
  ([#2054](https://github.com/open-telemetry/opentelemetry-python/pull/2054))
- `opentelemetry-api` Attribute keys must be non-empty strings.
  ([#2057](https://github.com/open-telemetry/opentelemetry-python/pull/2057))

## Version 0.23.1 (2021-07-26)

### Changed

- Fix opentelemetry-bootstrap dependency script.
  ([#1987](https://github.com/open-telemetry/opentelemetry-python/pull/1987))

## Version 1.4.0/0.23b0 (2021-07-21)

### Added

- Moved `opentelemetry-instrumentation` to core repository.
  ([#1959](https://github.com/open-telemetry/opentelemetry-python/pull/1959))
- Add support for OTLP Exporter Protobuf over HTTP
  ([#1868](https://github.com/open-telemetry/opentelemetry-python/pull/1868))
- Dropped attributes/events/links count available exposed on ReadableSpans.
  ([#1893](https://github.com/open-telemetry/opentelemetry-python/pull/1893))
- Added dropped count to otlp, jaeger and zipkin exporters.
  ([#1893](https://github.com/open-telemetry/opentelemetry-python/pull/1893))

### Added

- Give OTLPHandler the ability to process attributes
  ([#1952](https://github.com/open-telemetry/opentelemetry-python/pull/1952))
- Add global LogEmitterProvider and convenience function get_log_emitter
  ([#1901](https://github.com/open-telemetry/opentelemetry-python/pull/1901))
- Add OTLPHandler for standard library logging module
  ([#1903](https://github.com/open-telemetry/opentelemetry-python/pull/1903))

### Changed

- Updated `opentelemetry-opencensus-exporter` to use `service_name` of spans instead of resource
  ([#1897](https://github.com/open-telemetry/opentelemetry-python/pull/1897))
- Added descriptions to the env variables mentioned in the opentelemetry-specification
  ([#1898](https://github.com/open-telemetry/opentelemetry-python/pull/1898))
- Ignore calls to `Span.set_status` with `StatusCode.UNSET` and also if previous status already
  had `StatusCode.OK`.
  ([#1902](https://github.com/open-telemetry/opentelemetry-python/pull/1902))
- Attributes for `Link` and `Resource` are immutable as they are for `Event`, which means
  any attempt to modify attributes directly will result in a `TypeError` exception.
  ([#1909](https://github.com/open-telemetry/opentelemetry-python/pull/1909))
- Added `BoundedAttributes` to the API to make it available for `Link` which is defined in the
  API. Marked `BoundedDict` in the SDK as deprecated as a result.
  ([#1915](https://github.com/open-telemetry/opentelemetry-python/pull/1915))
- Fix OTLP SpanExporter to distinguish spans based off Resource and InstrumentationInfo
  ([#1927](https://github.com/open-telemetry/opentelemetry-python/pull/1927))
- Updating dependency for opentelemetry api/sdk packages to support major version instead of
  pinning to specific versions.
  ([#1933](https://github.com/open-telemetry/opentelemetry-python/pull/1933))
- `opentelemetry-semantic-conventions` Generate semconv constants update for OTel Spec 1.5.0
  ([#1946](https://github.com/open-telemetry/opentelemetry-python/pull/1946))

### Fixed

- Updated `opentelementry-opentracing-shim` `ScopeShim` to report exceptions in
  opentelemetry specification format, rather than opentracing spec format.
  ([#1878](https://github.com/open-telemetry/opentelemetry-python/pull/1878))

## Version 1.3.0/0.22b0 (2021-06-01)

### Added

- Allow span limits to be set programmatically via TracerProvider.
  ([#1877](https://github.com/open-telemetry/opentelemetry-python/pull/1877))
- Added support for CreateKey functionality.
  ([#1853](https://github.com/open-telemetry/opentelemetry-python/pull/1853))

### Changed

- Updated get_tracer to return an empty string when passed an invalid name
  ([#1854](https://github.com/open-telemetry/opentelemetry-python/pull/1854))
- Changed AttributeValue sequences to warn mypy users on adding None values to array
  ([#1855](https://github.com/open-telemetry/opentelemetry-python/pull/1855))
- Fixed exporter OTLP header parsing to match baggage header formatting.
  ([#1869](https://github.com/open-telemetry/opentelemetry-python/pull/1869))
- Added optional `schema_url` field to `Resource` class
  ([#1871](https://github.com/open-telemetry/opentelemetry-python/pull/1871))
- Update protos to latest version release 0.9.0
  ([#1873](https://github.com/open-telemetry/opentelemetry-python/pull/1873))

## Version 1.2.0/0.21b0 (2021-05-11)

### Added

- Added example for running Django with auto instrumentation.
  ([#1803](https://github.com/open-telemetry/opentelemetry-python/pull/1803))
- Added `B3SingleFormat` and `B3MultiFormat` propagators to the `opentelemetry-propagator-b3` package.
  ([#1823](https://github.com/open-telemetry/opentelemetry-python/pull/1823))
- Added support for OTEL_SERVICE_NAME.
  ([#1829](https://github.com/open-telemetry/opentelemetry-python/pull/1829))
- Lazily read/configure limits and allow limits to be unset.
  ([#1839](https://github.com/open-telemetry/opentelemetry-python/pull/1839))
- Added support for OTEL_EXPORTER_JAEGER_TIMEOUT
  ([#1863](https://github.com/open-telemetry/opentelemetry-python/pull/1863))

### Changed

- Fixed OTLP gRPC exporter silently failing if scheme is not specified in endpoint.
  ([#1806](https://github.com/open-telemetry/opentelemetry-python/pull/1806))
- Rename CompositeHTTPPropagator to CompositePropagator as per specification.
  ([#1807](https://github.com/open-telemetry/opentelemetry-python/pull/1807))
- Propagators use the root context as default for `extract` and do not modify
  the context if extracting from carrier does not work.
  ([#1811](https://github.com/open-telemetry/opentelemetry-python/pull/1811))
- Fixed `b3` propagator entrypoint to point to `B3SingleFormat` propagator.
  ([#1823](https://github.com/open-telemetry/opentelemetry-python/pull/1823))
- Added `b3multi` propagator entrypoint to point to `B3MultiFormat` propagator.
  ([#1823](https://github.com/open-telemetry/opentelemetry-python/pull/1823))
- Improve warning when failing to decode byte attribute
  ([#1810](https://github.com/open-telemetry/opentelemetry-python/pull/1810))
- Fixed inconsistency in parent_id formatting from the ConsoleSpanExporter
  ([#1833](https://github.com/open-telemetry/opentelemetry-python/pull/1833))
- Include span parent in Jaeger gRPC export as `CHILD_OF` reference
  ([#1809])(https://github.com/open-telemetry/opentelemetry-python/pull/1809)
- Fixed sequence values in OTLP exporter not translating
  ([#1818](https://github.com/open-telemetry/opentelemetry-python/pull/1818))
- Update transient errors retry timeout and retryable status codes
  ([#1842](https://github.com/open-telemetry/opentelemetry-python/pull/1842))
- Apply validation of attributes to `Resource`, move attribute related logic to separate package.
  ([#1834](https://github.com/open-telemetry/opentelemetry-python/pull/1834))
- Fix start span behavior when excess links and attributes are included
  ([#1856](https://github.com/open-telemetry/opentelemetry-python/pull/1856))

### Removed

- Moved `opentelemetry-instrumentation` to contrib repository.
  ([#1797](https://github.com/open-telemetry/opentelemetry-python/pull/1797))

## Version 1.1.0 (2021-04-20)

### Added

- Added `py.typed` file to every package. This should resolve a bunch of mypy
  errors for users.
  ([#1720](https://github.com/open-telemetry/opentelemetry-python/pull/1720))
- Add auto generated trace and resource attributes semantic conventions
  ([#1759](https://github.com/open-telemetry/opentelemetry-python/pull/1759))
- Added `SpanKind` to `should_sample` parameters, suggest using parent span context's tracestate
  instead of manually passed in tracestate in `should_sample`
  ([#1764](https://github.com/open-telemetry/opentelemetry-python/pull/1764))
- Added experimental HTTP back propagators.
  ([#1762](https://github.com/open-telemetry/opentelemetry-python/pull/1762))
- Zipkin exporter: Add support for timeout and implement shutdown
  ([#1799](https://github.com/open-telemetry/opentelemetry-python/pull/1799))

### Changed

- Adjust `B3Format` propagator to be spec compliant by not modifying context
  when propagation headers are not present/invalid/empty
  ([#1728](https://github.com/open-telemetry/opentelemetry-python/pull/1728))
- Silence unnecessary warning when creating a new Status object without description.
  ([#1721](https://github.com/open-telemetry/opentelemetry-python/pull/1721))
- Update bootstrap cmd to use exact version when installing instrumentation packages.
  ([#1722](https://github.com/open-telemetry/opentelemetry-python/pull/1722))
- Fix B3 propagator to never return None.
  ([#1750](https://github.com/open-telemetry/opentelemetry-python/pull/1750))
- Added ProxyTracerProvider and ProxyTracer implementations to allow fetching provider
  and tracer instances before a global provider is set up.
  ([#1726](https://github.com/open-telemetry/opentelemetry-python/pull/1726))
- Added `__contains__` to `opentelementry.trace.span.TraceState`.
  ([#1773](https://github.com/open-telemetry/opentelemetry-python/pull/1773))
- `opentelemetry-opentracing-shim` Fix an issue in the shim where a Span was being wrapped
  in a NonRecordingSpan when it wasn't necessary.
  ([#1776](https://github.com/open-telemetry/opentelemetry-python/pull/1776))
- OTLP Exporter now uses the scheme in the endpoint to determine whether to establish
  a secure connection or not.
  ([#1771](https://github.com/open-telemetry/opentelemetry-python/pull/1771))

## Version 1.0.0 (2021-03-26)

### Added

- Document how to work with fork process web server models(Gunicorn, uWSGI etc...)
  ([#1609](https://github.com/open-telemetry/opentelemetry-python/pull/1609))
- Add `max_attr_value_length` support to Jaeger exporter
  ([#1633](https://github.com/open-telemetry/opentelemetry-python/pull/1633))
- Moved `use_span` from Tracer to `opentelemetry.trace.use_span`.
  ([#1668](https://github.com/open-telemetry/opentelemetry-python/pull/1668))
- `opentelemetry.trace.use_span()` will now overwrite previously set status on span in case an
  exception is raised inside the context manager and `set_status_on_exception` is set to `True`.
  ([#1668](https://github.com/open-telemetry/opentelemetry-python/pull/1668))
- Add `udp_split_oversized_batches` support to jaeger exporter
  ([#1500](https://github.com/open-telemetry/opentelemetry-python/pull/1500))

### Changed

- remove `service_name` from constructor of jaeger and opencensus exporters and
  use of env variable `OTEL_PYTHON_SERVICE_NAME`
  ([#1669])(https://github.com/open-telemetry/opentelemetry-python/pull/1669)
- Rename `IdsGenerator` to `IdGenerator`
  ([#1651](https://github.com/open-telemetry/opentelemetry-python/pull/1651))
- Make TracerProvider's resource attribute private
  ([#1652](https://github.com/open-telemetry/opentelemetry-python/pull/1652))
- Rename Resource's `create_empty` to `get_empty`
  ([#1653](https://github.com/open-telemetry/opentelemetry-python/pull/1653))
- Renamed `BatchExportSpanProcessor` to `BatchSpanProcessor` and `SimpleExportSpanProcessor` to
  `SimpleSpanProcessor`
  ([#1656](https://github.com/open-telemetry/opentelemetry-python/pull/1656))
- Rename `DefaultSpan` to `NonRecordingSpan`
  ([#1661](https://github.com/open-telemetry/opentelemetry-python/pull/1661))
- Fixed distro configuration with `OTEL_TRACES_EXPORTER` env var set to `otlp`
  ([#1657](https://github.com/open-telemetry/opentelemetry-python/pull/1657))
- Moving `Getter`, `Setter` and `TextMapPropagator` out of `opentelemetry.trace.propagation` and
  into `opentelemetry.propagators`
  ([#1662](https://github.com/open-telemetry/opentelemetry-python/pull/1662))
- Rename `BaggagePropagator` to `W3CBaggagePropagator`
  ([#1663](https://github.com/open-telemetry/opentelemetry-python/pull/1663))
- Rename `JaegerSpanExporter` to `JaegerExporter` and rename `ZipkinSpanExporter` to `ZipkinExporter`
  ([#1664](https://github.com/open-telemetry/opentelemetry-python/pull/1664))
- Expose `StatusCode` from the `opentelemetry.trace` module
  ([#1681](https://github.com/open-telemetry/opentelemetry-python/pull/1681))
- Status now only sets `description` when `status_code` is set to `StatusCode.ERROR`
  ([#1673](https://github.com/open-telemetry/opentelemetry-python/pull/1673))
- Update OTLP exporter to use OTLP proto `0.7.0`
  ([#1674](https://github.com/open-telemetry/opentelemetry-python/pull/1674))
- Remove time_ns from API and add a warning for older versions of Python
  ([#1602](https://github.com/open-telemetry/opentelemetry-python/pull/1602))
- Hide implementation classes/variables in api/sdk
  ([#1684](https://github.com/open-telemetry/opentelemetry-python/pull/1684))
- Cleanup OTLP exporter compression options, add tests
  ([#1671](https://github.com/open-telemetry/opentelemetry-python/pull/1671))
- Initial documentation for environment variables
  ([#1680](https://github.com/open-telemetry/opentelemetry-python/pull/1680))
- Change Zipkin exporter to obtain service.name from span
  ([#1696](https://github.com/open-telemetry/opentelemetry-python/pull/1696))
- Split up `opentelemetry-exporter-jaeger` package into `opentelemetry-exporter-jaeger-proto-grpc` and
  `opentelemetry-exporter-jaeger-thrift` packages to reduce dependencies for each one.
  ([#1694](https://github.com/open-telemetry/opentelemetry-python/pull/1694))
- Added `opentelemetry-exporter-otlp-proto-grpc` and changed `opentelemetry-exporter-otlp` to
  install it as a dependency. This will allow for the next package/protocol to also be in
  its own package.
  ([#1695](https://github.com/open-telemetry/opentelemetry-python/pull/1695))
- Change Jaeger exporters to obtain service.name from span
  ([#1703](https://github.com/open-telemetry/opentelemetry-python/pull/1703))
- Fixed an unset `OTEL_TRACES_EXPORTER` resulting in an error
  ([#1707](https://github.com/open-telemetry/opentelemetry-python/pull/1707))
- Split Zipkin exporter into `opentelemetry-exporter-zipkin-json` and
  `opentelemetry-exporter-zipkin-proto-http` packages to reduce dependencies. The
  `opentelemetry-exporter-zipkin` installs both.
  ([#1699](https://github.com/open-telemetry/opentelemetry-python/pull/1699))
- Make setters and getters optional
  ([#1690](https://github.com/open-telemetry/opentelemetry-python/pull/1690))

### Removed

- Removed unused `get_hexadecimal_trace_id` and `get_hexadecimal_span_id` methods.
  ([#1675](https://github.com/open-telemetry/opentelemetry-python/pull/1675))
- Remove `OTEL_EXPORTER_*_ INSECURE` env var
  ([#1682](https://github.com/open-telemetry/opentelemetry-python/pull/1682))
- Removing support for Python 3.5
  ([#1706](https://github.com/open-telemetry/opentelemetry-python/pull/1706))

## Version 0.19b0 (2021-03-26)

### Changed

- remove `service_name` from constructor of jaeger and opencensus exporters and
  use of env variable `OTEL_PYTHON_SERVICE_NAME`
  ([#1669])(https://github.com/open-telemetry/opentelemetry-python/pull/1669)
- Rename `IdsGenerator` to `IdGenerator`
  ([#1651](https://github.com/open-telemetry/opentelemetry-python/pull/1651))

### Removed

- Removing support for Python 3.5
  ([#1706](https://github.com/open-telemetry/opentelemetry-python/pull/1706))

## Version 0.18b0 (2021-02-16)

### Added

- Add urllib to opentelemetry-bootstrap target list
  ([#1584](https://github.com/open-telemetry/opentelemetry-python/pull/1584))

## Version 1.0.0rc1 (2021-02-12)

### Changed

- Tracer provider environment variables are now consistent with the rest
  ([#1571](https://github.com/open-telemetry/opentelemetry-python/pull/1571))
- Rename `TRACE_` to `TRACES_` for environment variables
  ([#1595](https://github.com/open-telemetry/opentelemetry-python/pull/1595))
- Limits for Span attributes, events and links have been updated to 128
  ([1597](https://github.com/open-telemetry/opentelemetry-python/pull/1597))
- Read-only Span attributes have been moved to ReadableSpan class
  ([#1560](https://github.com/open-telemetry/opentelemetry-python/pull/1560))
- `BatchExportSpanProcessor` flushes export queue when it reaches `max_export_batch_size`
  ([#1521](https://github.com/open-telemetry/opentelemetry-python/pull/1521))

### Added

- Added `end_on_exit` argument to `start_as_current_span`
  ([#1519](https://github.com/open-telemetry/opentelemetry-python/pull/1519))
- Add `Span.set_attributes` method to set multiple values with one call
  ([#1520](https://github.com/open-telemetry/opentelemetry-python/pull/1520))
- Make sure Resources follow semantic conventions
  ([#1480](https://github.com/open-telemetry/opentelemetry-python/pull/1480))
- Allow missing carrier headers to continue without raising AttributeError
  ([#1545](https://github.com/open-telemetry/opentelemetry-python/pull/1545))

### Removed

- Remove Configuration
  ([#1523](https://github.com/open-telemetry/opentelemetry-python/pull/1523))
- Remove Metrics as part of stable, marked as experimental
  ([#1568](https://github.com/open-telemetry/opentelemetry-python/pull/1568))

## Version 0.17b0 (2021-01-20)

### Added

- Add support for OTLP v0.6.0
  ([#1472](https://github.com/open-telemetry/opentelemetry-python/pull/1472))
- Add protobuf via gRPC exporting support for Jaeger
  ([#1471](https://github.com/open-telemetry/opentelemetry-python/pull/1471))
- Add support for Python 3.9
  ([#1441](https://github.com/open-telemetry/opentelemetry-python/pull/1441))
- Added the ability to disable instrumenting libraries specified by OTEL_PYTHON_DISABLED_INSTRUMENTATIONS env variable,
  when using opentelemetry-instrument command.
  ([#1461](https://github.com/open-telemetry/opentelemetry-python/pull/1461))
- Add `fields` to propagators
  ([#1374](https://github.com/open-telemetry/opentelemetry-python/pull/1374))
- Add local/remote samplers to parent based sampler
  ([#1440](https://github.com/open-telemetry/opentelemetry-python/pull/1440))
- Add support for OTEL*SPAN*{ATTRIBUTE_COUNT_LIMIT,EVENT_COUNT_LIMIT,LINK_COUNT_LIMIT}
  ([#1377](https://github.com/open-telemetry/opentelemetry-python/pull/1377))
- Return `None` for `DictGetter` if key not found
  ([#1449](https://github.com/open-telemetry/opentelemetry-python/pull/1449))
- Added support for Jaeger propagator
  ([#1219](https://github.com/open-telemetry/opentelemetry-python/pull/1219))
- Remove dependency on SDK from `opentelemetry-instrumentation` package. The
  `opentelemetry-sdk` package now registers an entrypoint `opentelemetry_configurator`
  to allow `opentelemetry-instrument` to load the configuration for the SDK
  ([#1420](https://github.com/open-telemetry/opentelemetry-python/pull/1420))
- `opentelemetry-exporter-zipkin` Add support for array attributes in Span and Resource exports
  ([#1285](https://github.com/open-telemetry/opentelemetry-python/pull/1285))
- Added `__repr__` for `DefaultSpan`, added `trace_flags` to `__repr__` of
  `SpanContext` ([#1485](https://github.com/open-telemetry/opentelemetry-python/pull/1485))
- `opentelemetry-sdk` Add support for OTEL_TRACE_SAMPLER and OTEL_TRACE_SAMPLER_ARG env variables
  ([#1496](https://github.com/open-telemetry/opentelemetry-python/pull/1496))
- Adding `opentelemetry-distro` package to add default configuration for
  span exporter to OTLP
  ([#1482](https://github.com/open-telemetry/opentelemetry-python/pull/1482))

### Changed

- `opentelemetry-exporter-zipkin` Updated zipkin exporter status code and error tag
  ([#1486](https://github.com/open-telemetry/opentelemetry-python/pull/1486))
- Recreate span on every run of a `start_as_current_span`-decorated function
  ([#1451](https://github.com/open-telemetry/opentelemetry-python/pull/1451))
- `opentelemetry-exporter-otlp` Headers are now passed in as tuple as metadata, instead of a
  string, which was incorrect.
  ([#1507](https://github.com/open-telemetry/opentelemetry-python/pull/1507))
- `opentelemetry-exporter-jaeger` Updated Jaeger exporter status code tag
  ([#1488](https://github.com/open-telemetry/opentelemetry-python/pull/1488))
- `opentelemetry-api` `opentelemety-sdk` Moved `idsgenerator` into sdk
  ([#1514](https://github.com/open-telemetry/opentelemetry-python/pull/1514))
- `opentelemetry-sdk` The B3Format propagator has been moved into its own package: `opentelemetry-propagator-b3`
  ([#1513](https://github.com/open-telemetry/opentelemetry-python/pull/1513))
- Update default port for OTLP exporter from 55680 to 4317
  ([#1516](https://github.com/open-telemetry/opentelemetry-python/pull/1516))
- `opentelemetry-exporter-zipkin` Update boolean attribute value transformation
  ([#1509](https://github.com/open-telemetry/opentelemetry-python/pull/1509))
- Move opentelemetry-opentracing-shim out of instrumentation folder
  ([#1533](https://github.com/open-telemetry/opentelemetry-python/pull/1533))
- `opentelemetry-sdk` The JaegerPropagator has been moved into its own package: `opentelemetry-propagator-jaeger`
  ([#1525](https://github.com/open-telemetry/opentelemetry-python/pull/1525))
- `opentelemetry-exporter-jaeger`, `opentelemetry-exporter-zipkin` Update InstrumentationInfo tag keys for Jaeger and
  Zipkin exporters
  ([#1535](https://github.com/open-telemetry/opentelemetry-python/pull/1535))
- `opentelemetry-sdk` Remove rate property setter from TraceIdRatioBasedSampler
  ([#1536](https://github.com/open-telemetry/opentelemetry-python/pull/1536))
- Fix TraceState to adhere to specs
  ([#1502](https://github.com/open-telemetry/opentelemetry-python/pull/1502))
- Update Resource `merge` key conflict precedence
  ([#1544](https://github.com/open-telemetry/opentelemetry-python/pull/1544))

### Removed

- `opentelemetry-api` Remove ThreadLocalRuntimeContext since python3.4 is not supported.

## Version 0.16b1 (2020-11-26)

### Added

- Add meter reference to observers
  ([#1425](https://github.com/open-telemetry/opentelemetry-python/pull/1425))

## Version 0.16b0 (2020-11-25)

### Added

- Add optional parameter to `record_exception` method
  ([#1314](https://github.com/open-telemetry/opentelemetry-python/pull/1314))
- Add pickle support to SpanContext class
  ([#1380](https://github.com/open-telemetry/opentelemetry-python/pull/1380))
- Add instrumentation library name and version to OTLP exported metrics
  ([#1418](https://github.com/open-telemetry/opentelemetry-python/pull/1418))
- Add Gzip compression for exporter
  ([#1141](https://github.com/open-telemetry/opentelemetry-python/pull/1141))
- Support for v2 api protobuf format
  ([#1318](https://github.com/open-telemetry/opentelemetry-python/pull/1318))
- Add IDs Generator as Configurable Property of Auto Instrumentation
  ([#1404](https://github.com/open-telemetry/opentelemetry-python/pull/1404))
- Added support for `OTEL_EXPORTER` to the `opentelemetry-instrument` command
  ([#1036](https://github.com/open-telemetry/opentelemetry-python/pull/1036))

### Changed

- Change temporality for Counter and UpDownCounter
  ([#1384](https://github.com/open-telemetry/opentelemetry-python/pull/1384))
- OTLP exporter: Handle error case when no credentials supplied
  ([#1366](https://github.com/open-telemetry/opentelemetry-python/pull/1366))
- Update protobuf versions
  ([#1356](https://github.com/open-telemetry/opentelemetry-python/pull/1356))
- Add missing references to instrumented packages
  ([#1416](https://github.com/open-telemetry/opentelemetry-python/pull/1416))
- Instrumentation Package depends on the OTel SDK
  ([#1405](https://github.com/open-telemetry/opentelemetry-python/pull/1405))
- Allow samplers to modify tracestate
  ([#1319](https://github.com/open-telemetry/opentelemetry-python/pull/1319))
- Update exception handling optional parameters, add escaped attribute to record_exception
  ([#1365](https://github.com/open-telemetry/opentelemetry-python/pull/1365))
- Rename `MetricRecord` to `ExportRecord`
  ([#1367](https://github.com/open-telemetry/opentelemetry-python/pull/1367))
- Rename `Record` to `Accumulation`
  ([#1373](https://github.com/open-telemetry/opentelemetry-python/pull/1373))
- Rename `Meter` to `Accumulator`
  ([#1372](https://github.com/open-telemetry/opentelemetry-python/pull/1372))
- Fix `ParentBased` sampler for implicit parent spans. Fix also `trace_state`
  erasure for dropped spans or spans sampled by the `TraceIdRatioBased` sampler.
  ([#1394](https://github.com/open-telemetry/opentelemetry-python/pull/1394))

## Version 0.15b0 (2020-11-02)

### Added

- Add Env variables in OTLP exporter
  ([#1101](https://github.com/open-telemetry/opentelemetry-python/pull/1101))
- Add support for Jaeger Span Exporter configuration by environment variables and<br/>
  change JaegerSpanExporter constructor parameters
  ([#1114](https://github.com/open-telemetry/opentelemetry-python/pull/1114))

### Changed

- Updating status codes to adhere to specs
  ([#1282](https://github.com/open-telemetry/opentelemetry-python/pull/1282))
- Set initial checkpoint timestamp in aggregators
  ([#1237](https://github.com/open-telemetry/opentelemetry-python/pull/1237))
- Make `SpanProcessor.on_start` accept parent Context
  ([#1251](https://github.com/open-telemetry/opentelemetry-python/pull/1251))
- Fix b3 propagator entrypoint
  ([#1265](https://github.com/open-telemetry/opentelemetry-python/pull/1265))
- Allow None in sequence attributes values
  ([#998](https://github.com/open-telemetry/opentelemetry-python/pull/998))
- Samplers to accept parent Context
  ([#1267](https://github.com/open-telemetry/opentelemetry-python/pull/1267))
- Span.is_recording() returns false after span has ended
  ([#1289](https://github.com/open-telemetry/opentelemetry-python/pull/1289))
- Allow samplers to modify tracestate
  ([#1319](https://github.com/open-telemetry/opentelemetry-python/pull/1319))
- Remove TracerProvider coupling from Tracer init
  ([#1295](https://github.com/open-telemetry/opentelemetry-python/pull/1295))

## Version 0.14b0 (2020-10-13)

### Added

- Add optional parameter to `record_exception` method
  ([#1242](https://github.com/open-telemetry/opentelemetry-python/pull/1242))
- Add support for `OTEL_PROPAGATORS`
  ([#1123](https://github.com/open-telemetry/opentelemetry-python/pull/1123))
- Add keys method to TextMap propagator Getter
  ([#1196](https://github.com/open-telemetry/opentelemetry-python/issues/1196))
- Add timestamps to OTLP exporter
  ([#1199](https://github.com/open-telemetry/opentelemetry-python/pull/1199))
- Add Global Error Handler
  ([#1080](https://github.com/open-telemetry/opentelemetry-python/pull/1080))
- Add support for `OTEL_BSP_MAX_QUEUE_SIZE`, `OTEL_BSP_SCHEDULE_DELAY_MILLIS`, `OTEL_BSP_MAX_EXPORT_BATCH_SIZE`
  and `OTEL_BSP_EXPORT_TIMEOUT_MILLIS` environment variables
  ([#1105](https://github.com/open-telemetry/opentelemetry-python/pull/1120))
- Adding Resource to MeterRecord
  ([#1209](https://github.com/open-telemetry/opentelemetry-python/pull/1209))
  s

### Changed

- Store `int`s as `int`s in the global Configuration object
  ([#1118](https://github.com/open-telemetry/opentelemetry-python/pull/1118))
- Allow for Custom Trace and Span IDs Generation - `IdsGenerator` for TracerProvider
  ([#1153](https://github.com/open-telemetry/opentelemetry-python/pull/1153))
- Update baggage propagation header
  ([#1194](https://github.com/open-telemetry/opentelemetry-python/pull/1194))
- Make instances of SpanContext immutable
  ([#1134](https://github.com/open-telemetry/opentelemetry-python/pull/1134))
- Parent is now always passed in via Context, instead of Span or SpanContext
  ([#1146](https://github.com/open-telemetry/opentelemetry-python/pull/1146))
- Update OpenTelemetry protos to v0.5.0
  ([#1143](https://github.com/open-telemetry/opentelemetry-python/pull/1143))
- Zipkin exporter now accepts a `max_tag_value_length` attribute to customize the
  maximum allowed size a tag value can have.
  ([#1151](https://github.com/open-telemetry/opentelemetry-python/pull/1151))
- Fixed OTLP events to Zipkin annotations translation.
  ([#1161](https://github.com/open-telemetry/opentelemetry-python/pull/1161))
- Fixed bootstrap command to correctly install opentelemetry-instrumentation-falcon instead of
  opentelemetry-instrumentation-flask.
  ([#1138](https://github.com/open-telemetry/opentelemetry-python/pull/1138))
- Update sampling result names
  ([#1128](https://github.com/open-telemetry/opentelemetry-python/pull/1128))
- Event attributes are now immutable
  ([#1195](https://github.com/open-telemetry/opentelemetry-python/pull/1195))
- Renaming metrics Batcher to Processor
  ([#1203](https://github.com/open-telemetry/opentelemetry-python/pull/1203))
- Protect access to Span implementation
  ([#1188](https://github.com/open-telemetry/opentelemetry-python/pull/1188))
- `start_as_current_span` and `use_span` can now optionally auto-record any exceptions raised inside the context
  manager.
  ([#1162](https://github.com/open-telemetry/opentelemetry-python/pull/1162))

## Version 0.13b0 (2020-09-17)

### Added

- Add instrumentation info to exported spans
  ([#1095](https://github.com/open-telemetry/opentelemetry-python/pull/1095))
- Add metric OTLP exporter
  ([#835](https://github.com/open-telemetry/opentelemetry-python/pull/835))
- Add type hints to OTLP exporter
  ([#1121](https://github.com/open-telemetry/opentelemetry-python/pull/1121))
- Add support for OTEL_EXPORTER_ZIPKIN_ENDPOINT env var. As part of this change, the
  configuration of the ZipkinSpanExporter exposes a `url` argument to replace `host_name`,
  `port`, `protocol`, `endpoint`. This brings this implementation inline with other
  implementations.
  ([#1064](https://github.com/open-telemetry/opentelemetry-python/pull/1064))
- Zipkin exporter report instrumentation info.
  ([#1097](https://github.com/open-telemetry/opentelemetry-python/pull/1097))
- Add status mapping to tags
  ([#1111](https://github.com/open-telemetry/opentelemetry-python/issues/1111))
- Report instrumentation info
  ([#1098](https://github.com/open-telemetry/opentelemetry-python/pull/1098))
- Add support for http metrics
  ([#1116](https://github.com/open-telemetry/opentelemetry-python/pull/1116))
- Populate resource attributes as per semantic conventions
  ([#1053](https://github.com/open-telemetry/opentelemetry-python/pull/1053))

### Changed

- Refactor `SpanContext.is_valid` from a method to a data attribute
  ([#1005](https://github.com/open-telemetry/opentelemetry-python/pull/1005))
- Moved samplers from API to SDK
  ([#1023](https://github.com/open-telemetry/opentelemetry-python/pull/1023))
- Change return value type of `correlationcontext.get_correlations` to immutable `MappingProxyType`
  ([#1024](https://github.com/open-telemetry/opentelemetry-python/pull/1024))
- Sampling spec changes
  ([#1034](https://github.com/open-telemetry/opentelemetry-python/pull/1034))
- Remove lazy Event and Link API from Span interface
  ([#1045](https://github.com/open-telemetry/opentelemetry-python/pull/1045))
- Rename CorrelationContext to Baggage
  ([#1060](https://github.com/open-telemetry/opentelemetry-python/pull/1060))
- Rename HTTPTextFormat to TextMapPropagator. This change also updates `get_global_httptextformat` and
  `set_global_httptextformat` to `get_global_textmap` and `set_global_textmap`
  ([#1085](https://github.com/open-telemetry/opentelemetry-python/pull/1085))
- Fix api/sdk setup.cfg to include missing python files
  ([#1091](https://github.com/open-telemetry/opentelemetry-python/pull/1091))
- Improve BatchExportSpanProcessor
  ([#1062](https://github.com/open-telemetry/opentelemetry-python/pull/1062))
- Rename Resource labels to attributes
  ([#1082](https://github.com/open-telemetry/opentelemetry-python/pull/1082))
- Rename members of `trace.sampling.Decision` enum
  ([#1115](https://github.com/open-telemetry/opentelemetry-python/pull/1115))
- Merge `OTELResourceDetector` result when creating resources
  ([#1096](https://github.com/open-telemetry/opentelemetry-python/pull/1096))

### Removed

- Drop support for Python 3.4
  ([#1099](https://github.com/open-telemetry/opentelemetry-python/pull/1099))

## Version 0.12b0 (2020-08-14)

### Added

- Implement Views in metrics SDK
  ([#596](https://github.com/open-telemetry/opentelemetry-python/pull/596))

### Changed

- Update environment variable names, prefix changed from `OPENTELEMETRY` to `OTEL`
  ([#904](https://github.com/open-telemetry/opentelemetry-python/pull/904))
- Stop TracerProvider and MeterProvider from being overridden
  ([#959](https://github.com/open-telemetry/opentelemetry-python/pull/959))
- Update default port to 55680
  ([#977](https://github.com/open-telemetry/opentelemetry-python/pull/977))
- Add proper length zero padding to hex strings of traceId, spanId, parentId sent on the wire, for compatibility with
  jaeger-collector
  ([#908](https://github.com/open-telemetry/opentelemetry-python/pull/908))
- Send start_timestamp and convert labels to strings
  ([#937](https://github.com/open-telemetry/opentelemetry-python/pull/937))
- Renamed several packages
  ([#953](https://github.com/open-telemetry/opentelemetry-python/pull/953))
- Thrift URL for Jaeger exporter doesn't allow HTTPS (hardcoded to HTTP)
  ([#978](https://github.com/open-telemetry/opentelemetry-python/pull/978))
- Change reference names to opentelemetry-instrumentation-opentracing-shim
  ([#969](https://github.com/open-telemetry/opentelemetry-python/pull/969))
- Changed default Sampler to `ParentOrElse(AlwaysOn)`
  ([#960](https://github.com/open-telemetry/opentelemetry-python/pull/960))
- Update environment variable names, prefix changed from `OPENTELEMETRY` to `OTEL`
  ([#904](https://github.com/open-telemetry/opentelemetry-python/pull/904))
- Update environment variable `OTEL_RESOURCE` to `OTEL_RESOURCE_ATTRIBUTES` as per
  the specification

## Version 0.11b0 (2020-07-28)

### Added

- Add support for resources and resource detector
  ([#853](https://github.com/open-telemetry/opentelemetry-python/pull/853))

### Changed

- Return INVALID_SPAN if no TracerProvider set for get_current_span
  ([#751](https://github.com/open-telemetry/opentelemetry-python/pull/751))
- Rename record_error to record_exception
  ([#927](https://github.com/open-telemetry/opentelemetry-python/pull/927))
- Update span exporter to use OpenTelemetry Proto v0.4.0
  ([#872](https://github.com/open-telemetry/opentelemetry-python/pull/889))

## Version 0.10b0 (2020-06-23)

### Changed

- Regenerate proto code and add pyi stubs
  ([#823](https://github.com/open-telemetry/opentelemetry-python/pull/823))
- Rename CounterAggregator -> SumAggregator
  ([#816](https://github.com/open-telemetry/opentelemetry-python/pull/816))

## Version 0.9b0 (2020-06-10)

### Added

- Adding trace.get_current_span, Removing Tracer.get_current_span
  ([#552](https://github.com/open-telemetry/opentelemetry-python/pull/552))
- Add SumObserver, UpDownSumObserver and LastValueAggregator in metrics
  ([#789](https://github.com/open-telemetry/opentelemetry-python/pull/789))
- Add start_pipeline to MeterProvider
  ([#791](https://github.com/open-telemetry/opentelemetry-python/pull/791))
- Initial release of opentelemetry-ext-otlp, opentelemetry-proto

### Changed

- Move stateful & resource from Meter to MeterProvider
  ([#751](https://github.com/open-telemetry/opentelemetry-python/pull/751))
- Rename Measure to ValueRecorder in metrics
  ([#761](https://github.com/open-telemetry/opentelemetry-python/pull/761))
- Rename Observer to ValueObserver
  ([#764](https://github.com/open-telemetry/opentelemetry-python/pull/764))
- Log a warning when replacing the global Tracer/Meter provider
  ([#856](https://github.com/open-telemetry/opentelemetry-python/pull/856))
- bugfix: byte type attributes are decoded before adding to attributes dict
  ([#775](https://github.com/open-telemetry/opentelemetry-python/pull/775))
- Rename opentelemetry-auto-instrumentation to opentelemetry-instrumentation,
  and console script `opentelemetry-auto-instrumentation` to `opentelemetry-instrument`

## Version 0.8b0 (2020-05-27)

### Added

- Add a new bootstrap command that enables automatic instrument installations.
  ([#650](https://github.com/open-telemetry/opentelemetry-python/pull/650))

### Changed

- Handle boolean, integer and float values in Configuration
  ([#662](https://github.com/open-telemetry/opentelemetry-python/pull/662))
- bugfix: ensure status is always string
  ([#640](https://github.com/open-telemetry/opentelemetry-python/pull/640))
- Transform resource to tags when exporting
  ([#707](https://github.com/open-telemetry/opentelemetry-python/pull/707))
- Rename otcollector to opencensus
  ([#695](https://github.com/open-telemetry/opentelemetry-python/pull/695))
- Transform resource to tags when exporting
  ([#645](https://github.com/open-telemetry/opentelemetry-python/pull/645))
- `ext/boto`: Could not serialize attribute aws.region to tag when exporting via jaeger
  Serialize tuple type values by coercing them into a string, since Jaeger does not
  support tuple types.
  ([#865](https://github.com/open-telemetry/opentelemetry-python/pull/865))
- Specify to_json indent from arguments
  ([#718](https://github.com/open-telemetry/opentelemetry-python/pull/718))
- Span.resource will now default to an empty resource
  ([#724](https://github.com/open-telemetry/opentelemetry-python/pull/724))
- bugfix: Fix error message
  ([#729](https://github.com/open-telemetry/opentelemetry-python/pull/729))
- deep copy empty attributes
  ([#714](https://github.com/open-telemetry/opentelemetry-python/pull/714))

## Version 0.7b1 (2020-05-12)

### Added

- Add reset for the global configuration object, for testing purposes
  ([#636](https://github.com/open-telemetry/opentelemetry-python/pull/636))
- Add support for programmatic instrumentation
  ([#579](https://github.com/open-telemetry/opentelemetry-python/pull/569))

### Changed

- tracer.get_tracer now optionally accepts a TracerProvider
  ([#602](https://github.com/open-telemetry/opentelemetry-python/pull/602))
- Configuration object can now be used by any component of opentelemetry,
  including 3rd party instrumentations
  ([#563](https://github.com/open-telemetry/opentelemetry-python/pull/563))
- bugfix: configuration object now matches fields in a case-sensitive manner
  ([#583](https://github.com/open-telemetry/opentelemetry-python/pull/583))
- bugfix: configuration object now accepts all valid python variable names
  ([#583](https://github.com/open-telemetry/opentelemetry-python/pull/583))
- bugfix: configuration undefined attributes now return None instead of raising
  an AttributeError.
  ([#583](https://github.com/open-telemetry/opentelemetry-python/pull/583))
- bugfix: 'debug' field is now correct
  ([#549](https://github.com/open-telemetry/opentelemetry-python/pull/549))
- bugfix: enable auto-instrumentation command to work for custom entry points
  (e.g. flask_run)
  ([#567](https://github.com/open-telemetry/opentelemetry-python/pull/567))
- Exporter API: span parents are now always spancontext
  ([#548](https://github.com/open-telemetry/opentelemetry-python/pull/548))
- Console span exporter now prints prettier, more legible messages
  ([#505](https://github.com/open-telemetry/opentelemetry-python/pull/505))
- bugfix: B3 propagation now retrieves parentSpanId correctly
  ([#621](https://github.com/open-telemetry/opentelemetry-python/pull/621))
- bugfix: a DefaultSpan now longer causes an exception when used with tracer
  ([#577](https://github.com/open-telemetry/opentelemetry-python/pull/577))
- move last_updated_timestamp into aggregators instead of bound metric
  instrument
  ([#522](https://github.com/open-telemetry/opentelemetry-python/pull/522))
- bugfix: suppressing instrumentation in metrics to eliminate an infinite loop
  of telemetry
  ([#529](https://github.com/open-telemetry/opentelemetry-python/pull/529))
- bugfix: freezing span attribute sequences, reducing potential user errors
  ([#529](https://github.com/open-telemetry/opentelemetry-python/pull/529))

## Version 0.6b0 (2020-03-30)

### Added

- Add support for lazy events and links
  ([#474](https://github.com/open-telemetry/opentelemetry-python/pull/474))
- Adding is_remote flag to SpanContext, indicating when a span is remote
  ([#516](https://github.com/open-telemetry/opentelemetry-python/pull/516))
- Adding a solution to release metric handles and observers
  ([#435](https://github.com/open-telemetry/opentelemetry-python/pull/435))
- Initial release: opentelemetry-instrumentation

### Changed

- Metrics API no longer uses LabelSet
  ([#527](https://github.com/open-telemetry/opentelemetry-python/pull/527))
- Allow digit as first char in vendor specific trace state key
  ([#511](https://github.com/open-telemetry/opentelemetry-python/pull/511))
- Exporting to collector now works
  ([#508](https://github.com/open-telemetry/opentelemetry-python/pull/508))

## Version 0.5b0 (2020-03-16)

### Added

- Adding Correlation Context API/SDK and propagator
  ([#471](https://github.com/open-telemetry/opentelemetry-python/pull/471))
- Adding a global configuration module to simplify setting and getting globals
  ([#466](https://github.com/open-telemetry/opentelemetry-python/pull/466))
- Adding named meters, removing batchers
  ([#431](https://github.com/open-telemetry/opentelemetry-python/pull/431))
- Adding attach/detach methods as per spec
  ([#429](https://github.com/open-telemetry/opentelemetry-python/pull/429))
- Adding OT Collector metrics exporter
  ([#454](https://github.com/open-telemetry/opentelemetry-python/pull/454))
- Initial release opentelemetry-ext-otcollector

### Changed

- Rename metric handle to bound metric instrument
  ([#470](https://github.com/open-telemetry/opentelemetry-python/pull/470))
- Moving resources to sdk
  ([#464](https://github.com/open-telemetry/opentelemetry-python/pull/464))
- Implementing propagators to API to use context
  ([#446](https://github.com/open-telemetry/opentelemetry-python/pull/446))
- Renaming TraceOptions to TraceFlags
  ([#450](https://github.com/open-telemetry/opentelemetry-python/pull/450))
- Renaming TracerSource to TracerProvider
  ([#441](https://github.com/open-telemetry/opentelemetry-python/pull/441))
- Improve validation of attributes
  ([#460](https://github.com/open-telemetry/opentelemetry-python/pull/460))
- Re-raise errors caught in opentelemetry.sdk.trace.Tracer.use_span()
  ([#469](https://github.com/open-telemetry/opentelemetry-python/pull/469))
- Implement observer instrument
  ([#425](https://github.com/open-telemetry/opentelemetry-python/pull/425))

## Version 0.4a0 (2020-02-21)

### Added

- Added named Tracers
  ([#301](https://github.com/open-telemetry/opentelemetry-python/pull/301))
- Add int and valid sequenced to AttributeValue type
  ([#368](https://github.com/open-telemetry/opentelemetry-python/pull/368))
- Add ABC for Metric
  ([#391](https://github.com/open-telemetry/opentelemetry-python/pull/391))
- Metrics export pipeline, and stdout exporter
  ([#341](https://github.com/open-telemetry/opentelemetry-python/pull/341))
- Adding Context API Implementation
  ([#395](https://github.com/open-telemetry/opentelemetry-python/pull/395))
- Adding trace.get_tracer function
  ([#430](https://github.com/open-telemetry/opentelemetry-python/pull/430))
- Add runtime validation for set_attribute
  ([#348](https://github.com/open-telemetry/opentelemetry-python/pull/348))
- Add support for B3 ParentSpanID
  ([#286](https://github.com/open-telemetry/opentelemetry-python/pull/286))
- Implement MinMaxSumCount aggregator
  ([#422](https://github.com/open-telemetry/opentelemetry-python/pull/422))
- Initial release opentelemetry-ext-zipkin, opentelemetry-ext-prometheus

### Changed

- Separate Default classes from interface descriptions
  ([#311](https://github.com/open-telemetry/opentelemetry-python/pull/311))
- Export span status
  ([#367](https://github.com/open-telemetry/opentelemetry-python/pull/367))
- Export span kind
  ([#387](https://github.com/open-telemetry/opentelemetry-python/pull/387))
- Set status for ended spans
  ([#297](https://github.com/open-telemetry/opentelemetry-python/pull/297) and
  [#358](https://github.com/open-telemetry/opentelemetry-python/pull/358))
- Use module loggers
  ([#351](https://github.com/open-telemetry/opentelemetry-python/pull/351))
- Protect start_time and end_time from being set manually by the user
  ([#363](https://github.com/open-telemetry/opentelemetry-python/pull/363))
- Set status in start_as_current_span
  ([#377](https://github.com/open-telemetry/opentelemetry-python/pull/377))
- Implement force_flush for span processors
  ([#389](https://github.com/open-telemetry/opentelemetry-python/pull/389))
- Set sampled flag on sampling trace
  ([#407](https://github.com/open-telemetry/opentelemetry-python/pull/407))
- Add io and formatter options to console exporter
  ([#412](https://github.com/open-telemetry/opentelemetry-python/pull/412))
- Clean up ProbabilitySample for 64 bit trace IDs
  ([#238](https://github.com/open-telemetry/opentelemetry-python/pull/238))

### Removed

- Remove monotonic and absolute metric instruments
  ([#410](https://github.com/open-telemetry/opentelemetry-python/pull/410))

## Version 0.3a0 (2019-12-11)

### Added

- Add metrics exporters
  ([#192](https://github.com/open-telemetry/opentelemetry-python/pull/192))
- Implement extract and inject support for HTTP_HEADERS and TEXT_MAP formats
  ([#256](https://github.com/open-telemetry/opentelemetry-python/pull/256))

### Changed

- Multiple tracing API/SDK changes
- Multiple metrics API/SDK changes

### Removed

- Remove option to create unstarted spans from API
  ([#290](https://github.com/open-telemetry/opentelemetry-python/pull/290))

## Version 0.2a0 (2019-10-29)

### Added

- W3C TraceContext fixes and compliance tests
  ([#228](https://github.com/open-telemetry/opentelemetry-python/pull/228))
- Sampler API/SDK
  ([#225](https://github.com/open-telemetry/opentelemetry-python/pull/225))
- Initial release: opentelemetry-ext-jaeger, opentelemetry-opentracing-shim

### Changed

- Multiple metrics API/SDK changes
- Multiple tracing API/SDK changes
- Multiple context API changes
- Multiple bugfixes and improvements

## Version 0.1a0 (2019-09-30)

### Added

- Initial release api/sdk

- Use Attribute rather than boundattribute in logrecord
  ([#3567](https://github.com/open-telemetry/opentelemetry-python/pull/3567))
- Fix flush error when no LoggerProvider configured for LoggingHandler
  ([#3608](https://github.com/open-telemetry/opentelemetry-python/pull/3608))
- Fix `OTLPMetricExporter` ignores `preferred_aggregation` property
  ([#3603](https://github.com/open-telemetry/opentelemetry-python/pull/3603))
- Logs: set `observed_timestamp` field
  ([#3565](https://github.com/open-telemetry/opentelemetry-python/pull/3565))
- Add missing Resource SchemaURL in OTLP exporters
  ([#3652](https://github.com/open-telemetry/opentelemetry-python/pull/3652))
- Fix loglevel warning text
  ([#3566](https://github.com/open-telemetry/opentelemetry-python/pull/3566))
- Prometheus Exporter string representation for target_info labels
  ([#3659](https://github.com/open-telemetry/opentelemetry-python/pull/3659))
- Logs: ObservedTimestamp field is missing in console exporter output
  ([#3564](https://github.com/open-telemetry/opentelemetry-python/pull/3564))
- Fix explicit bucket histogram aggregation
  ([#3429](https://github.com/open-telemetry/opentelemetry-python/pull/3429))
- Add `code.lineno`, `code.function` and `code.filepath` to all logs
  ([#3645](https://github.com/open-telemetry/opentelemetry-python/pull/3645))
- Add Synchronous Gauge instrument
  ([#3462](https://github.com/open-telemetry/opentelemetry-python/pull/3462))
- Drop support for 3.7
  ([#3668](https://github.com/open-telemetry/opentelemetry-python/pull/3668))
- Include key in attribute sequence warning
  ([#3639](https://github.com/open-telemetry/opentelemetry-python/pull/3639))
- Upgrade markupsafe, Flask and related dependencies to dev and test
  environments ([#3609](https://github.com/open-telemetry/opentelemetry-python/pull/3609))
- Handle HTTP 2XX responses as successful in OTLP exporters
  ([#3623](https://github.com/open-telemetry/opentelemetry-python/pull/3623))
- Improve Resource Detector timeout messaging
  ([#3645](https://github.com/open-telemetry/opentelemetry-python/pull/3645))
- Add Proxy classes for logging
  ([#3575](https://github.com/open-telemetry/opentelemetry-python/pull/3575))
- Remove dependency on 'backoff' library
  ([#3679](https://github.com/open-telemetry/opentelemetry-python/pull/3679))


- Make create_gauge non-abstract method
  ([#3817](https://github.com/open-telemetry/opentelemetry-python/pull/3817))
- Make `tracer.start_as_current_span()` decorator work with async functions
  ([#3633](https://github.com/open-telemetry/opentelemetry-python/pull/3633))
- Fix python 3.12 deprecation warning
  ([#3751](https://github.com/open-telemetry/opentelemetry-python/pull/3751))
- bump mypy to 0.982
  ([#3776](https://github.com/open-telemetry/opentelemetry-python/pull/3776))
- Add support for OTEL_SDK_DISABLED environment variable
  ([#3648](https://github.com/open-telemetry/opentelemetry-python/pull/3648))
- Fix ValueError message for PeriodicExportingMetricsReader
  ([#3769](https://github.com/open-telemetry/opentelemetry-python/pull/3769))
- Use `BaseException` instead of `Exception` in `record_exception`
  ([#3354](https://github.com/open-telemetry/opentelemetry-python/pull/3354))
- Make span.record_exception more robust
  ([#3778](https://github.com/open-telemetry/opentelemetry-python/pull/3778))
- Fix license field in pyproject.toml files
  ([#3803](https://github.com/open-telemetry/opentelemetry-python/pull/3803))<|MERGE_RESOLUTION|>--- conflicted
+++ resolved
@@ -7,15 +7,11 @@
 
 ## Unreleased
 
-<<<<<<< HEAD
 - Add missing Prometheus exporter documentation
   ([#4485](https://github.com/open-telemetry/opentelemetry-python/pull/4485))
-
-=======
 - Overwrite logging.config.fileConfig and logging.config.dictConfig to ensure
 the OTLP `LogHandler` remains attached to the root logger. Fix a bug that
 can cause a deadlock to occur over `logging._lock` in some cases ([#4636](https://github.com/open-telemetry/opentelemetry-python/pull/4636)).
->>>>>>> 57cb935e
 
 ## Version 1.35.0/0.56b0 (2025-07-11)
 
