--- conflicted
+++ resolved
@@ -20,15 +20,12 @@
 - Propagators use the root context as default for `extract` and do not modify
   the context if extracting from carrier does not work.
   ([#1811](https://github.com/open-telemetry/opentelemetry-python/pull/1811))
-<<<<<<< HEAD
 - Fixed `b3` propagator entrypoint to point to `B3SingleFormat` propagator.
   ([#1823](https://github.com/open-telemetry/opentelemetry-python/pull/1823))
 - Added `b3multi` propagator entrypoint to point to `B3MultiFormat` propagator.
   ([#1823](https://github.com/open-telemetry/opentelemetry-python/pull/1823))
-=======
 - Improve warning when failing to decode byte attribute
   ([#1810](https://github.com/open-telemetry/opentelemetry-python/pull/1810))
->>>>>>> 684f57d6
 
 ### Removed
 - Moved `opentelemetry-instrumentation` to contrib repository.
