--- conflicted
+++ resolved
@@ -26,19 +26,16 @@
 - Added `BoundedAttributes` to the API to make it available for `Link` which is defined in the
   API. Marked `BoundedDict` in the SDK as deprecated as a result.
   ([#1915](https://github.com/open-telemetry/opentelemetry-python/pull/1915))
-<<<<<<< HEAD
+- Fix OTLP SpanExporter to distinguish spans based off Resource and InstrumentationInfo
+  ([#1927](https://github.com/open-telemetry/opentelemetry-python/pull/1927))
 - Updating dependency for opentelemetry api/sdk packages to support major version instead of
   pinning to specific versions.
   ([#1933](https://github.com/open-telemetry/opentelemetry-python/pull/1933))
-=======
-- Fix OTLP SpanExporter to distinguish spans based off Resource and InstrumentationInfo
-  ([#1927](https://github.com/open-telemetry/opentelemetry-python/pull/1927))
 
 ### Fixed
 - Updated `opentelementry-opentracing-shim` `ScopeShim` to report exceptions in
   opentelemetry specification format, rather than opentracing spec format.
   ([#1878](https://github.com/open-telemetry/opentelemetry-python/pull/1878))
->>>>>>> f11ed2f3
 
 ## [1.3.0-0.22b0](https://github.com/open-telemetry/opentelemetry-python/releases/tag/v1.3.0-0.22b0) - 2021-06-01
 
