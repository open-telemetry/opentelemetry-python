--- conflicted
+++ resolved
@@ -7,13 +7,10 @@
 
 ## Unreleased
 
-<<<<<<< HEAD
 - Do not execute Flask Tests in debug mode
   ([#3956](https://github.com/open-telemetry/opentelemetry-python/pull/3956))
-=======
 - When encountering an error encoding metric attributes in the OTLP exporter, log the key that had an error.
   ([#3838](https://github.com/open-telemetry/opentelemetry-python/pull/3838))
->>>>>>> f1bebffb
 - Log a warning when a `LogRecord` in `sdk/log` has dropped attributes
   due to reaching limits
   ([#3946](https://github.com/open-telemetry/opentelemetry-python/pull/3946))
