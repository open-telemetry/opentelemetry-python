--- conflicted
+++ resolved
@@ -7,14 +7,10 @@
 
 ## Unreleased
 
-<<<<<<< HEAD
-- Running mypy on SDK resources#
+- Running mypy on SDK resources
   ([#4053](https://github.com/open-telemetry/opentelemetry-python/pull/4053))
 
-## Version 1.26.0/0.47b0 (2024-07-23)
-=======
 ## Version 1.26.0/0.47b0 (2024-07-25)
->>>>>>> ed8d9507
 
 - Standardizing timeout calculation in measurement consumer collect to nanoseconds
   ([#4074](https://github.com/open-telemetry/opentelemetry-python/pull/4074))
