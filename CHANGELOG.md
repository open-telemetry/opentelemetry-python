--- conflicted
+++ resolved
@@ -7,13 +7,10 @@
 
 ## Unreleased
 
-<<<<<<< HEAD
 - Running mypy on SDK resources
   ([#4053](https://github.com/open-telemetry/opentelemetry-python/pull/4053))
-=======
 - Drop Final annotation from Enum in semantic conventions
   ([#4085](https://github.com/open-telemetry/opentelemetry-python/pull/4085))
->>>>>>> ed05460d
 
 ## Version 1.26.0/0.47b0 (2024-07-25)
 
