# Changelog

All notable changes to this project will be documented in this file.

The format is based on [Keep a Changelog](https://keepachangelog.com/en/1.0.0/),
and this project adheres to [Semantic Versioning](https://semver.org/spec/v2.0.0.html).

## Unreleased

<<<<<<< HEAD
- Always setup logs sdk, OTEL_PYTHON_LOGGING_AUTO_INSTRUMENTATION_ENABLED only controls python `logging` module handler setup
  ([#4340](https://github.com/open-telemetry/opentelemetry-python/pull/4340))
=======
## Version 1.29.0/0.50b0 (2024-12-11)

>>>>>>> 2ea5d85a
- Fix crash exporting a log record with None body
  ([#4276](https://github.com/open-telemetry/opentelemetry-python/pull/4276))
- Fix metrics export with exemplar and no context and filtering observable instruments
  ([#4251](https://github.com/open-telemetry/opentelemetry-python/pull/4251))
- Fix recursion error with sdk disabled and handler added to root logger
  ([#4259](https://github.com/open-telemetry/opentelemetry-python/pull/4259))
- sdk: setup EventLogger when OTEL_PYTHON_LOGGING_AUTO_INSTRUMENTATION_ENABLED is set
  ([#4270](https://github.com/open-telemetry/opentelemetry-python/pull/4270))
- api: fix logging of duplicate EventLogger setup warning
  ([#4299](https://github.com/open-telemetry/opentelemetry-python/pull/4299))
- sdk: fix setting of process owner in ProcessResourceDetector
  ([#4311](https://github.com/open-telemetry/opentelemetry-python/pull/4311))
- sdk: fix serialization of logs severity_number field to int
  ([#4324](https://github.com/open-telemetry/opentelemetry-python/pull/4324))
- Remove `TestBase.assertEqualSpanInstrumentationInfo` method, use `assertEqualSpanInstrumentationScope` instead
  ([#4310](https://github.com/open-telemetry/opentelemetry-python/pull/4310))
- sdk: instantiate lazily `ExemplarBucket`s in `ExemplarReservoir`s
  ([#4260](https://github.com/open-telemetry/opentelemetry-python/pull/4260))
- semantic-conventions: Bump to 1.29.0
  ([#4337](https://github.com/open-telemetry/opentelemetry-python/pull/4337))

## Version 1.28.0/0.49b0 (2024-11-05)

- Removed superfluous py.typed markers and added them where they were missing
  ([#4172](https://github.com/open-telemetry/opentelemetry-python/pull/4172))
- Include metric info in encoding exceptions
  ([#4154](https://github.com/open-telemetry/opentelemetry-python/pull/4154))
- sdk: Add support for log formatting
  ([#4137](https://github.com/open-telemetry/opentelemetry-python/pull/4166))
- sdk: Add Host resource detector
  ([#4182](https://github.com/open-telemetry/opentelemetry-python/pull/4182))
- sdk: Implementation of exemplars
  ([#4094](https://github.com/open-telemetry/opentelemetry-python/pull/4094))
- Implement events sdk
  ([#4176](https://github.com/open-telemetry/opentelemetry-python/pull/4176))
- Update semantic conventions to version 1.28.0
  ([#4218](https://github.com/open-telemetry/opentelemetry-python/pull/4218))
- Add support to protobuf 5+ and drop support to protobuf 3 and 4
  ([#4206](https://github.com/open-telemetry/opentelemetry-python/pull/4206))
- Update environment variable descriptions to match signal
  ([#4222](https://github.com/open-telemetry/opentelemetry-python/pull/4222))
- Record logger name as the instrumentation scope name
  ([#4208](https://github.com/open-telemetry/opentelemetry-python/pull/4208))
- Fix memory leak in exporter and reader
  ([#4224](https://github.com/open-telemetry/opentelemetry-python/pull/4224))
- Drop `OTEL_PYTHON_EXPERIMENTAL_DISABLE_PROMETHEUS_UNIT_NORMALIZATION` environment variable
  ([#4217](https://github.com/open-telemetry/opentelemetry-python/pull/4217))
- Improve compatibility with other logging libraries that override
  `LogRecord.getMessage()` in order to customize message formatting
  ([#4216](https://github.com/open-telemetry/opentelemetry-python/pull/4216))

## Version 1.27.0/0.48b0 (2024-08-28)

- Implementation of Events API
  ([#4054](https://github.com/open-telemetry/opentelemetry-python/pull/4054))
- Make log sdk add `exception.message` to logRecord for exceptions whose argument
  is an exception not a string message
  ([#4122](https://github.com/open-telemetry/opentelemetry-python/pull/4122))
- Fix use of `link.attributes.dropped`, which may not exist
  ([#4119](https://github.com/open-telemetry/opentelemetry-python/pull/4119))
- Running mypy on SDK resources
  ([#4053](https://github.com/open-telemetry/opentelemetry-python/pull/4053))
- Added py.typed file to top-level module
  ([#4084](https://github.com/open-telemetry/opentelemetry-python/pull/4084))
- Drop Final annotation from Enum in semantic conventions
  ([#4085](https://github.com/open-telemetry/opentelemetry-python/pull/4085))
- Update log export example to not use root logger ([#4090](https://github.com/open-telemetry/opentelemetry-python/pull/4090))
- sdk: Add OS resource detector
  ([#3992](https://github.com/open-telemetry/opentelemetry-python/pull/3992))
- sdk: Accept non URL-encoded headers in `OTEL_EXPORTER_OTLP_*HEADERS` to match other languages SDKs
  ([#4103](https://github.com/open-telemetry/opentelemetry-python/pull/4103))
- Update semantic conventions to version 1.27.0
  ([#4104](https://github.com/open-telemetry/opentelemetry-python/pull/4104))
- Add support to type bytes for OTLP AnyValue
  ([#4128](https://github.com/open-telemetry/opentelemetry-python/pull/4128))
- Export ExponentialHistogram and ExponentialHistogramDataPoint
  ([#4134](https://github.com/open-telemetry/opentelemetry-python/pull/4134))
- Implement Client Key and Certificate File Support for All OTLP Exporters
  ([#4116](https://github.com/open-telemetry/opentelemetry-python/pull/4116))
- Remove `_start_time_unix_nano` attribute from `_ViewInstrumentMatch` in favor
  of using `time_ns()` at the moment when the aggregation object is created
  ([#4137](https://github.com/open-telemetry/opentelemetry-python/pull/4137))

## Version 1.26.0/0.47b0 (2024-07-25)

- Standardizing timeout calculation in measurement consumer collect to nanoseconds
  ([#4074](https://github.com/open-telemetry/opentelemetry-python/pull/4074))
- optional scope attributes for logger creation
  ([#4035](https://github.com/open-telemetry/opentelemetry-python/pull/4035))
- optional scope attribute for tracer creation
  ([#4028](https://github.com/open-telemetry/opentelemetry-python/pull/4028))
- OTLP exporter is encoding invalid span/trace IDs in the logs fix
  ([#4006](https://github.com/open-telemetry/opentelemetry-python/pull/4006))
- Update sdk process resource detector `process.command_args` attribute to also include the executable itself
  ([#4032](https://github.com/open-telemetry/opentelemetry-python/pull/4032))
- Fix `start_time_unix_nano` for delta collection for explicit bucket histogram aggregation
  ([#4009](https://github.com/open-telemetry/opentelemetry-python/pull/4009))
- Fix `start_time_unix_nano` for delta collection for sum aggregation
  ([#4011](https://github.com/open-telemetry/opentelemetry-python/pull/4011))
- Update opentracing and opencesus docs examples to not use JaegerExporter
  ([#4023](https://github.com/open-telemetry/opentelemetry-python/pull/4023))
- Do not execute Flask Tests in debug mode
  ([#3956](https://github.com/open-telemetry/opentelemetry-python/pull/3956))
- When encountering an error encoding metric attributes in the OTLP exporter, log the key that had an error.
  ([#3838](https://github.com/open-telemetry/opentelemetry-python/pull/3838))
- Fix `ExponentialHistogramAggregation`
  ([#3978](https://github.com/open-telemetry/opentelemetry-python/pull/3978))
- Log a warning when a `LogRecord` in `sdk/log` has dropped attributes
  due to reaching limits
  ([#3946](https://github.com/open-telemetry/opentelemetry-python/pull/3946))
- Fix RandomIdGenerator can generate invalid Span/Trace Ids
  ([#3949](https://github.com/open-telemetry/opentelemetry-python/pull/3949))
- Add Python 3.12 to tox
  ([#3616](https://github.com/open-telemetry/opentelemetry-python/pull/3616))
- Improve resource field structure for LogRecords
  ([#3972](https://github.com/open-telemetry/opentelemetry-python/pull/3972))
- Update Semantic Conventions code generation scripts:
  - fix namespace exclusion that resulted in dropping  `os` and `net` namespaces.
  - add `Final` decorator to constants to prevent collisions
  - enable mypy and fix detected issues
  - allow to drop specific attributes in preparation for Semantic Conventions v1.26.0
  ([#3973](https://github.com/open-telemetry/opentelemetry-python/pull/3966))
- Update semantic conventions to version 1.26.0.
  ([#3964](https://github.com/open-telemetry/opentelemetry-python/pull/3964))
- Use semconv exception attributes for record exceptions in spans
  ([#3979](https://github.com/open-telemetry/opentelemetry-python/pull/3979))
- Fix _encode_events assumes events.attributes.dropped exists
  ([#3965](https://github.com/open-telemetry/opentelemetry-python/pull/3965))
- Validate links at span creation
  ([#3991](https://github.com/open-telemetry/opentelemetry-python/pull/3991))
- Add attributes field in  `MeterProvider.get_meter` and `InstrumentationScope`
  ([#4015](https://github.com/open-telemetry/opentelemetry-python/pull/4015))
- Fix inaccessible `SCHEMA_URL` constants in `opentelemetry-semantic-conventions`
  ([#4069](https://github.com/open-telemetry/opentelemetry-python/pull/4069))

## Version 1.25.0/0.46b0 (2024-05-30)

- Fix class BoundedAttributes to have RLock rather than Lock
  ([#3859](https://github.com/open-telemetry/opentelemetry-python/pull/3859))
- Remove thread lock by loading RuntimeContext explicitly.
  ([#3763](https://github.com/open-telemetry/opentelemetry-python/pull/3763))
- Update proto version to v1.2.0
  ([#3844](https://github.com/open-telemetry/opentelemetry-python/pull/3844))
- Add to_json method to ExponentialHistogram
  ([#3780](https://github.com/open-telemetry/opentelemetry-python/pull/3780))
- Bump mypy to 1.9.0
  ([#3795](https://github.com/open-telemetry/opentelemetry-python/pull/3795))
- Fix exponential histograms
  ([#3798](https://github.com/open-telemetry/opentelemetry-python/pull/3798))
- Fix otlp exporter to export log_record.observed_timestamp
  ([#3785](https://github.com/open-telemetry/opentelemetry-python/pull/3785))
- Add capture the fully qualified type name for raised exceptions in spans
  ([#3837](https://github.com/open-telemetry/opentelemetry-python/pull/3837))
- Prometheus exporter sort label keys to prevent duplicate metrics when user input changes order
  ([#3698](https://github.com/open-telemetry/opentelemetry-python/pull/3698))
- Update semantic conventions to version 1.25.0.
  Refactor semantic-convention structure:
  - `SpanAttributes`, `ResourceAttributes`, and `MetricInstruments` are deprecated.
  - Attribute and metric definitions are now grouped by the namespace.
  - Stable attributes and metrics are moved to `opentelemetry.semconv.attributes`
  and `opentelemetry.semconv.metrics` modules.
  - Stable and experimental attributes and metrics are defined under
  `opentelemetry.semconv._incubating` import path.
  ([#3586](https://github.com/open-telemetry/opentelemetry-python/pull/3586))
- Rename test objects to avoid pytest warnings
  ([#3823] (https://github.com/open-telemetry/opentelemetry-python/pull/3823))
- Add span flags to OTLP spans and links
  ([#3881](https://github.com/open-telemetry/opentelemetry-python/pull/3881))
- Record links with invalid SpanContext if either attributes or TraceState are not empty
  ([#3917](https://github.com/open-telemetry/opentelemetry-python/pull/3917/))
- Add OpenTelemetry trove classifiers to PyPI packages
  ([#3913] (https://github.com/open-telemetry/opentelemetry-python/pull/3913))
- Fix prometheus metric name and unit conversion
  ([#3924](https://github.com/open-telemetry/opentelemetry-python/pull/3924))
  - this is a breaking change to prometheus metric names so they comply with the
  [specification](https://github.com/open-telemetry/opentelemetry-specification/blob/v1.33.0/specification/compatibility/prometheus_and_openmetrics.md#otlp-metric-points-to-prometheus).
  - you can temporarily opt-out of the unit normalization by setting the environment variable
  `OTEL_PYTHON_EXPERIMENTAL_DISABLE_PROMETHEUS_UNIT_NORMALIZATION=true`
  - common unit abbreviations are converted to Prometheus conventions (`s` -> `seconds`),
  following the [collector's implementation](https://github.com/open-telemetry/opentelemetry-collector-contrib/blob/c0b51136575aa7ba89326d18edb4549e7e1bbdb9/pkg/translator/prometheus/normalize_name.go#L108)
  - repeated `_` are replaced with a single `_`
  - unit annotations (enclosed in curly braces like `{requests}`) are stripped away
  - units with slash are converted e.g. `m/s` -> `meters_per_second`.
  - The exporter's API is not changed
- Add parameters for Distros and configurators to configure autoinstrumentation in addition to existing environment variables.
  ([#3864](https://github.com/open-telemetry/opentelemetry-python/pull/3864))

## Version 1.24.0/0.45b0 (2024-03-28)

- Make create_gauge non-abstract method
  ([#3817](https://github.com/open-telemetry/opentelemetry-python/pull/3817))
- Make `tracer.start_as_current_span()` decorator work with async functions
  ([#3633](https://github.com/open-telemetry/opentelemetry-python/pull/3633))
- Fix python 3.12 deprecation warning
  ([#3751](https://github.com/open-telemetry/opentelemetry-python/pull/3751))
- bump mypy to 0.982
  ([#3776](https://github.com/open-telemetry/opentelemetry-python/pull/3776))
- Add support for OTEL_SDK_DISABLED environment variable
  ([#3648](https://github.com/open-telemetry/opentelemetry-python/pull/3648))
- Fix ValueError message for PeriodicExportingMetricsReader
  ([#3769](https://github.com/open-telemetry/opentelemetry-python/pull/3769))
- Use `BaseException` instead of `Exception` in `record_exception`
  ([#3354](https://github.com/open-telemetry/opentelemetry-python/pull/3354))
- Make span.record_exception more robust
  ([#3778](https://github.com/open-telemetry/opentelemetry-python/pull/3778))
- Fix license field in pyproject.toml files
  ([#3803](https://github.com/open-telemetry/opentelemetry-python/pull/3803))

## Version 1.23.0/0.44b0 (2024-02-23)

- Use Attribute rather than boundattribute in logrecord
  ([#3567](https://github.com/open-telemetry/opentelemetry-python/pull/3567))
- Fix flush error when no LoggerProvider configured for LoggingHandler
  ([#3608](https://github.com/open-telemetry/opentelemetry-python/pull/3608))
- Add `Span.add_link()` method to add link after span start
  ([#3618](https://github.com/open-telemetry/opentelemetry-python/pull/3618))
- Fix `OTLPMetricExporter` ignores `preferred_aggregation` property
  ([#3603](https://github.com/open-telemetry/opentelemetry-python/pull/3603))
- Logs: set `observed_timestamp` field
  ([#3565](https://github.com/open-telemetry/opentelemetry-python/pull/3565))
- Add missing Resource SchemaURL in OTLP exporters
  ([#3652](https://github.com/open-telemetry/opentelemetry-python/pull/3652))
- Fix loglevel warning text
  ([#3566](https://github.com/open-telemetry/opentelemetry-python/pull/3566))
- Prometheus Exporter string representation for target_info labels
  ([#3659](https://github.com/open-telemetry/opentelemetry-python/pull/3659))
- Logs: ObservedTimestamp field is missing in console exporter output
  ([#3564](https://github.com/open-telemetry/opentelemetry-python/pull/3564))
- Fix explicit bucket histogram aggregation
  ([#3429](https://github.com/open-telemetry/opentelemetry-python/pull/3429))
- Add `code.lineno`, `code.function` and `code.filepath` to all logs
  ([#3675](https://github.com/open-telemetry/opentelemetry-python/pull/3675))
- Add Synchronous Gauge instrument
  ([#3462](https://github.com/open-telemetry/opentelemetry-python/pull/3462))
- Drop support for 3.7
  ([#3668](https://github.com/open-telemetry/opentelemetry-python/pull/3668))
- Include key in attribute sequence warning
  ([#3639](https://github.com/open-telemetry/opentelemetry-python/pull/3639))
- Upgrade markupsafe, Flask and related dependencies to dev and test
  environments ([#3609](https://github.com/open-telemetry/opentelemetry-python/pull/3609))
- Handle HTTP 2XX responses as successful in OTLP exporters
  ([#3623](https://github.com/open-telemetry/opentelemetry-python/pull/3623))
- Improve Resource Detector timeout messaging
  ([#3645](https://github.com/open-telemetry/opentelemetry-python/pull/3645))
- Add Proxy classes for logging
  ([#3575](https://github.com/open-telemetry/opentelemetry-python/pull/3575))
- Remove dependency on 'backoff' library
  ([#3679](https://github.com/open-telemetry/opentelemetry-python/pull/3679))

## Version 1.22.0/0.43b0 (2023-12-15)

- Prometheus exporter sanitize info metric
  ([#3572](https://github.com/open-telemetry/opentelemetry-python/pull/3572))
- Remove Jaeger exporters
  ([#3554](https://github.com/open-telemetry/opentelemetry-python/pull/3554))
- Log stacktrace on `UNKNOWN` status OTLP export error
  ([#3536](https://github.com/open-telemetry/opentelemetry-python/pull/3536))
- Fix OTLPExporterMixin shutdown timeout period
  ([#3524](https://github.com/open-telemetry/opentelemetry-python/pull/3524))
- Handle `taskName` `logrecord` attribute
  ([#3557](https://github.com/open-telemetry/opentelemetry-python/pull/3557))

## Version 1.21.0/0.42b0 (2023-11-01)

- Fix `SumAggregation`
￼  ([#3390](https://github.com/open-telemetry/opentelemetry-python/pull/3390))
- Fix handling of empty metric collection cycles
  ([#3335](https://github.com/open-telemetry/opentelemetry-python/pull/3335))
- Fix error when no LoggerProvider configured for LoggingHandler
  ([#3423](https://github.com/open-telemetry/opentelemetry-python/pull/3423))
- Make `opentelemetry_metrics_exporter` entrypoint support pull exporters
  ([#3428](https://github.com/open-telemetry/opentelemetry-python/pull/3428))
- Allow instrument names to have '/' and up to 255 characters
  ([#3442](https://github.com/open-telemetry/opentelemetry-python/pull/3442))
- Do not load Resource on sdk import
  ([#3447](https://github.com/open-telemetry/opentelemetry-python/pull/3447))
- Update semantic conventions to version 1.21.0
  ([#3251](https://github.com/open-telemetry/opentelemetry-python/pull/3251))
- Add missing schema_url in global api for logging and metrics
  ([#3251](https://github.com/open-telemetry/opentelemetry-python/pull/3251))
- Prometheus exporter support for auto instrumentation
  ([#3413](https://github.com/open-telemetry/opentelemetry-python/pull/3413))
- Implement Process Resource detector
  ([#3472](https://github.com/open-telemetry/opentelemetry-python/pull/3472))


## Version 1.20.0/0.41b0 (2023-09-04)

- Modify Prometheus exporter to translate non-monotonic Sums into Gauges
  ([#3306](https://github.com/open-telemetry/opentelemetry-python/pull/3306))

## Version 1.19.0/0.40b0 (2023-07-13)

- Drop `setuptools` runtime requirement.
  ([#3372](https://github.com/open-telemetry/opentelemetry-python/pull/3372))
- Update the body type in the log
  ([$3343](https://github.com/open-telemetry/opentelemetry-python/pull/3343))
- Add max_scale option to Exponential Bucket Histogram Aggregation
  ([#3323](https://github.com/open-telemetry/opentelemetry-python/pull/3323))
- Use BoundedAttributes instead of raw dict to extract attributes from LogRecord
  ([#3310](https://github.com/open-telemetry/opentelemetry-python/pull/3310))
- Support dropped_attributes_count in LogRecord and exporters
  ([#3351](https://github.com/open-telemetry/opentelemetry-python/pull/3351))
- Add unit to view instrument selection criteria
  ([#3341](https://github.com/open-telemetry/opentelemetry-python/pull/3341))
- Upgrade opentelemetry-proto to 0.20 and regen
  [#3355](https://github.com/open-telemetry/opentelemetry-python/pull/3355))
- Include endpoint in Grpc transient error warning
  [#3362](https://github.com/open-telemetry/opentelemetry-python/pull/3362))
- Fixed bug where logging export is tracked as trace
  [#3375](https://github.com/open-telemetry/opentelemetry-python/pull/3375))
- Default LogRecord observed_timestamp to current timestamp
  [#3377](https://github.com/open-telemetry/opentelemetry-python/pull/3377))


## Version 1.18.0/0.39b0 (2023-05-19)

- Select histogram aggregation with an environment variable
  ([#3265](https://github.com/open-telemetry/opentelemetry-python/pull/3265))
- Move Protobuf encoding to its own package
  ([#3169](https://github.com/open-telemetry/opentelemetry-python/pull/3169))
- Add experimental feature to detect resource detectors in auto instrumentation
  ([#3181](https://github.com/open-telemetry/opentelemetry-python/pull/3181))
- Fix exporting of ExponentialBucketHistogramAggregation from opentelemetry.sdk.metrics.view
  ([#3240](https://github.com/open-telemetry/opentelemetry-python/pull/3240))
- Fix headers types mismatch for OTLP Exporters
  ([#3226](https://github.com/open-telemetry/opentelemetry-python/pull/3226))
- Fix suppress instrumentation for log batch processor
  ([#3223](https://github.com/open-telemetry/opentelemetry-python/pull/3223))
- Add speced out environment variables and arguments for BatchLogRecordProcessor
  ([#3237](https://github.com/open-telemetry/opentelemetry-python/pull/3237))
- Add benchmark tests for metrics
  ([#3267](https://github.com/open-telemetry/opentelemetry-python/pull/3267))


## Version 1.17.0/0.38b0 (2023-03-22)

- Implement LowMemory temporality
  ([#3223](https://github.com/open-telemetry/opentelemetry-python/pull/3223))
- PeriodicExportingMetricReader will continue if collection times out
  ([#3100](https://github.com/open-telemetry/opentelemetry-python/pull/3100))
- Fix formatting of ConsoleMetricExporter.
  ([#3197](https://github.com/open-telemetry/opentelemetry-python/pull/3197))
- Fix use of built-in samplers in SDK configuration
  ([#3176](https://github.com/open-telemetry/opentelemetry-python/pull/3176))
- Implement shutdown procedure forOTLP grpc exporters
  ([#3138](https://github.com/open-telemetry/opentelemetry-python/pull/3138))
- Add exponential histogram
  ([#2964](https://github.com/open-telemetry/opentelemetry-python/pull/2964))
- Add OpenCensus trace bridge/shim
  ([#3210](https://github.com/open-telemetry/opentelemetry-python/pull/3210))

## Version 1.16.0/0.37b0 (2023-02-17)

- Change ``__all__`` to be statically defined.
  ([#3143](https://github.com/open-telemetry/opentelemetry-python/pull/3143))
- Remove the ability to set a global metric prefix for Prometheus exporter
  ([#3137](https://github.com/open-telemetry/opentelemetry-python/pull/3137))
- Adds environment variables for log exporter
  ([#3037](https://github.com/open-telemetry/opentelemetry-python/pull/3037))
- Add attribute name to type warning message.
  ([3124](https://github.com/open-telemetry/opentelemetry-python/pull/3124))
- Add db metric name to semantic conventions
  ([#3115](https://github.com/open-telemetry/opentelemetry-python/pull/3115))
- Fix User-Agent header value for OTLP exporters to conform to RFC7231 & RFC7230
  ([#3128](https://github.com/open-telemetry/opentelemetry-python/pull/3128))
- Fix validation of baggage values
  ([#3058](https://github.com/open-telemetry/opentelemetry-python/pull/3058))
- Fix capitalization of baggage keys
  ([#3151](https://github.com/open-telemetry/opentelemetry-python/pull/3151))
- Bump min required api version for OTLP exporters
  ([#3156](https://github.com/open-telemetry/opentelemetry-python/pull/3156))
- deprecate jaeger exporters
  ([#3158](https://github.com/open-telemetry/opentelemetry-python/pull/3158))
- Create a single resource instance
  ([#3118](https://github.com/open-telemetry/opentelemetry-python/pull/3118))

## Version 1.15.0/0.36b0 (2022-12-09)

- PeriodicExportingMetricsReader with +Inf interval
  to support explicit metric collection
  ([#3059](https://github.com/open-telemetry/opentelemetry-python/pull/3059))
- Regenerate opentelemetry-proto to be compatible with protobuf 3 and 4
  ([#3070](https://github.com/open-telemetry/opentelemetry-python/pull/3070))
- Rename parse_headers to parse_env_headers and improve error message
  ([#2376](https://github.com/open-telemetry/opentelemetry-python/pull/2376))
- Add url decode values from OTEL_RESOURCE_ATTRIBUTES
  ([#3046](https://github.com/open-telemetry/opentelemetry-python/pull/3046))
- Fixed circular dependency issue with custom samplers
  ([#3026](https://github.com/open-telemetry/opentelemetry-python/pull/3026))
- Add missing entry points for OTLP/HTTP exporter
  ([#3027](https://github.com/open-telemetry/opentelemetry-python/pull/3027))
- Update logging to include logging api as per specification
  ([#3038](https://github.com/open-telemetry/opentelemetry-python/pull/3038))
- Fix: Avoid generator in metrics _ViewInstrumentMatch.collect()
  ([#3035](https://github.com/open-telemetry/opentelemetry-python/pull/3035)
- [exporter-otlp-proto-grpc] add user agent string
  ([#3009](https://github.com/open-telemetry/opentelemetry-python/pull/3009))

## Version 1.14.0/0.35b0 (2022-11-04)

- Add logarithm and exponent mappings
  ([#2960](https://github.com/open-telemetry/opentelemetry-python/pull/2960))
- Add and use missing metrics environment variables
  ([#2968](https://github.com/open-telemetry/opentelemetry-python/pull/2968))
- Enabled custom samplers via entry points
  ([#2972](https://github.com/open-telemetry/opentelemetry-python/pull/2972))
- Update log symbol names
  ([#2943](https://github.com/open-telemetry/opentelemetry-python/pull/2943))
- Update explicit histogram bucket boundaries
  ([#2947](https://github.com/open-telemetry/opentelemetry-python/pull/2947))
- `exporter-otlp-proto-http`: add user agent string
  ([#2959](https://github.com/open-telemetry/opentelemetry-python/pull/2959))
- Add http-metric instrument names to semantic conventions
  ([#2976](https://github.com/open-telemetry/opentelemetry-python/pull/2976))
- [exporter/opentelemetry-exporter-otlp-proto-http] Add OTLPMetricExporter
  ([#2891](https://github.com/open-telemetry/opentelemetry-python/pull/2891))
- Add support for py3.11
  ([#2997](https://github.com/open-telemetry/opentelemetry-python/pull/2997))
- Fix a bug with exporter retries for with newer versions of the backoff library
  ([#2980](https://github.com/open-telemetry/opentelemetry-python/pull/2980))

## Version 1.13.0/0.34b0 (2022-09-26)

- Add a configurable max_export_batch_size to the gRPC metrics exporter
  ([#2809](https://github.com/open-telemetry/opentelemetry-python/pull/2809))
- Remove support for 3.6
  ([#2763](https://github.com/open-telemetry/opentelemetry-python/pull/2763))
- Update PeriodicExportingMetricReader to never call export() concurrently
  ([#2873](https://github.com/open-telemetry/opentelemetry-python/pull/2873))
- Add param for `indent` size to `LogRecord.to_json()`
  ([#2870](https://github.com/open-telemetry/opentelemetry-python/pull/2870))
- Fix: Remove `LogEmitter.flush()` to align with OTel Log spec
  ([#2863](https://github.com/open-telemetry/opentelemetry-python/pull/2863))
- Bump minimum required API/SDK version for exporters that support metrics
  ([#2918](https://github.com/open-telemetry/opentelemetry-python/pull/2918))
- Fix metric reader examples + added `preferred_temporality` and `preferred_aggregation`
  for `ConsoleMetricExporter`
  ([#2911](https://github.com/open-telemetry/opentelemetry-python/pull/2911))
- Add support for setting OTLP export protocol with env vars, as defined in the
  [specifications](https://github.com/open-telemetry/opentelemetry-specification/blob/main/specification/protocol/exporter.md#specify-protocol)
  ([#2893](https://github.com/open-telemetry/opentelemetry-python/pull/2893))
- Add force_flush to span exporters
  ([#2919](https://github.com/open-telemetry/opentelemetry-python/pull/2919))

## Version 1.12.0/0.33b0 (2022-08-08)

- Add `force_flush` method to metrics exporter
  ([#2852](https://github.com/open-telemetry/opentelemetry-python/pull/2852))
- Change tracing to use `Resource.to_json()`
  ([#2784](https://github.com/open-telemetry/opentelemetry-python/pull/2784))
- Fix get_log_emitter instrumenting_module_version args typo
  ([#2830](https://github.com/open-telemetry/opentelemetry-python/pull/2830))
- Fix OTLP gRPC exporter warning message
  ([#2781](https://github.com/open-telemetry/opentelemetry-python/pull/2781))
- Fix tracing decorator with late configuration
  ([#2754](https://github.com/open-telemetry/opentelemetry-python/pull/2754))
- Fix --insecure of CLI argument
  ([#2696](https://github.com/open-telemetry/opentelemetry-python/pull/2696))
- Add temporality and aggregation configuration for metrics exporters,
  use `OTEL_EXPORTER_OTLP_METRICS_TEMPORALITY_PREFERENCE` only for OTLP metrics exporter
  ([#2843](https://github.com/open-telemetry/opentelemetry-python/pull/2843))
- Instrument instances are always created through a Meter
  ([#2844](https://github.com/open-telemetry/opentelemetry-python/pull/2844))

## Version 1.12.0rc2/0.32b0 (2022-07-04)

- Fix instrument name and unit regexes
  ([#2796](https://github.com/open-telemetry/opentelemetry-python/pull/2796))
- Add optional sessions parameter to all Exporters leveraging requests.Session
  ([#2783](https://github.com/open-telemetry/opentelemetry-python/pull/2783)
- Add min/max fields to Histogram
  ([#2759](https://github.com/open-telemetry/opentelemetry-python/pull/2759))
- `opentelemetry-exporter-otlp-proto-http` Add support for OTLP/HTTP log exporter
  ([#2462](https://github.com/open-telemetry/opentelemetry-python/pull/2462))
- Fix yield of `None`-valued points
  ([#2745](https://github.com/open-telemetry/opentelemetry-python/pull/2745))
- Add missing `to_json` methods
  ([#2722](https://github.com/open-telemetry/opentelemetry-python/pull/2722)
- Fix type hints for textmap `Getter` and `Setter`
  ([#2657](https://github.com/open-telemetry/opentelemetry-python/pull/2657))
- Fix LogEmitterProvider.force_flush hanging randomly
  ([#2714](https://github.com/open-telemetry/opentelemetry-python/pull/2714))
- narrow protobuf dependencies to exclude protobuf >= 4
  ([#2720](https://github.com/open-telemetry/opentelemetry-python/pull/2720))
- Specify worker thread names
  ([#2724](https://github.com/open-telemetry/opentelemetry-python/pull/2724))
- Loosen dependency on `backoff` for newer Python versions
  ([#2726](https://github.com/open-telemetry/opentelemetry-python/pull/2726))
- fix: frozenset object has no attribute items
  ([#2727](https://github.com/open-telemetry/opentelemetry-python/pull/2727))
- fix: create suppress HTTP instrumentation key in opentelemetry context
  ([#2729](https://github.com/open-telemetry/opentelemetry-python/pull/2729))
- Support logs SDK auto instrumentation enable/disable with env
  ([#2728](https://github.com/open-telemetry/opentelemetry-python/pull/2728))
- fix: update entry point object references for metrics
  ([#2731](https://github.com/open-telemetry/opentelemetry-python/pull/2731))
- Allow set_status to accept the StatusCode and optional description
  ([#2735](https://github.com/open-telemetry/opentelemetry-python/pull/2735))
- Configure auto instrumentation to support metrics
  ([#2705](https://github.com/open-telemetry/opentelemetry-python/pull/2705))
- Add entrypoint for metrics exporter
  ([#2748](https://github.com/open-telemetry/opentelemetry-python/pull/2748))
- Fix Jaeger propagator usage with NonRecordingSpan
  ([#2762](https://github.com/open-telemetry/opentelemetry-python/pull/2762))
- Add `opentelemetry.propagate` module and `opentelemetry.propagators` package
  to the API reference documentation
  ([#2785](https://github.com/open-telemetry/opentelemetry-python/pull/2785))

## Version 1.12.0rc1/0.31b0 (2022-05-17)

- Fix LoggingHandler to handle LogRecord with exc_info=False
  ([#2690](https://github.com/open-telemetry/opentelemetry-python/pull/2690))
- Make metrics components public
  ([#2684](https://github.com/open-telemetry/opentelemetry-python/pull/2684))
- Update to semantic conventions v1.11.0
  ([#2669](https://github.com/open-telemetry/opentelemetry-python/pull/2669))
- Update opentelemetry-proto to v0.17.0
  ([#2668](https://github.com/open-telemetry/opentelemetry-python/pull/2668))
- Add CallbackOptions to observable instrument callback params
  ([#2664](https://github.com/open-telemetry/opentelemetry-python/pull/2664))
- Add timeouts to metric SDK
  ([#2653](https://github.com/open-telemetry/opentelemetry-python/pull/2653))
- Add variadic arguments to metric exporter/reader interfaces
  ([#2654](https://github.com/open-telemetry/opentelemetry-python/pull/2654))
- Added a `opentelemetry.sdk.resources.ProcessResourceDetector` that adds the
  'process.runtime.{name,version,description}' resource attributes when used
  with the `opentelemetry.sdk.resources.get_aggregated_resources` API
  ([#2660](https://github.com/open-telemetry/opentelemetry-python/pull/2660))
- Move Metrics API behind internal package
  ([#2651](https://github.com/open-telemetry/opentelemetry-python/pull/2651))

## Version 1.11.1/0.30b1 (2022-04-21)

- Add parameter to MetricReader constructor to select aggregation per instrument kind
  ([#2638](https://github.com/open-telemetry/opentelemetry-python/pull/2638))
- Add parameter to MetricReader constructor to select temporality per instrument kind
  ([#2637](https://github.com/open-telemetry/opentelemetry-python/pull/2637))
- Fix unhandled callback exceptions on async instruments
  ([#2614](https://github.com/open-telemetry/opentelemetry-python/pull/2614))
- Rename `DefaultCounter`, `DefaultHistogram`, `DefaultObservableCounter`,
  `DefaultObservableGauge`, `DefaultObservableUpDownCounter`, `DefaultUpDownCounter`
  instruments to `NoOpCounter`, `NoOpHistogram`, `NoOpObservableCounter`,
  `NoOpObservableGauge`, `NoOpObservableUpDownCounter`, `NoOpUpDownCounter`
  ([#2616](https://github.com/open-telemetry/opentelemetry-python/pull/2616))
- Deprecate InstrumentationLibraryInfo and Add InstrumentationScope
  ([#2583](https://github.com/open-telemetry/opentelemetry-python/pull/2583))

## Version 1.11.0/0.30b0 (2022-04-18)

- Rename API Measurement for async instruments to Observation
  ([#2617](https://github.com/open-telemetry/opentelemetry-python/pull/2617))
- Add support for zero or more callbacks
  ([#2602](https://github.com/open-telemetry/opentelemetry-python/pull/2602))
- Fix parsing of trace flags when extracting traceparent
  ([#2577](https://github.com/open-telemetry/opentelemetry-python/pull/2577))
- Add default aggregation
  ([#2543](https://github.com/open-telemetry/opentelemetry-python/pull/2543))
- Fix incorrect installation of some exporter “convenience” packages into
  “site-packages/src”
  ([#2525](https://github.com/open-telemetry/opentelemetry-python/pull/2525))
- Capture exception information as part of log attributes
  ([#2531](https://github.com/open-telemetry/opentelemetry-python/pull/2531))
- Change OTLPHandler to LoggingHandler
  ([#2528](https://github.com/open-telemetry/opentelemetry-python/pull/2528))
- Fix delta histogram sum not being reset on collection
  ([#2533](https://github.com/open-telemetry/opentelemetry-python/pull/2533))
- Add InMemoryMetricReader to metrics SDK
  ([#2540](https://github.com/open-telemetry/opentelemetry-python/pull/2540))
- Drop the usage of name field from log model in OTLP
  ([#2565](https://github.com/open-telemetry/opentelemetry-python/pull/2565))
- Update opentelemetry-proto to v0.15.0
  ([#2566](https://github.com/open-telemetry/opentelemetry-python/pull/2566))
- Remove `enable_default_view` option from sdk MeterProvider
  ([#2547](https://github.com/open-telemetry/opentelemetry-python/pull/2547))
- Update otlp-proto-grpc and otlp-proto-http exporters to have more lax requirements for `backoff` lib
  ([#2575](https://github.com/open-telemetry/opentelemetry-python/pull/2575))
- Add min/max to histogram point
  ([#2581](https://github.com/open-telemetry/opentelemetry-python/pull/2581))
- Update opentelemetry-proto to v0.16.0
  ([#2619](https://github.com/open-telemetry/opentelemetry-python/pull/2619))

## Version 1.10.0/0.29b0 (2022-03-10)

- Docs rework: [non-API docs are
  moving](https://github.com/open-telemetry/opentelemetry-python/issues/2172) to
  [opentelemetry.io](https://opentelemetry.io). For details, including a list of
  pages that have moved, see
  [#2453](https://github.com/open-telemetry/opentelemetry-python/pull/2453), and
  [#2498](https://github.com/open-telemetry/opentelemetry-python/pull/2498).
- `opentelemetry-exporter-otlp-proto-grpc` update SDK dependency to ~1.9.
  ([#2442](https://github.com/open-telemetry/opentelemetry-python/pull/2442))
- bugfix(auto-instrumentation): attach OTLPHandler to root logger
  ([#2450](https://github.com/open-telemetry/opentelemetry-python/pull/2450))
- Bump semantic conventions from 1.6.1 to 1.8.0
  ([#2461](https://github.com/open-telemetry/opentelemetry-python/pull/2461))
- fix exception handling in get_aggregated_resources
  ([#2464](https://github.com/open-telemetry/opentelemetry-python/pull/2464))
- Fix `OTEL_EXPORTER_OTLP_ENDPOINT` usage in OTLP HTTP trace exporter
  ([#2493](https://github.com/open-telemetry/opentelemetry-python/pull/2493))
- [exporter/opentelemetry-exporter-prometheus] restore package using the new metrics API
  ([#2321](https://github.com/open-telemetry/opentelemetry-python/pull/2321))

## Version 1.9.1/0.28b1 (2022-01-29)

- Update opentelemetry-proto to v0.12.0. Note that this update removes deprecated status codes.
  ([#2415](https://github.com/open-telemetry/opentelemetry-python/pull/2415))

## Version 1.9.0/0.28b0 (2022-01-26)

- Fix SpanLimits global span limit defaulting when set to 0
  ([#2398](https://github.com/open-telemetry/opentelemetry-python/pull/2398))
- Add Python version support policy
  ([#2397](https://github.com/open-telemetry/opentelemetry-python/pull/2397))
- Decode URL-encoded headers in environment variables
  ([#2312](https://github.com/open-telemetry/opentelemetry-python/pull/2312))
- [exporter/opentelemetry-exporter-otlp-proto-grpc] Add OTLPMetricExporter
  ([#2323](https://github.com/open-telemetry/opentelemetry-python/pull/2323))
- Complete metric exporter format and update OTLP exporter
  ([#2364](https://github.com/open-telemetry/opentelemetry-python/pull/2364))
- [api] Add `NoOpTracer` and `NoOpTracerProvider`. Marking `_DefaultTracer` and `_DefaultTracerProvider` as deprecated.
  ([#2363](https://github.com/open-telemetry/opentelemetry-python/pull/2363))
- [exporter/opentelemetry-exporter-otlp-proto-grpc] Add Sum to OTLPMetricExporter
  ([#2370](https://github.com/open-telemetry/opentelemetry-python/pull/2370))
- [api] Rename `_DefaultMeter` and `_DefaultMeterProvider` to `NoOpMeter` and `NoOpMeterProvider`.
  ([#2383](https://github.com/open-telemetry/opentelemetry-python/pull/2383))
- [exporter/opentelemetry-exporter-otlp-proto-grpc] Add Gauge to OTLPMetricExporter
  ([#2408](https://github.com/open-telemetry/opentelemetry-python/pull/2408))
- [logs] prevent None from causing problems
  ([#2410](https://github.com/open-telemetry/opentelemetry-python/pull/2410))

## Version 1.8.0/0.27b0 (2021-12-17)

- Adds Aggregation and instruments as part of Metrics SDK
  ([#2234](https://github.com/open-telemetry/opentelemetry-python/pull/2234))
- Update visibility of OTEL_METRICS_EXPORTER environment variable
  ([#2303](https://github.com/open-telemetry/opentelemetry-python/pull/2303))
- Adding entrypoints for log emitter provider and console, otlp log exporters
  ([#2253](https://github.com/open-telemetry/opentelemetry-python/pull/2253))
- Rename ConsoleExporter to ConsoleLogExporter
  ([#2307](https://github.com/open-telemetry/opentelemetry-python/pull/2307))
- Adding OTEL_LOGS_EXPORTER environment variable
  ([#2320](https://github.com/open-telemetry/opentelemetry-python/pull/2320))
- Add `setuptools` to `install_requires`
  ([#2334](https://github.com/open-telemetry/opentelemetry-python/pull/2334))
- Add otlp entrypoint for log exporter
  ([#2322](https://github.com/open-telemetry/opentelemetry-python/pull/2322))
- Support insecure configuration for OTLP gRPC exporter
  ([#2350](https://github.com/open-telemetry/opentelemetry-python/pull/2350))

## Version 1.7.1/0.26b1 (2021-11-11)

- Add support for Python 3.10
  ([#2207](https://github.com/open-telemetry/opentelemetry-python/pull/2207))
- remove `X-B3-ParentSpanId` for B3 propagator as per OpenTelemetry specification
  ([#2237](https://github.com/open-telemetry/opentelemetry-python/pull/2237))
- Populate `auto.version` in Resource if using auto-instrumentation
  ([#2243](https://github.com/open-telemetry/opentelemetry-python/pull/2243))
- Return proxy instruments from ProxyMeter
  ([#2169](https://github.com/open-telemetry/opentelemetry-python/pull/2169))
- Make Measurement a concrete class
  ([#2153](https://github.com/open-telemetry/opentelemetry-python/pull/2153))
- Add metrics API
  ([#1887](https://github.com/open-telemetry/opentelemetry-python/pull/1887))
- Make batch processor fork aware and reinit when needed
  ([#2242](https://github.com/open-telemetry/opentelemetry-python/pull/2242))
- `opentelemetry-sdk` Sanitize env var resource attribute pairs
  ([#2256](https://github.com/open-telemetry/opentelemetry-python/pull/2256))
- `opentelemetry-test` start releasing to pypi.org
  ([#2269](https://github.com/open-telemetry/opentelemetry-python/pull/2269))

## Version 1.6.2/0.25b2 (2021-10-19)

- Fix parental trace relationship for opentracing `follows_from` reference
  ([#2180](https://github.com/open-telemetry/opentelemetry-python/pull/2180))

## Version 1.6.1/0.25b1 (2021-10-18)

- Fix ReadableSpan property types attempting to create a mapping from a list
  ([#2215](https://github.com/open-telemetry/opentelemetry-python/pull/2215))
- Upgrade GRPC/protobuf related dependency and regenerate otlp protobufs
  ([#2201](https://github.com/open-telemetry/opentelemetry-python/pull/2201))
- Propagation: only warn about oversized baggage headers when headers exist
  ([#2212](https://github.com/open-telemetry/opentelemetry-python/pull/2212))

## Version 1.6.0/0.25b0 (2021-10-13)

- Fix race in `set_tracer_provider()`
  ([#2182](https://github.com/open-telemetry/opentelemetry-python/pull/2182))
- Automatically load OTEL environment variables as options for `opentelemetry-instrument`
  ([#1969](https://github.com/open-telemetry/opentelemetry-python/pull/1969))
- `opentelemetry-semantic-conventions` Update to semantic conventions v1.6.1
  ([#2077](https://github.com/open-telemetry/opentelemetry-python/pull/2077))
- Do not count invalid attributes for dropped
  ([#2096](https://github.com/open-telemetry/opentelemetry-python/pull/2096))
- Fix propagation bug caused by counting skipped entries
  ([#2071](https://github.com/open-telemetry/opentelemetry-python/pull/2071))
- Add entry point for exporters with default protocol
  ([#2093](https://github.com/open-telemetry/opentelemetry-python/pull/2093))
- Renamed entrypoints `otlp_proto_http_span`, `otlp_proto_grpc_span`, `console_span` to remove
  redundant `_span` suffix.
  ([#2093](https://github.com/open-telemetry/opentelemetry-python/pull/2093))
- Do not skip sequence attribute on decode error
  ([#2097](https://github.com/open-telemetry/opentelemetry-python/pull/2097))
- `opentelemetry-test`: Add `HttpTestBase` to allow tests with actual TCP sockets
  ([#2101](https://github.com/open-telemetry/opentelemetry-python/pull/2101))
- Fix incorrect headers parsing via environment variables
  ([#2103](https://github.com/open-telemetry/opentelemetry-python/pull/2103))
- Add support for OTEL_ATTRIBUTE_COUNT_LIMIT
  ([#2139](https://github.com/open-telemetry/opentelemetry-python/pull/2139))
- Attribute limits no longer apply to Resource attributes
  ([#2138](https://github.com/open-telemetry/opentelemetry-python/pull/2138))
- `opentelemetry-exporter-otlp`: Add `opentelemetry-otlp-proto-http` as dependency
  ([#2147](https://github.com/open-telemetry/opentelemetry-python/pull/2147))
- Fix validity calculation for trace and span IDs
  ([#2145](https://github.com/open-telemetry/opentelemetry-python/pull/2145))
- Add `schema_url` to `TracerProvider.get_tracer`
  ([#2154](https://github.com/open-telemetry/opentelemetry-python/pull/2154))
- Make baggage implementation w3c spec complaint
  ([#2167](https://github.com/open-telemetry/opentelemetry-python/pull/2167))
- Add name to `BatchSpanProcessor` worker thread
  ([#2186](https://github.com/open-telemetry/opentelemetry-python/pull/2186))

## Version 1.5.0/0.24b0 (2021-08-26)

- Add pre and post instrumentation entry points
  ([#1983](https://github.com/open-telemetry/opentelemetry-python/pull/1983))
- Fix documentation on well known exporters and variable OTEL_TRACES_EXPORTER which were misnamed
  ([#2023](https://github.com/open-telemetry/opentelemetry-python/pull/2023))
- `opentelemetry-sdk` `get_aggregated_resource()` returns default resource and service name
  whenever called
  ([#2013](https://github.com/open-telemetry/opentelemetry-python/pull/2013))
- `opentelemetry-distro` & `opentelemetry-sdk` Moved Auto Instrumentation Configurator code to SDK
  to let distros use its default implementation
  ([#1937](https://github.com/open-telemetry/opentelemetry-python/pull/1937))
- Add Trace ID validation to
  meet [TraceID spec](https://github.com/open-telemetry/opentelemetry-specification/blob/main/specification/overview.md#spancontext) ([#1992](https://github.com/open-telemetry/opentelemetry-python/pull/1992))
- Fixed Python 3.10 incompatibility in `opentelemetry-opentracing-shim` tests
  ([#2018](https://github.com/open-telemetry/opentelemetry-python/pull/2018))
- `opentelemetry-sdk` added support for `OTEL_SPAN_ATTRIBUTE_VALUE_LENGTH_LIMIT`
  ([#2044](https://github.com/open-telemetry/opentelemetry-python/pull/2044))
- `opentelemetry-sdk` Fixed bugs (#2041, #2042 & #2045) in Span Limits
  ([#2044](https://github.com/open-telemetry/opentelemetry-python/pull/2044))
- `opentelemetry-sdk` Add support for `OTEL_ATTRIBUTE_VALUE_LENGTH_LIMIT` env var
  ([#2056](https://github.com/open-telemetry/opentelemetry-python/pull/2056))
- `opentelemetry-sdk` Treat limit even vars set to empty values as unset/unlimited.
  ([#2054](https://github.com/open-telemetry/opentelemetry-python/pull/2054))
- `opentelemetry-api` Attribute keys must be non-empty strings.
  ([#2057](https://github.com/open-telemetry/opentelemetry-python/pull/2057))

## Version 0.23.1 (2021-07-26)

### Changed

- Fix opentelemetry-bootstrap dependency script.
  ([#1987](https://github.com/open-telemetry/opentelemetry-python/pull/1987))

## Version 1.4.0/0.23b0 (2021-07-21)

### Added

- Moved `opentelemetry-instrumentation` to core repository.
  ([#1959](https://github.com/open-telemetry/opentelemetry-python/pull/1959))
- Add support for OTLP Exporter Protobuf over HTTP
  ([#1868](https://github.com/open-telemetry/opentelemetry-python/pull/1868))
- Dropped attributes/events/links count available exposed on ReadableSpans.
  ([#1893](https://github.com/open-telemetry/opentelemetry-python/pull/1893))
- Added dropped count to otlp, jaeger and zipkin exporters.
  ([#1893](https://github.com/open-telemetry/opentelemetry-python/pull/1893))

### Added

- Give OTLPHandler the ability to process attributes
  ([#1952](https://github.com/open-telemetry/opentelemetry-python/pull/1952))
- Add global LogEmitterProvider and convenience function get_log_emitter
  ([#1901](https://github.com/open-telemetry/opentelemetry-python/pull/1901))
- Add OTLPHandler for standard library logging module
  ([#1903](https://github.com/open-telemetry/opentelemetry-python/pull/1903))

### Changed

- Updated `opentelemetry-opencensus-exporter` to use `service_name` of spans instead of resource
  ([#1897](https://github.com/open-telemetry/opentelemetry-python/pull/1897))
- Added descriptions to the env variables mentioned in the opentelemetry-specification
  ([#1898](https://github.com/open-telemetry/opentelemetry-python/pull/1898))
- Ignore calls to `Span.set_status` with `StatusCode.UNSET` and also if previous status already
  had `StatusCode.OK`.
  ([#1902](https://github.com/open-telemetry/opentelemetry-python/pull/1902))
- Attributes for `Link` and `Resource` are immutable as they are for `Event`, which means
  any attempt to modify attributes directly will result in a `TypeError` exception.
  ([#1909](https://github.com/open-telemetry/opentelemetry-python/pull/1909))
- Added `BoundedAttributes` to the API to make it available for `Link` which is defined in the
  API. Marked `BoundedDict` in the SDK as deprecated as a result.
  ([#1915](https://github.com/open-telemetry/opentelemetry-python/pull/1915))
- Fix OTLP SpanExporter to distinguish spans based off Resource and InstrumentationInfo
  ([#1927](https://github.com/open-telemetry/opentelemetry-python/pull/1927))
- Updating dependency for opentelemetry api/sdk packages to support major version instead of
  pinning to specific versions.
  ([#1933](https://github.com/open-telemetry/opentelemetry-python/pull/1933))
- `opentelemetry-semantic-conventions` Generate semconv constants update for OTel Spec 1.5.0
  ([#1946](https://github.com/open-telemetry/opentelemetry-python/pull/1946))

### Fixed

- Updated `opentelementry-opentracing-shim` `ScopeShim` to report exceptions in
  opentelemetry specification format, rather than opentracing spec format.
  ([#1878](https://github.com/open-telemetry/opentelemetry-python/pull/1878))

## Version 1.3.0/0.22b0 (2021-06-01)

### Added

- Allow span limits to be set programmatically via TracerProvider.
  ([#1877](https://github.com/open-telemetry/opentelemetry-python/pull/1877))
- Added support for CreateKey functionality.
  ([#1853](https://github.com/open-telemetry/opentelemetry-python/pull/1853))

### Changed

- Updated get_tracer to return an empty string when passed an invalid name
  ([#1854](https://github.com/open-telemetry/opentelemetry-python/pull/1854))
- Changed AttributeValue sequences to warn mypy users on adding None values to array
  ([#1855](https://github.com/open-telemetry/opentelemetry-python/pull/1855))
- Fixed exporter OTLP header parsing to match baggage header formatting.
  ([#1869](https://github.com/open-telemetry/opentelemetry-python/pull/1869))
- Added optional `schema_url` field to `Resource` class
  ([#1871](https://github.com/open-telemetry/opentelemetry-python/pull/1871))
- Update protos to latest version release 0.9.0
  ([#1873](https://github.com/open-telemetry/opentelemetry-python/pull/1873))

## Version 1.2.0/0.21b0 (2021-05-11)

### Added

- Added example for running Django with auto instrumentation.
  ([#1803](https://github.com/open-telemetry/opentelemetry-python/pull/1803))
- Added `B3SingleFormat` and `B3MultiFormat` propagators to the `opentelemetry-propagator-b3` package.
  ([#1823](https://github.com/open-telemetry/opentelemetry-python/pull/1823))
- Added support for OTEL_SERVICE_NAME.
  ([#1829](https://github.com/open-telemetry/opentelemetry-python/pull/1829))
- Lazily read/configure limits and allow limits to be unset.
  ([#1839](https://github.com/open-telemetry/opentelemetry-python/pull/1839))
- Added support for OTEL_EXPORTER_JAEGER_TIMEOUT
  ([#1863](https://github.com/open-telemetry/opentelemetry-python/pull/1863))

### Changed

- Fixed OTLP gRPC exporter silently failing if scheme is not specified in endpoint.
  ([#1806](https://github.com/open-telemetry/opentelemetry-python/pull/1806))
- Rename CompositeHTTPPropagator to CompositePropagator as per specification.
  ([#1807](https://github.com/open-telemetry/opentelemetry-python/pull/1807))
- Propagators use the root context as default for `extract` and do not modify
  the context if extracting from carrier does not work.
  ([#1811](https://github.com/open-telemetry/opentelemetry-python/pull/1811))
- Fixed `b3` propagator entrypoint to point to `B3SingleFormat` propagator.
  ([#1823](https://github.com/open-telemetry/opentelemetry-python/pull/1823))
- Added `b3multi` propagator entrypoint to point to `B3MultiFormat` propagator.
  ([#1823](https://github.com/open-telemetry/opentelemetry-python/pull/1823))
- Improve warning when failing to decode byte attribute
  ([#1810](https://github.com/open-telemetry/opentelemetry-python/pull/1810))
- Fixed inconsistency in parent_id formatting from the ConsoleSpanExporter
  ([#1833](https://github.com/open-telemetry/opentelemetry-python/pull/1833))
- Include span parent in Jaeger gRPC export as `CHILD_OF` reference
  ([#1809])(https://github.com/open-telemetry/opentelemetry-python/pull/1809)
- Fixed sequence values in OTLP exporter not translating
  ([#1818](https://github.com/open-telemetry/opentelemetry-python/pull/1818))
- Update transient errors retry timeout and retryable status codes
  ([#1842](https://github.com/open-telemetry/opentelemetry-python/pull/1842))
- Apply validation of attributes to `Resource`, move attribute related logic to separate package.
  ([#1834](https://github.com/open-telemetry/opentelemetry-python/pull/1834))
- Fix start span behavior when excess links and attributes are included
  ([#1856](https://github.com/open-telemetry/opentelemetry-python/pull/1856))

### Removed

- Moved `opentelemetry-instrumentation` to contrib repository.
  ([#1797](https://github.com/open-telemetry/opentelemetry-python/pull/1797))

## Version 1.1.0 (2021-04-20)

### Added

- Added `py.typed` file to every package. This should resolve a bunch of mypy
  errors for users.
  ([#1720](https://github.com/open-telemetry/opentelemetry-python/pull/1720))
- Add auto generated trace and resource attributes semantic conventions
  ([#1759](https://github.com/open-telemetry/opentelemetry-python/pull/1759))
- Added `SpanKind` to `should_sample` parameters, suggest using parent span context's tracestate
  instead of manually passed in tracestate in `should_sample`
  ([#1764](https://github.com/open-telemetry/opentelemetry-python/pull/1764))
- Added experimental HTTP back propagators.
  ([#1762](https://github.com/open-telemetry/opentelemetry-python/pull/1762))
- Zipkin exporter: Add support for timeout and implement shutdown
  ([#1799](https://github.com/open-telemetry/opentelemetry-python/pull/1799))

### Changed

- Adjust `B3Format` propagator to be spec compliant by not modifying context
  when propagation headers are not present/invalid/empty
  ([#1728](https://github.com/open-telemetry/opentelemetry-python/pull/1728))
- Silence unnecessary warning when creating a new Status object without description.
  ([#1721](https://github.com/open-telemetry/opentelemetry-python/pull/1721))
- Update bootstrap cmd to use exact version when installing instrumentation packages.
  ([#1722](https://github.com/open-telemetry/opentelemetry-python/pull/1722))
- Fix B3 propagator to never return None.
  ([#1750](https://github.com/open-telemetry/opentelemetry-python/pull/1750))
- Added ProxyTracerProvider and ProxyTracer implementations to allow fetching provider
  and tracer instances before a global provider is set up.
  ([#1726](https://github.com/open-telemetry/opentelemetry-python/pull/1726))
- Added `__contains__` to `opentelementry.trace.span.TraceState`.
  ([#1773](https://github.com/open-telemetry/opentelemetry-python/pull/1773))
- `opentelemetry-opentracing-shim` Fix an issue in the shim where a Span was being wrapped
  in a NonRecordingSpan when it wasn't necessary.
  ([#1776](https://github.com/open-telemetry/opentelemetry-python/pull/1776))
- OTLP Exporter now uses the scheme in the endpoint to determine whether to establish
  a secure connection or not.
  ([#1771](https://github.com/open-telemetry/opentelemetry-python/pull/1771))

## Version 1.0.0 (2021-03-26)

### Added

- Document how to work with fork process web server models(Gunicorn, uWSGI etc...)
  ([#1609](https://github.com/open-telemetry/opentelemetry-python/pull/1609))
- Add `max_attr_value_length` support to Jaeger exporter
  ([#1633](https://github.com/open-telemetry/opentelemetry-python/pull/1633))
- Moved `use_span` from Tracer to `opentelemetry.trace.use_span`.
  ([#1668](https://github.com/open-telemetry/opentelemetry-python/pull/1668))
- `opentelemetry.trace.use_span()` will now overwrite previously set status on span in case an
  exception is raised inside the context manager and `set_status_on_exception` is set to `True`.
  ([#1668](https://github.com/open-telemetry/opentelemetry-python/pull/1668))
- Add `udp_split_oversized_batches` support to jaeger exporter
  ([#1500](https://github.com/open-telemetry/opentelemetry-python/pull/1500))

### Changed

- remove `service_name` from constructor of jaeger and opencensus exporters and
  use of env variable `OTEL_PYTHON_SERVICE_NAME`
  ([#1669])(https://github.com/open-telemetry/opentelemetry-python/pull/1669)
- Rename `IdsGenerator` to `IdGenerator`
  ([#1651](https://github.com/open-telemetry/opentelemetry-python/pull/1651))
- Make TracerProvider's resource attribute private
  ([#1652](https://github.com/open-telemetry/opentelemetry-python/pull/1652))
- Rename Resource's `create_empty` to `get_empty`
  ([#1653](https://github.com/open-telemetry/opentelemetry-python/pull/1653))
- Renamed `BatchExportSpanProcessor` to `BatchSpanProcessor` and `SimpleExportSpanProcessor` to
  `SimpleSpanProcessor`
  ([#1656](https://github.com/open-telemetry/opentelemetry-python/pull/1656))
- Rename `DefaultSpan` to `NonRecordingSpan`
  ([#1661](https://github.com/open-telemetry/opentelemetry-python/pull/1661))
- Fixed distro configuration with `OTEL_TRACES_EXPORTER` env var set to `otlp`
  ([#1657](https://github.com/open-telemetry/opentelemetry-python/pull/1657))
- Moving `Getter`, `Setter` and `TextMapPropagator` out of `opentelemetry.trace.propagation` and
  into `opentelemetry.propagators`
  ([#1662](https://github.com/open-telemetry/opentelemetry-python/pull/1662))
- Rename `BaggagePropagator` to `W3CBaggagePropagator`
  ([#1663](https://github.com/open-telemetry/opentelemetry-python/pull/1663))
- Rename `JaegerSpanExporter` to `JaegerExporter` and rename `ZipkinSpanExporter` to `ZipkinExporter`
  ([#1664](https://github.com/open-telemetry/opentelemetry-python/pull/1664))
- Expose `StatusCode` from the `opentelemetry.trace` module
  ([#1681](https://github.com/open-telemetry/opentelemetry-python/pull/1681))
- Status now only sets `description` when `status_code` is set to `StatusCode.ERROR`
  ([#1673](https://github.com/open-telemetry/opentelemetry-python/pull/1673))
- Update OTLP exporter to use OTLP proto `0.7.0`
  ([#1674](https://github.com/open-telemetry/opentelemetry-python/pull/1674))
- Remove time_ns from API and add a warning for older versions of Python
  ([#1602](https://github.com/open-telemetry/opentelemetry-python/pull/1602))
- Hide implementation classes/variables in api/sdk
  ([#1684](https://github.com/open-telemetry/opentelemetry-python/pull/1684))
- Cleanup OTLP exporter compression options, add tests
  ([#1671](https://github.com/open-telemetry/opentelemetry-python/pull/1671))
- Initial documentation for environment variables
  ([#1680](https://github.com/open-telemetry/opentelemetry-python/pull/1680))
- Change Zipkin exporter to obtain service.name from span
  ([#1696](https://github.com/open-telemetry/opentelemetry-python/pull/1696))
- Split up `opentelemetry-exporter-jaeger` package into `opentelemetry-exporter-jaeger-proto-grpc` and
  `opentelemetry-exporter-jaeger-thrift` packages to reduce dependencies for each one.
  ([#1694](https://github.com/open-telemetry/opentelemetry-python/pull/1694))
- Added `opentelemetry-exporter-otlp-proto-grpc` and changed `opentelemetry-exporter-otlp` to
  install it as a dependency. This will allow for the next package/protocol to also be in
  its own package.
  ([#1695](https://github.com/open-telemetry/opentelemetry-python/pull/1695))
- Change Jaeger exporters to obtain service.name from span
  ([#1703](https://github.com/open-telemetry/opentelemetry-python/pull/1703))
- Fixed an unset `OTEL_TRACES_EXPORTER` resulting in an error
  ([#1707](https://github.com/open-telemetry/opentelemetry-python/pull/1707))
- Split Zipkin exporter into `opentelemetry-exporter-zipkin-json` and
  `opentelemetry-exporter-zipkin-proto-http` packages to reduce dependencies. The
  `opentelemetry-exporter-zipkin` installs both.
  ([#1699](https://github.com/open-telemetry/opentelemetry-python/pull/1699))
- Make setters and getters optional
  ([#1690](https://github.com/open-telemetry/opentelemetry-python/pull/1690))

### Removed

- Removed unused `get_hexadecimal_trace_id` and `get_hexadecimal_span_id` methods.
  ([#1675](https://github.com/open-telemetry/opentelemetry-python/pull/1675))
- Remove `OTEL_EXPORTER_*_ INSECURE` env var
  ([#1682](https://github.com/open-telemetry/opentelemetry-python/pull/1682))
- Removing support for Python 3.5
  ([#1706](https://github.com/open-telemetry/opentelemetry-python/pull/1706))

## Version 0.19b0 (2021-03-26)

### Changed

- remove `service_name` from constructor of jaeger and opencensus exporters and
  use of env variable `OTEL_PYTHON_SERVICE_NAME`
  ([#1669])(https://github.com/open-telemetry/opentelemetry-python/pull/1669)
- Rename `IdsGenerator` to `IdGenerator`
  ([#1651](https://github.com/open-telemetry/opentelemetry-python/pull/1651))

### Removed

- Removing support for Python 3.5
  ([#1706](https://github.com/open-telemetry/opentelemetry-python/pull/1706))

## Version 0.18b0 (2021-02-16)

### Added

- Add urllib to opentelemetry-bootstrap target list
  ([#1584](https://github.com/open-telemetry/opentelemetry-python/pull/1584))

## Version 1.0.0rc1 (2021-02-12)

### Changed

- Tracer provider environment variables are now consistent with the rest
  ([#1571](https://github.com/open-telemetry/opentelemetry-python/pull/1571))
- Rename `TRACE_` to `TRACES_` for environment variables
  ([#1595](https://github.com/open-telemetry/opentelemetry-python/pull/1595))
- Limits for Span attributes, events and links have been updated to 128
  ([1597](https://github.com/open-telemetry/opentelemetry-python/pull/1597))
- Read-only Span attributes have been moved to ReadableSpan class
  ([#1560](https://github.com/open-telemetry/opentelemetry-python/pull/1560))
- `BatchExportSpanProcessor` flushes export queue when it reaches `max_export_batch_size`
  ([#1521](https://github.com/open-telemetry/opentelemetry-python/pull/1521))

### Added

- Added `end_on_exit` argument to `start_as_current_span`
  ([#1519](https://github.com/open-telemetry/opentelemetry-python/pull/1519))
- Add `Span.set_attributes` method to set multiple values with one call
  ([#1520](https://github.com/open-telemetry/opentelemetry-python/pull/1520))
- Make sure Resources follow semantic conventions
  ([#1480](https://github.com/open-telemetry/opentelemetry-python/pull/1480))
- Allow missing carrier headers to continue without raising AttributeError
  ([#1545](https://github.com/open-telemetry/opentelemetry-python/pull/1545))

### Removed

- Remove Configuration
  ([#1523](https://github.com/open-telemetry/opentelemetry-python/pull/1523))
- Remove Metrics as part of stable, marked as experimental
  ([#1568](https://github.com/open-telemetry/opentelemetry-python/pull/1568))

## Version 0.17b0 (2021-01-20)

### Added

- Add support for OTLP v0.6.0
  ([#1472](https://github.com/open-telemetry/opentelemetry-python/pull/1472))
- Add protobuf via gRPC exporting support for Jaeger
  ([#1471](https://github.com/open-telemetry/opentelemetry-python/pull/1471))
- Add support for Python 3.9
  ([#1441](https://github.com/open-telemetry/opentelemetry-python/pull/1441))
- Added the ability to disable instrumenting libraries specified by OTEL_PYTHON_DISABLED_INSTRUMENTATIONS env variable,
  when using opentelemetry-instrument command.
  ([#1461](https://github.com/open-telemetry/opentelemetry-python/pull/1461))
- Add `fields` to propagators
  ([#1374](https://github.com/open-telemetry/opentelemetry-python/pull/1374))
- Add local/remote samplers to parent based sampler
  ([#1440](https://github.com/open-telemetry/opentelemetry-python/pull/1440))
- Add support for OTEL*SPAN*{ATTRIBUTE_COUNT_LIMIT,EVENT_COUNT_LIMIT,LINK_COUNT_LIMIT}
  ([#1377](https://github.com/open-telemetry/opentelemetry-python/pull/1377))
- Return `None` for `DictGetter` if key not found
  ([#1449](https://github.com/open-telemetry/opentelemetry-python/pull/1449))
- Added support for Jaeger propagator
  ([#1219](https://github.com/open-telemetry/opentelemetry-python/pull/1219))
- Remove dependency on SDK from `opentelemetry-instrumentation` package. The
  `opentelemetry-sdk` package now registers an entrypoint `opentelemetry_configurator`
  to allow `opentelemetry-instrument` to load the configuration for the SDK
  ([#1420](https://github.com/open-telemetry/opentelemetry-python/pull/1420))
- `opentelemetry-exporter-zipkin` Add support for array attributes in Span and Resource exports
  ([#1285](https://github.com/open-telemetry/opentelemetry-python/pull/1285))
- Added `__repr__` for `DefaultSpan`, added `trace_flags` to `__repr__` of
  `SpanContext` ([#1485](https://github.com/open-telemetry/opentelemetry-python/pull/1485))
- `opentelemetry-sdk` Add support for OTEL_TRACE_SAMPLER and OTEL_TRACE_SAMPLER_ARG env variables
  ([#1496](https://github.com/open-telemetry/opentelemetry-python/pull/1496))
- Adding `opentelemetry-distro` package to add default configuration for
  span exporter to OTLP
  ([#1482](https://github.com/open-telemetry/opentelemetry-python/pull/1482))

### Changed

- `opentelemetry-exporter-zipkin` Updated zipkin exporter status code and error tag
  ([#1486](https://github.com/open-telemetry/opentelemetry-python/pull/1486))
- Recreate span on every run of a `start_as_current_span`-decorated function
  ([#1451](https://github.com/open-telemetry/opentelemetry-python/pull/1451))
- `opentelemetry-exporter-otlp` Headers are now passed in as tuple as metadata, instead of a
  string, which was incorrect.
  ([#1507](https://github.com/open-telemetry/opentelemetry-python/pull/1507))
- `opentelemetry-exporter-jaeger` Updated Jaeger exporter status code tag
  ([#1488](https://github.com/open-telemetry/opentelemetry-python/pull/1488))
- `opentelemetry-api` `opentelemety-sdk` Moved `idsgenerator` into sdk
  ([#1514](https://github.com/open-telemetry/opentelemetry-python/pull/1514))
- `opentelemetry-sdk` The B3Format propagator has been moved into its own package: `opentelemetry-propagator-b3`
  ([#1513](https://github.com/open-telemetry/opentelemetry-python/pull/1513))
- Update default port for OTLP exporter from 55680 to 4317
  ([#1516](https://github.com/open-telemetry/opentelemetry-python/pull/1516))
- `opentelemetry-exporter-zipkin` Update boolean attribute value transformation
  ([#1509](https://github.com/open-telemetry/opentelemetry-python/pull/1509))
- Move opentelemetry-opentracing-shim out of instrumentation folder
  ([#1533](https://github.com/open-telemetry/opentelemetry-python/pull/1533))
- `opentelemetry-sdk` The JaegerPropagator has been moved into its own package: `opentelemetry-propagator-jaeger`
  ([#1525](https://github.com/open-telemetry/opentelemetry-python/pull/1525))
- `opentelemetry-exporter-jaeger`, `opentelemetry-exporter-zipkin` Update InstrumentationInfo tag keys for Jaeger and
  Zipkin exporters
  ([#1535](https://github.com/open-telemetry/opentelemetry-python/pull/1535))
- `opentelemetry-sdk` Remove rate property setter from TraceIdRatioBasedSampler
  ([#1536](https://github.com/open-telemetry/opentelemetry-python/pull/1536))
- Fix TraceState to adhere to specs
  ([#1502](https://github.com/open-telemetry/opentelemetry-python/pull/1502))
- Update Resource `merge` key conflict precedence
  ([#1544](https://github.com/open-telemetry/opentelemetry-python/pull/1544))

### Removed

- `opentelemetry-api` Remove ThreadLocalRuntimeContext since python3.4 is not supported.

## Version 0.16b1 (2020-11-26)

### Added

- Add meter reference to observers
  ([#1425](https://github.com/open-telemetry/opentelemetry-python/pull/1425))

## Version 0.16b0 (2020-11-25)

### Added

- Add optional parameter to `record_exception` method
  ([#1314](https://github.com/open-telemetry/opentelemetry-python/pull/1314))
- Add pickle support to SpanContext class
  ([#1380](https://github.com/open-telemetry/opentelemetry-python/pull/1380))
- Add instrumentation library name and version to OTLP exported metrics
  ([#1418](https://github.com/open-telemetry/opentelemetry-python/pull/1418))
- Add Gzip compression for exporter
  ([#1141](https://github.com/open-telemetry/opentelemetry-python/pull/1141))
- Support for v2 api protobuf format
  ([#1318](https://github.com/open-telemetry/opentelemetry-python/pull/1318))
- Add IDs Generator as Configurable Property of Auto Instrumentation
  ([#1404](https://github.com/open-telemetry/opentelemetry-python/pull/1404))
- Added support for `OTEL_EXPORTER` to the `opentelemetry-instrument` command
  ([#1036](https://github.com/open-telemetry/opentelemetry-python/pull/1036))

### Changed

- Change temporality for Counter and UpDownCounter
  ([#1384](https://github.com/open-telemetry/opentelemetry-python/pull/1384))
- OTLP exporter: Handle error case when no credentials supplied
  ([#1366](https://github.com/open-telemetry/opentelemetry-python/pull/1366))
- Update protobuf versions
  ([#1356](https://github.com/open-telemetry/opentelemetry-python/pull/1356))
- Add missing references to instrumented packages
  ([#1416](https://github.com/open-telemetry/opentelemetry-python/pull/1416))
- Instrumentation Package depends on the OTel SDK
  ([#1405](https://github.com/open-telemetry/opentelemetry-python/pull/1405))
- Allow samplers to modify tracestate
  ([#1319](https://github.com/open-telemetry/opentelemetry-python/pull/1319))
- Update exception handling optional parameters, add escaped attribute to record_exception
  ([#1365](https://github.com/open-telemetry/opentelemetry-python/pull/1365))
- Rename `MetricRecord` to `ExportRecord`
  ([#1367](https://github.com/open-telemetry/opentelemetry-python/pull/1367))
- Rename `Record` to `Accumulation`
  ([#1373](https://github.com/open-telemetry/opentelemetry-python/pull/1373))
- Rename `Meter` to `Accumulator`
  ([#1372](https://github.com/open-telemetry/opentelemetry-python/pull/1372))
- Fix `ParentBased` sampler for implicit parent spans. Fix also `trace_state`
  erasure for dropped spans or spans sampled by the `TraceIdRatioBased` sampler.
  ([#1394](https://github.com/open-telemetry/opentelemetry-python/pull/1394))

## Version 0.15b0 (2020-11-02)

### Added

- Add Env variables in OTLP exporter
  ([#1101](https://github.com/open-telemetry/opentelemetry-python/pull/1101))
- Add support for Jaeger Span Exporter configuration by environment variables and<br/>
  change JaegerSpanExporter constructor parameters
  ([#1114](https://github.com/open-telemetry/opentelemetry-python/pull/1114))

### Changed

- Updating status codes to adhere to specs
  ([#1282](https://github.com/open-telemetry/opentelemetry-python/pull/1282))
- Set initial checkpoint timestamp in aggregators
  ([#1237](https://github.com/open-telemetry/opentelemetry-python/pull/1237))
- Make `SpanProcessor.on_start` accept parent Context
  ([#1251](https://github.com/open-telemetry/opentelemetry-python/pull/1251))
- Fix b3 propagator entrypoint
  ([#1265](https://github.com/open-telemetry/opentelemetry-python/pull/1265))
- Allow None in sequence attributes values
  ([#998](https://github.com/open-telemetry/opentelemetry-python/pull/998))
- Samplers to accept parent Context
  ([#1267](https://github.com/open-telemetry/opentelemetry-python/pull/1267))
- Span.is_recording() returns false after span has ended
  ([#1289](https://github.com/open-telemetry/opentelemetry-python/pull/1289))
- Allow samplers to modify tracestate
  ([#1319](https://github.com/open-telemetry/opentelemetry-python/pull/1319))
- Remove TracerProvider coupling from Tracer init
  ([#1295](https://github.com/open-telemetry/opentelemetry-python/pull/1295))

## Version 0.14b0 (2020-10-13)

### Added

- Add optional parameter to `record_exception` method
  ([#1242](https://github.com/open-telemetry/opentelemetry-python/pull/1242))
- Add support for `OTEL_PROPAGATORS`
  ([#1123](https://github.com/open-telemetry/opentelemetry-python/pull/1123))
- Add keys method to TextMap propagator Getter
  ([#1196](https://github.com/open-telemetry/opentelemetry-python/issues/1196))
- Add timestamps to OTLP exporter
  ([#1199](https://github.com/open-telemetry/opentelemetry-python/pull/1199))
- Add Global Error Handler
  ([#1080](https://github.com/open-telemetry/opentelemetry-python/pull/1080))
- Add support for `OTEL_BSP_MAX_QUEUE_SIZE`, `OTEL_BSP_SCHEDULE_DELAY_MILLIS`, `OTEL_BSP_MAX_EXPORT_BATCH_SIZE`
  and `OTEL_BSP_EXPORT_TIMEOUT_MILLIS` environment variables
  ([#1105](https://github.com/open-telemetry/opentelemetry-python/pull/1120))
- Adding Resource to MeterRecord
  ([#1209](https://github.com/open-telemetry/opentelemetry-python/pull/1209))
  s

### Changed

- Store `int`s as `int`s in the global Configuration object
  ([#1118](https://github.com/open-telemetry/opentelemetry-python/pull/1118))
- Allow for Custom Trace and Span IDs Generation - `IdsGenerator` for TracerProvider
  ([#1153](https://github.com/open-telemetry/opentelemetry-python/pull/1153))
- Update baggage propagation header
  ([#1194](https://github.com/open-telemetry/opentelemetry-python/pull/1194))
- Make instances of SpanContext immutable
  ([#1134](https://github.com/open-telemetry/opentelemetry-python/pull/1134))
- Parent is now always passed in via Context, instead of Span or SpanContext
  ([#1146](https://github.com/open-telemetry/opentelemetry-python/pull/1146))
- Update OpenTelemetry protos to v0.5.0
  ([#1143](https://github.com/open-telemetry/opentelemetry-python/pull/1143))
- Zipkin exporter now accepts a `max_tag_value_length` attribute to customize the
  maximum allowed size a tag value can have.
  ([#1151](https://github.com/open-telemetry/opentelemetry-python/pull/1151))
- Fixed OTLP events to Zipkin annotations translation.
  ([#1161](https://github.com/open-telemetry/opentelemetry-python/pull/1161))
- Fixed bootstrap command to correctly install opentelemetry-instrumentation-falcon instead of
  opentelemetry-instrumentation-flask.
  ([#1138](https://github.com/open-telemetry/opentelemetry-python/pull/1138))
- Update sampling result names
  ([#1128](https://github.com/open-telemetry/opentelemetry-python/pull/1128))
- Event attributes are now immutable
  ([#1195](https://github.com/open-telemetry/opentelemetry-python/pull/1195))
- Renaming metrics Batcher to Processor
  ([#1203](https://github.com/open-telemetry/opentelemetry-python/pull/1203))
- Protect access to Span implementation
  ([#1188](https://github.com/open-telemetry/opentelemetry-python/pull/1188))
- `start_as_current_span` and `use_span` can now optionally auto-record any exceptions raised inside the context
  manager.
  ([#1162](https://github.com/open-telemetry/opentelemetry-python/pull/1162))

## Version 0.13b0 (2020-09-17)

### Added

- Add instrumentation info to exported spans
  ([#1095](https://github.com/open-telemetry/opentelemetry-python/pull/1095))
- Add metric OTLP exporter
  ([#835](https://github.com/open-telemetry/opentelemetry-python/pull/835))
- Add type hints to OTLP exporter
  ([#1121](https://github.com/open-telemetry/opentelemetry-python/pull/1121))
- Add support for OTEL_EXPORTER_ZIPKIN_ENDPOINT env var. As part of this change, the
  configuration of the ZipkinSpanExporter exposes a `url` argument to replace `host_name`,
  `port`, `protocol`, `endpoint`. This brings this implementation inline with other
  implementations.
  ([#1064](https://github.com/open-telemetry/opentelemetry-python/pull/1064))
- Zipkin exporter report instrumentation info.
  ([#1097](https://github.com/open-telemetry/opentelemetry-python/pull/1097))
- Add status mapping to tags
  ([#1111](https://github.com/open-telemetry/opentelemetry-python/issues/1111))
- Report instrumentation info
  ([#1098](https://github.com/open-telemetry/opentelemetry-python/pull/1098))
- Add support for http metrics
  ([#1116](https://github.com/open-telemetry/opentelemetry-python/pull/1116))
- Populate resource attributes as per semantic conventions
  ([#1053](https://github.com/open-telemetry/opentelemetry-python/pull/1053))

### Changed

- Refactor `SpanContext.is_valid` from a method to a data attribute
  ([#1005](https://github.com/open-telemetry/opentelemetry-python/pull/1005))
- Moved samplers from API to SDK
  ([#1023](https://github.com/open-telemetry/opentelemetry-python/pull/1023))
- Change return value type of `correlationcontext.get_correlations` to immutable `MappingProxyType`
  ([#1024](https://github.com/open-telemetry/opentelemetry-python/pull/1024))
- Sampling spec changes
  ([#1034](https://github.com/open-telemetry/opentelemetry-python/pull/1034))
- Remove lazy Event and Link API from Span interface
  ([#1045](https://github.com/open-telemetry/opentelemetry-python/pull/1045))
- Rename CorrelationContext to Baggage
  ([#1060](https://github.com/open-telemetry/opentelemetry-python/pull/1060))
- Rename HTTPTextFormat to TextMapPropagator. This change also updates `get_global_httptextformat` and
  `set_global_httptextformat` to `get_global_textmap` and `set_global_textmap`
  ([#1085](https://github.com/open-telemetry/opentelemetry-python/pull/1085))
- Fix api/sdk setup.cfg to include missing python files
  ([#1091](https://github.com/open-telemetry/opentelemetry-python/pull/1091))
- Improve BatchExportSpanProcessor
  ([#1062](https://github.com/open-telemetry/opentelemetry-python/pull/1062))
- Rename Resource labels to attributes
  ([#1082](https://github.com/open-telemetry/opentelemetry-python/pull/1082))
- Rename members of `trace.sampling.Decision` enum
  ([#1115](https://github.com/open-telemetry/opentelemetry-python/pull/1115))
- Merge `OTELResourceDetector` result when creating resources
  ([#1096](https://github.com/open-telemetry/opentelemetry-python/pull/1096))

### Removed

- Drop support for Python 3.4
  ([#1099](https://github.com/open-telemetry/opentelemetry-python/pull/1099))

## Version 0.12b0 (2020-08-14)

### Added

- Implement Views in metrics SDK
  ([#596](https://github.com/open-telemetry/opentelemetry-python/pull/596))

### Changed

- Update environment variable names, prefix changed from `OPENTELEMETRY` to `OTEL`
  ([#904](https://github.com/open-telemetry/opentelemetry-python/pull/904))
- Stop TracerProvider and MeterProvider from being overridden
  ([#959](https://github.com/open-telemetry/opentelemetry-python/pull/959))
- Update default port to 55680
  ([#977](https://github.com/open-telemetry/opentelemetry-python/pull/977))
- Add proper length zero padding to hex strings of traceId, spanId, parentId sent on the wire, for compatibility with
  jaeger-collector
  ([#908](https://github.com/open-telemetry/opentelemetry-python/pull/908))
- Send start_timestamp and convert labels to strings
  ([#937](https://github.com/open-telemetry/opentelemetry-python/pull/937))
- Renamed several packages
  ([#953](https://github.com/open-telemetry/opentelemetry-python/pull/953))
- Thrift URL for Jaeger exporter doesn't allow HTTPS (hardcoded to HTTP)
  ([#978](https://github.com/open-telemetry/opentelemetry-python/pull/978))
- Change reference names to opentelemetry-instrumentation-opentracing-shim
  ([#969](https://github.com/open-telemetry/opentelemetry-python/pull/969))
- Changed default Sampler to `ParentOrElse(AlwaysOn)`
  ([#960](https://github.com/open-telemetry/opentelemetry-python/pull/960))
- Update environment variable names, prefix changed from `OPENTELEMETRY` to `OTEL`
  ([#904](https://github.com/open-telemetry/opentelemetry-python/pull/904))
- Update environment variable `OTEL_RESOURCE` to `OTEL_RESOURCE_ATTRIBUTES` as per
  the specification

## Version 0.11b0 (2020-07-28)

### Added

- Add support for resources and resource detector
  ([#853](https://github.com/open-telemetry/opentelemetry-python/pull/853))

### Changed

- Return INVALID_SPAN if no TracerProvider set for get_current_span
  ([#751](https://github.com/open-telemetry/opentelemetry-python/pull/751))
- Rename record_error to record_exception
  ([#927](https://github.com/open-telemetry/opentelemetry-python/pull/927))
- Update span exporter to use OpenTelemetry Proto v0.4.0
  ([#872](https://github.com/open-telemetry/opentelemetry-python/pull/889))

## Version 0.10b0 (2020-06-23)

### Changed

- Regenerate proto code and add pyi stubs
  ([#823](https://github.com/open-telemetry/opentelemetry-python/pull/823))
- Rename CounterAggregator -> SumAggregator
  ([#816](https://github.com/open-telemetry/opentelemetry-python/pull/816))

## Version 0.9b0 (2020-06-10)

### Added

- Adding trace.get_current_span, Removing Tracer.get_current_span
  ([#552](https://github.com/open-telemetry/opentelemetry-python/pull/552))
- Add SumObserver, UpDownSumObserver and LastValueAggregator in metrics
  ([#789](https://github.com/open-telemetry/opentelemetry-python/pull/789))
- Add start_pipeline to MeterProvider
  ([#791](https://github.com/open-telemetry/opentelemetry-python/pull/791))
- Initial release of opentelemetry-ext-otlp, opentelemetry-proto

### Changed

- Move stateful & resource from Meter to MeterProvider
  ([#751](https://github.com/open-telemetry/opentelemetry-python/pull/751))
- Rename Measure to ValueRecorder in metrics
  ([#761](https://github.com/open-telemetry/opentelemetry-python/pull/761))
- Rename Observer to ValueObserver
  ([#764](https://github.com/open-telemetry/opentelemetry-python/pull/764))
- Log a warning when replacing the global Tracer/Meter provider
  ([#856](https://github.com/open-telemetry/opentelemetry-python/pull/856))
- bugfix: byte type attributes are decoded before adding to attributes dict
  ([#775](https://github.com/open-telemetry/opentelemetry-python/pull/775))
- Rename opentelemetry-auto-instrumentation to opentelemetry-instrumentation,
  and console script `opentelemetry-auto-instrumentation` to `opentelemetry-instrument`

## Version 0.8b0 (2020-05-27)

### Added

- Add a new bootstrap command that enables automatic instrument installations.
  ([#650](https://github.com/open-telemetry/opentelemetry-python/pull/650))

### Changed

- Handle boolean, integer and float values in Configuration
  ([#662](https://github.com/open-telemetry/opentelemetry-python/pull/662))
- bugfix: ensure status is always string
  ([#640](https://github.com/open-telemetry/opentelemetry-python/pull/640))
- Transform resource to tags when exporting
  ([#707](https://github.com/open-telemetry/opentelemetry-python/pull/707))
- Rename otcollector to opencensus
  ([#695](https://github.com/open-telemetry/opentelemetry-python/pull/695))
- Transform resource to tags when exporting
  ([#645](https://github.com/open-telemetry/opentelemetry-python/pull/645))
- `ext/boto`: Could not serialize attribute aws.region to tag when exporting via jaeger
  Serialize tuple type values by coercing them into a string, since Jaeger does not
  support tuple types.
  ([#865](https://github.com/open-telemetry/opentelemetry-python/pull/865))
- Validate span attribute types in SDK
  ([#678](https://github.com/open-telemetry/opentelemetry-python/pull/678))
- Specify to_json indent from arguments
  ([#718](https://github.com/open-telemetry/opentelemetry-python/pull/718))
- Span.resource will now default to an empty resource
  ([#724](https://github.com/open-telemetry/opentelemetry-python/pull/724))
- bugfix: Fix error message
  ([#729](https://github.com/open-telemetry/opentelemetry-python/pull/729))
- deep copy empty attributes
  ([#714](https://github.com/open-telemetry/opentelemetry-python/pull/714))

## Version 0.7b1 (2020-05-12)

### Added

- Add reset for the global configuration object, for testing purposes
  ([#636](https://github.com/open-telemetry/opentelemetry-python/pull/636))
- Add support for programmatic instrumentation
  ([#579](https://github.com/open-telemetry/opentelemetry-python/pull/569))

### Changed

- tracer.get_tracer now optionally accepts a TracerProvider
  ([#602](https://github.com/open-telemetry/opentelemetry-python/pull/602))
- Configuration object can now be used by any component of opentelemetry,
  including 3rd party instrumentations
  ([#563](https://github.com/open-telemetry/opentelemetry-python/pull/563))
- bugfix: configuration object now matches fields in a case-sensitive manner
  ([#583](https://github.com/open-telemetry/opentelemetry-python/pull/583))
- bugfix: configuration object now accepts all valid python variable names
  ([#583](https://github.com/open-telemetry/opentelemetry-python/pull/583))
- bugfix: configuration undefined attributes now return None instead of raising
  an AttributeError.
  ([#583](https://github.com/open-telemetry/opentelemetry-python/pull/583))
- bugfix: 'debug' field is now correct
  ([#549](https://github.com/open-telemetry/opentelemetry-python/pull/549))
- bugfix: enable auto-instrumentation command to work for custom entry points
  (e.g. flask_run)
  ([#567](https://github.com/open-telemetry/opentelemetry-python/pull/567))
- Exporter API: span parents are now always spancontext
  ([#548](https://github.com/open-telemetry/opentelemetry-python/pull/548))
- Console span exporter now prints prettier, more legible messages
  ([#505](https://github.com/open-telemetry/opentelemetry-python/pull/505))
- bugfix: B3 propagation now retrieves parentSpanId correctly
  ([#621](https://github.com/open-telemetry/opentelemetry-python/pull/621))
- bugfix: a DefaultSpan now longer causes an exception when used with tracer
  ([#577](https://github.com/open-telemetry/opentelemetry-python/pull/577))
- move last_updated_timestamp into aggregators instead of bound metric
  instrument
  ([#522](https://github.com/open-telemetry/opentelemetry-python/pull/522))
- bugfix: suppressing instrumentation in metrics to eliminate an infinite loop
  of telemetry
  ([#529](https://github.com/open-telemetry/opentelemetry-python/pull/529))
- bugfix: freezing span attribute sequences, reducing potential user errors
  ([#529](https://github.com/open-telemetry/opentelemetry-python/pull/529))

## Version 0.6b0 (2020-03-30)

### Added

- Add support for lazy events and links
  ([#474](https://github.com/open-telemetry/opentelemetry-python/pull/474))
- Adding is_remote flag to SpanContext, indicating when a span is remote
  ([#516](https://github.com/open-telemetry/opentelemetry-python/pull/516))
- Adding a solution to release metric handles and observers
  ([#435](https://github.com/open-telemetry/opentelemetry-python/pull/435))
- Initial release: opentelemetry-instrumentation

### Changed

- Metrics API no longer uses LabelSet
  ([#527](https://github.com/open-telemetry/opentelemetry-python/pull/527))
- Allow digit as first char in vendor specific trace state key
  ([#511](https://github.com/open-telemetry/opentelemetry-python/pull/511))
- Exporting to collector now works
  ([#508](https://github.com/open-telemetry/opentelemetry-python/pull/508))

## Version 0.5b0 (2020-03-16)

### Added

- Adding Correlation Context API/SDK and propagator
  ([#471](https://github.com/open-telemetry/opentelemetry-python/pull/471))
- Adding a global configuration module to simplify setting and getting globals
  ([#466](https://github.com/open-telemetry/opentelemetry-python/pull/466))
- Adding named meters, removing batchers
  ([#431](https://github.com/open-telemetry/opentelemetry-python/pull/431))
- Adding attach/detach methods as per spec
  ([#429](https://github.com/open-telemetry/opentelemetry-python/pull/429))
- Adding OT Collector metrics exporter
  ([#454](https://github.com/open-telemetry/opentelemetry-python/pull/454))
- Initial release opentelemetry-ext-otcollector

### Changed

- Rename metric handle to bound metric instrument
  ([#470](https://github.com/open-telemetry/opentelemetry-python/pull/470))
- Moving resources to sdk
  ([#464](https://github.com/open-telemetry/opentelemetry-python/pull/464))
- Implementing propagators to API to use context
  ([#446](https://github.com/open-telemetry/opentelemetry-python/pull/446))
- Renaming TraceOptions to TraceFlags
  ([#450](https://github.com/open-telemetry/opentelemetry-python/pull/450))
- Renaming TracerSource to TracerProvider
  ([#441](https://github.com/open-telemetry/opentelemetry-python/pull/441))
- Improve validation of attributes
  ([#460](https://github.com/open-telemetry/opentelemetry-python/pull/460))
- Re-raise errors caught in opentelemetry.sdk.trace.Tracer.use_span()
  ([#469](https://github.com/open-telemetry/opentelemetry-python/pull/469))
- Implement observer instrument
  ([#425](https://github.com/open-telemetry/opentelemetry-python/pull/425))

## Version 0.4a0 (2020-02-21)

### Added

- Added named Tracers
  ([#301](https://github.com/open-telemetry/opentelemetry-python/pull/301))
- Add int and valid sequenced to AttributeValue type
  ([#368](https://github.com/open-telemetry/opentelemetry-python/pull/368))
- Add ABC for Metric
  ([#391](https://github.com/open-telemetry/opentelemetry-python/pull/391))
- Metrics export pipeline, and stdout exporter
  ([#341](https://github.com/open-telemetry/opentelemetry-python/pull/341))
- Adding Context API Implementation
  ([#395](https://github.com/open-telemetry/opentelemetry-python/pull/395))
- Adding trace.get_tracer function
  ([#430](https://github.com/open-telemetry/opentelemetry-python/pull/430))
- Add runtime validation for set_attribute
  ([#348](https://github.com/open-telemetry/opentelemetry-python/pull/348))
- Add support for B3 ParentSpanID
  ([#286](https://github.com/open-telemetry/opentelemetry-python/pull/286))
- Implement MinMaxSumCount aggregator
  ([#422](https://github.com/open-telemetry/opentelemetry-python/pull/422))
- Initial release opentelemetry-ext-zipkin, opentelemetry-ext-prometheus

### Changed

- Separate Default classes from interface descriptions
  ([#311](https://github.com/open-telemetry/opentelemetry-python/pull/311))
- Export span status
  ([#367](https://github.com/open-telemetry/opentelemetry-python/pull/367))
- Export span kind
  ([#387](https://github.com/open-telemetry/opentelemetry-python/pull/387))
- Set status for ended spans
  ([#297](https://github.com/open-telemetry/opentelemetry-python/pull/297) and
  [#358](https://github.com/open-telemetry/opentelemetry-python/pull/358))
- Use module loggers
  ([#351](https://github.com/open-telemetry/opentelemetry-python/pull/351))
- Protect start_time and end_time from being set manually by the user
  ([#363](https://github.com/open-telemetry/opentelemetry-python/pull/363))
- Set status in start_as_current_span
  ([#377](https://github.com/open-telemetry/opentelemetry-python/pull/377))
- Implement force_flush for span processors
  ([#389](https://github.com/open-telemetry/opentelemetry-python/pull/389))
- Set sampled flag on sampling trace
  ([#407](https://github.com/open-telemetry/opentelemetry-python/pull/407))
- Add io and formatter options to console exporter
  ([#412](https://github.com/open-telemetry/opentelemetry-python/pull/412))
- Clean up ProbabilitySample for 64 bit trace IDs
  ([#238](https://github.com/open-telemetry/opentelemetry-python/pull/238))

### Removed

- Remove monotonic and absolute metric instruments
  ([#410](https://github.com/open-telemetry/opentelemetry-python/pull/410))

## Version 0.3a0 (2019-12-11)

### Added

- Add metrics exporters
  ([#192](https://github.com/open-telemetry/opentelemetry-python/pull/192))
- Implement extract and inject support for HTTP_HEADERS and TEXT_MAP formats
  ([#256](https://github.com/open-telemetry/opentelemetry-python/pull/256))

### Changed

- Multiple tracing API/SDK changes
- Multiple metrics API/SDK changes

### Removed

- Remove option to create unstarted spans from API
  ([#290](https://github.com/open-telemetry/opentelemetry-python/pull/290))

## Version 0.2a0 (2019-10-29)

### Added

- W3C TraceContext fixes and compliance tests
  ([#228](https://github.com/open-telemetry/opentelemetry-python/pull/228))
- Sampler API/SDK
  ([#225](https://github.com/open-telemetry/opentelemetry-python/pull/225))
- Initial release: opentelemetry-ext-jaeger, opentelemetry-opentracing-shim

### Changed

- Multiple metrics API/SDK changes
- Multiple tracing API/SDK changes
- Multiple context API changes
- Multiple bugfixes and improvements

## Version 0.1a0 (2019-09-30)

### Added

- Initial release api/sdk

- Use Attribute rather than boundattribute in logrecord
  ([#3567](https://github.com/open-telemetry/opentelemetry-python/pull/3567))
- Fix flush error when no LoggerProvider configured for LoggingHandler
  ([#3608](https://github.com/open-telemetry/opentelemetry-python/pull/3608))
- Fix `OTLPMetricExporter` ignores `preferred_aggregation` property
  ([#3603](https://github.com/open-telemetry/opentelemetry-python/pull/3603))
- Logs: set `observed_timestamp` field
  ([#3565](https://github.com/open-telemetry/opentelemetry-python/pull/3565))
- Add missing Resource SchemaURL in OTLP exporters
  ([#3652](https://github.com/open-telemetry/opentelemetry-python/pull/3652))
- Fix loglevel warning text
  ([#3566](https://github.com/open-telemetry/opentelemetry-python/pull/3566))
- Prometheus Exporter string representation for target_info labels
  ([#3659](https://github.com/open-telemetry/opentelemetry-python/pull/3659))
- Logs: ObservedTimestamp field is missing in console exporter output
  ([#3564](https://github.com/open-telemetry/opentelemetry-python/pull/3564))
- Fix explicit bucket histogram aggregation
  ([#3429](https://github.com/open-telemetry/opentelemetry-python/pull/3429))
- Add `code.lineno`, `code.function` and `code.filepath` to all logs
  ([#3645](https://github.com/open-telemetry/opentelemetry-python/pull/3645))
- Add Synchronous Gauge instrument
  ([#3462](https://github.com/open-telemetry/opentelemetry-python/pull/3462))
- Drop support for 3.7
  ([#3668](https://github.com/open-telemetry/opentelemetry-python/pull/3668))
- Include key in attribute sequence warning
  ([#3639](https://github.com/open-telemetry/opentelemetry-python/pull/3639))
- Upgrade markupsafe, Flask and related dependencies to dev and test
  environments ([#3609](https://github.com/open-telemetry/opentelemetry-python/pull/3609))
- Handle HTTP 2XX responses as successful in OTLP exporters
  ([#3623](https://github.com/open-telemetry/opentelemetry-python/pull/3623))
- Improve Resource Detector timeout messaging
  ([#3645](https://github.com/open-telemetry/opentelemetry-python/pull/3645))
- Add Proxy classes for logging
  ([#3575](https://github.com/open-telemetry/opentelemetry-python/pull/3575))
- Remove dependency on 'backoff' library
  ([#3679](https://github.com/open-telemetry/opentelemetry-python/pull/3679))


- Make create_gauge non-abstract method
  ([#3817](https://github.com/open-telemetry/opentelemetry-python/pull/3817))
- Make `tracer.start_as_current_span()` decorator work with async functions
  ([#3633](https://github.com/open-telemetry/opentelemetry-python/pull/3633))
- Fix python 3.12 deprecation warning
  ([#3751](https://github.com/open-telemetry/opentelemetry-python/pull/3751))
- bump mypy to 0.982
  ([#3776](https://github.com/open-telemetry/opentelemetry-python/pull/3776))
- Add support for OTEL_SDK_DISABLED environment variable
  ([#3648](https://github.com/open-telemetry/opentelemetry-python/pull/3648))
- Fix ValueError message for PeriodicExportingMetricsReader
  ([#3769](https://github.com/open-telemetry/opentelemetry-python/pull/3769))
- Use `BaseException` instead of `Exception` in `record_exception`
  ([#3354](https://github.com/open-telemetry/opentelemetry-python/pull/3354))
- Make span.record_exception more robust
  ([#3778](https://github.com/open-telemetry/opentelemetry-python/pull/3778))
- Fix license field in pyproject.toml files
  ([#3803](https://github.com/open-telemetry/opentelemetry-python/pull/3803))<|MERGE_RESOLUTION|>--- conflicted
+++ resolved
@@ -7,13 +7,12 @@
 
 ## Unreleased
 
-<<<<<<< HEAD
 - Always setup logs sdk, OTEL_PYTHON_LOGGING_AUTO_INSTRUMENTATION_ENABLED only controls python `logging` module handler setup
   ([#4340](https://github.com/open-telemetry/opentelemetry-python/pull/4340))
-=======
+
+
 ## Version 1.29.0/0.50b0 (2024-12-11)
 
->>>>>>> 2ea5d85a
 - Fix crash exporting a log record with None body
   ([#4276](https://github.com/open-telemetry/opentelemetry-python/pull/4276))
 - Fix metrics export with exemplar and no context and filtering observable instruments
