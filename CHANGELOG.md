# Changelog

All notable changes to this project will be documented in this file.

The format is based on [Keep a Changelog](https://keepachangelog.com/en/1.0.0/),
and this project adheres to [Semantic Versioning](https://semver.org/spec/v2.0.0.html).

## Unreleased

<<<<<<< HEAD
- Add type annotations to context's attach & detach
  ([#4346](https://github.com/open-telemetry/opentelemetry-python/pull/4346))
=======
- Fix OTLP encoders missing instrumentation scope schema url and attributes
  ([#4359](https://github.com/open-telemetry/opentelemetry-python/pull/4359))  
>>>>>>> 8e3c7d2d
- prometheus-exporter: fix labels out of place for data points with different
  attribute sets
  ([#4413](https://github.com/open-telemetry/opentelemetry-python/pull/4413))
- Type indent parameter in to_json
  ([#4402](https://github.com/open-telemetry/opentelemetry-python/pull/4402))
- Tolerates exceptions when loading resource detectors via `OTEL_EXPERIMENTAL_RESOURCE_DETECTORS`
  ([#4373](https://github.com/open-telemetry/opentelemetry-python/pull/4373))
- Disconnect gRPC client stub when shutting down `OTLPSpanExporter`
  ([#4370](https://github.com/open-telemetry/opentelemetry-python/pull/4370))
- opentelemetry-sdk: fix OTLP exporting of Histograms with explicit buckets advisory
  ([#4434](https://github.com/open-telemetry/opentelemetry-python/pull/4434))
- opentelemetry-exporter-otlp-proto-grpc: better dependency version range for Python 3.13
  ([#4444](https://github.com/open-telemetry/opentelemetry-python/pull/4444))
- opentelemetry-exporter-opencensus: better dependency version range for Python 3.13
  ([#4444](https://github.com/open-telemetry/opentelemetry-python/pull/4444))
- Updated `tracecontext-integration-test` gitref to `d782773b2cf2fa4afd6a80a93b289d8a74ca894d`
  ([#4448](https://github.com/open-telemetry/opentelemetry-python/pull/4448))
- Make `trace_api.use_span()` record `BaseException` as well as `Exception`
  ([#4406](https://github.com/open-telemetry/opentelemetry-python/pull/4406))

## Version 1.30.0/0.51b0 (2025-02-03)

- Always setup logs sdk, OTEL_PYTHON_LOGGING_AUTO_INSTRUMENTATION_ENABLED only controls python `logging` module handler setup
  ([#4340](https://github.com/open-telemetry/opentelemetry-python/pull/4340))
- Add `attributes` field in `metrics.get_meter` wrapper function
  ([#4364](https://github.com/open-telemetry/opentelemetry-python/pull/4364))
- Add Python 3.13 support
  ([#4353](https://github.com/open-telemetry/opentelemetry-python/pull/4353))
- sdk: don't log or print warnings when the SDK has been disabled
  ([#4371](https://github.com/open-telemetry/opentelemetry-python/pull/4371))
- Fix span context manager typing by using ParamSpec from typing_extensions
  ([#4389](https://github.com/open-telemetry/opentelemetry-python/pull/4389))
- Fix serialization of None values in logs body to match 1.31.0+ data model
  ([#4400](https://github.com/open-telemetry/opentelemetry-python/pull/4400))
- [BREAKING] semantic-conventions: Remove `opentelemetry.semconv.attributes.network_attributes.NETWORK_INTERFACE_NAME`
  introduced by mistake in the wrong module.
  ([#4391](https://github.com/open-telemetry/opentelemetry-python/pull/4391))
- Add support for explicit bucket boundaries advisory for Histograms
  ([#4361](https://github.com/open-telemetry/opentelemetry-python/pull/4361))
- semantic-conventions: Bump to 1.30.0
  ([#4337](https://github.com/open-telemetry/opentelemetry-python/pull/4397))

## Version 1.29.0/0.50b0 (2024-12-11)

- Fix crash exporting a log record with None body
  ([#4276](https://github.com/open-telemetry/opentelemetry-python/pull/4276))
- Fix metrics export with exemplar and no context and filtering observable instruments
  ([#4251](https://github.com/open-telemetry/opentelemetry-python/pull/4251))
- Fix recursion error with sdk disabled and handler added to root logger
  ([#4259](https://github.com/open-telemetry/opentelemetry-python/pull/4259))
- sdk: setup EventLogger when OTEL_PYTHON_LOGGING_AUTO_INSTRUMENTATION_ENABLED is set
  ([#4270](https://github.com/open-telemetry/opentelemetry-python/pull/4270))
- api: fix logging of duplicate EventLogger setup warning
  ([#4299](https://github.com/open-telemetry/opentelemetry-python/pull/4299))
- sdk: fix setting of process owner in ProcessResourceDetector
  ([#4311](https://github.com/open-telemetry/opentelemetry-python/pull/4311))
- sdk: fix serialization of logs severity_number field to int
  ([#4324](https://github.com/open-telemetry/opentelemetry-python/pull/4324))
- Remove `TestBase.assertEqualSpanInstrumentationInfo` method, use `assertEqualSpanInstrumentationScope` instead
  ([#4310](https://github.com/open-telemetry/opentelemetry-python/pull/4310))
- sdk: instantiate lazily `ExemplarBucket`s in `ExemplarReservoir`s
  ([#4260](https://github.com/open-telemetry/opentelemetry-python/pull/4260))
- semantic-conventions: Bump to 1.29.0
  ([#4337](https://github.com/open-telemetry/opentelemetry-python/pull/4337))

## Version 1.28.0/0.49b0 (2024-11-05)

- Removed superfluous py.typed markers and added them where they were missing
  ([#4172](https://github.com/open-telemetry/opentelemetry-python/pull/4172))
- Include metric info in encoding exceptions
  ([#4154](https://github.com/open-telemetry/opentelemetry-python/pull/4154))
- sdk: Add support for log formatting
  ([#4137](https://github.com/open-telemetry/opentelemetry-python/pull/4166))
- sdk: Add Host resource detector
  ([#4182](https://github.com/open-telemetry/opentelemetry-python/pull/4182))
- sdk: Implementation of exemplars
  ([#4094](https://github.com/open-telemetry/opentelemetry-python/pull/4094))
- Implement events sdk
  ([#4176](https://github.com/open-telemetry/opentelemetry-python/pull/4176))
- Update semantic conventions to version 1.28.0
  ([#4218](https://github.com/open-telemetry/opentelemetry-python/pull/4218))
- Add support to protobuf 5+ and drop support to protobuf 3 and 4
  ([#4206](https://github.com/open-telemetry/opentelemetry-python/pull/4206))
- Update environment variable descriptions to match signal
  ([#4222](https://github.com/open-telemetry/opentelemetry-python/pull/4222))
- Record logger name as the instrumentation scope name
  ([#4208](https://github.com/open-telemetry/opentelemetry-python/pull/4208))
- Fix memory leak in exporter and reader
  ([#4224](https://github.com/open-telemetry/opentelemetry-python/pull/4224))
- Drop `OTEL_PYTHON_EXPERIMENTAL_DISABLE_PROMETHEUS_UNIT_NORMALIZATION` environment variable
  ([#4217](https://github.com/open-telemetry/opentelemetry-python/pull/4217))
- Improve compatibility with other logging libraries that override
  `LogRecord.getMessage()` in order to customize message formatting
  ([#4216](https://github.com/open-telemetry/opentelemetry-python/pull/4216))

## Version 1.27.0/0.48b0 (2024-08-28)

- Implementation of Events API
  ([#4054](https://github.com/open-telemetry/opentelemetry-python/pull/4054))
- Make log sdk add `exception.message` to logRecord for exceptions whose argument
  is an exception not a string message
  ([#4122](https://github.com/open-telemetry/opentelemetry-python/pull/4122))
- Fix use of `link.attributes.dropped`, which may not exist
  ([#4119](https://github.com/open-telemetry/opentelemetry-python/pull/4119))
- Running mypy on SDK resources
  ([#4053](https://github.com/open-telemetry/opentelemetry-python/pull/4053))
- Added py.typed file to top-level module
  ([#4084](https://github.com/open-telemetry/opentelemetry-python/pull/4084))
- Drop Final annotation from Enum in semantic conventions
  ([#4085](https://github.com/open-telemetry/opentelemetry-python/pull/4085))
- Update log export example to not use root logger ([#4090](https://github.com/open-telemetry/opentelemetry-python/pull/4090))
- sdk: Add OS resource detector
  ([#3992](https://github.com/open-telemetry/opentelemetry-python/pull/3992))
- sdk: Accept non URL-encoded headers in `OTEL_EXPORTER_OTLP_*HEADERS` to match other languages SDKs
  ([#4103](https://github.com/open-telemetry/opentelemetry-python/pull/4103))
- Update semantic conventions to version 1.27.0
  ([#4104](https://github.com/open-telemetry/opentelemetry-python/pull/4104))
- Add support to type bytes for OTLP AnyValue
  ([#4128](https://github.com/open-telemetry/opentelemetry-python/pull/4128))
- Export ExponentialHistogram and ExponentialHistogramDataPoint
  ([#4134](https://github.com/open-telemetry/opentelemetry-python/pull/4134))
- Implement Client Key and Certificate File Support for All OTLP Exporters
  ([#4116](https://github.com/open-telemetry/opentelemetry-python/pull/4116))
- Remove `_start_time_unix_nano` attribute from `_ViewInstrumentMatch` in favor
  of using `time_ns()` at the moment when the aggregation object is created
  ([#4137](https://github.com/open-telemetry/opentelemetry-python/pull/4137))

## Version 1.26.0/0.47b0 (2024-07-25)

- Standardizing timeout calculation in measurement consumer collect to nanoseconds
  ([#4074](https://github.com/open-telemetry/opentelemetry-python/pull/4074))
- optional scope attributes for logger creation
  ([#4035](https://github.com/open-telemetry/opentelemetry-python/pull/4035))
- optional scope attribute for tracer creation
  ([#4028](https://github.com/open-telemetry/opentelemetry-python/pull/4028))
- OTLP exporter is encoding invalid span/trace IDs in the logs fix
  ([#4006](https://github.com/open-telemetry/opentelemetry-python/pull/4006))
- Update sdk process resource detector `process.command_args` attribute to also include the executable itself
  ([#4032](https://github.com/open-telemetry/opentelemetry-python/pull/4032))
- Fix `start_time_unix_nano` for delta collection for explicit bucket histogram aggregation
  ([#4009](https://github.com/open-telemetry/opentelemetry-python/pull/4009))
- Fix `start_time_unix_nano` for delta collection for sum aggregation
  ([#4011](https://github.com/open-telemetry/opentelemetry-python/pull/4011))
- Update opentracing and opencesus docs examples to not use JaegerExporter
  ([#4023](https://github.com/open-telemetry/opentelemetry-python/pull/4023))
- Do not execute Flask Tests in debug mode
  ([#3956](https://github.com/open-telemetry/opentelemetry-python/pull/3956))
- When encountering an error encoding metric attributes in the OTLP exporter, log the key that had an error.
  ([#3838](https://github.com/open-telemetry/opentelemetry-python/pull/3838))
- Fix `ExponentialHistogramAggregation`
  ([#3978](https://github.com/open-telemetry/opentelemetry-python/pull/3978))
- Log a warning when a `LogRecord` in `sdk/log` has dropped attributes
  due to reaching limits
  ([#3946](https://github.com/open-telemetry/opentelemetry-python/pull/3946))
- Fix RandomIdGenerator can generate invalid Span/Trace Ids
  ([#3949](https://github.com/open-telemetry/opentelemetry-python/pull/3949))
- Add Python 3.12 to tox
  ([#3616](https://github.com/open-telemetry/opentelemetry-python/pull/3616))
- Improve resource field structure for LogRecords
  ([#3972](https://github.com/open-telemetry/opentelemetry-python/pull/3972))
- Update Semantic Conventions code generation scripts:
  - fix namespace exclusion that resulted in dropping  `os` and `net` namespaces.
  - add `Final` decorator to constants to prevent collisions
  - enable mypy and fix detected issues
  - allow to drop specific attributes in preparation for Semantic Conventions v1.26.0
  ([#3973](https://github.com/open-telemetry/opentelemetry-python/pull/3966))
- Update semantic conventions to version 1.26.0.
  ([#3964](https://github.com/open-telemetry/opentelemetry-python/pull/3964))
- Use semconv exception attributes for record exceptions in spans
  ([#3979](https://github.com/open-telemetry/opentelemetry-python/pull/3979))
- Fix _encode_events assumes events.attributes.dropped exists
  ([#3965](https://github.com/open-telemetry/opentelemetry-python/pull/3965))
- Validate links at span creation
  ([#3991](https://github.com/open-telemetry/opentelemetry-python/pull/3991))
- Add attributes field in  `MeterProvider.get_meter` and `InstrumentationScope`
  ([#4015](https://github.com/open-telemetry/opentelemetry-python/pull/4015))
- Fix inaccessible `SCHEMA_URL` constants in `opentelemetry-semantic-conventions`
  ([#4069](https://github.com/open-telemetry/opentelemetry-python/pull/4069))

## Version 1.25.0/0.46b0 (2024-05-30)

- Fix class BoundedAttributes to have RLock rather than Lock
  ([#3859](https://github.com/open-telemetry/opentelemetry-python/pull/3859))
- Remove thread lock by loading RuntimeContext explicitly.
  ([#3763](https://github.com/open-telemetry/opentelemetry-python/pull/3763))
- Update proto version to v1.2.0
  ([#3844](https://github.com/open-telemetry/opentelemetry-python/pull/3844))
- Add to_json method to ExponentialHistogram
  ([#3780](https://github.com/open-telemetry/opentelemetry-python/pull/3780))
- Bump mypy to 1.9.0
  ([#3795](https://github.com/open-telemetry/opentelemetry-python/pull/3795))
- Fix exponential histograms
  ([#3798](https://github.com/open-telemetry/opentelemetry-python/pull/3798))
- Fix otlp exporter to export log_record.observed_timestamp
  ([#3785](https://github.com/open-telemetry/opentelemetry-python/pull/3785))
- Add capture the fully qualified type name for raised exceptions in spans
  ([#3837](https://github.com/open-telemetry/opentelemetry-python/pull/3837))
- Prometheus exporter sort label keys to prevent duplicate metrics when user input changes order
  ([#3698](https://github.com/open-telemetry/opentelemetry-python/pull/3698))
- Update semantic conventions to version 1.25.0.
  Refactor semantic-convention structure:
  - `SpanAttributes`, `ResourceAttributes`, and `MetricInstruments` are deprecated.
  - Attribute and metric definitions are now grouped by the namespace.
  - Stable attributes and metrics are moved to `opentelemetry.semconv.attributes`
  and `opentelemetry.semconv.metrics` modules.
  - Stable and experimental attributes and metrics are defined under
  `opentelemetry.semconv._incubating` import path.
  ([#3586](https://github.com/open-telemetry/opentelemetry-python/pull/3586))
- Rename test objects to avoid pytest warnings
  ([#3823] (https://github.com/open-telemetry/opentelemetry-python/pull/3823))
- Add span flags to OTLP spans and links
  ([#3881](https://github.com/open-telemetry/opentelemetry-python/pull/3881))
- Record links with invalid SpanContext if either attributes or TraceState are not empty
  ([#3917](https://github.com/open-telemetry/opentelemetry-python/pull/3917/))
- Add OpenTelemetry trove classifiers to PyPI packages
  ([#3913] (https://github.com/open-telemetry/opentelemetry-python/pull/3913))
- Fix prometheus metric name and unit conversion
  ([#3924](https://github.com/open-telemetry/opentelemetry-python/pull/3924))
  - this is a breaking change to prometheus metric names so they comply with the
  [specification](https://github.com/open-telemetry/opentelemetry-specification/blob/v1.33.0/specification/compatibility/prometheus_and_openmetrics.md#otlp-metric-points-to-prometheus).
  - you can temporarily opt-out of the unit normalization by setting the environment variable
  `OTEL_PYTHON_EXPERIMENTAL_DISABLE_PROMETHEUS_UNIT_NORMALIZATION=true`
  - common unit abbreviations are converted to Prometheus conventions (`s` -> `seconds`),
  following the [collector's implementation](https://github.com/open-telemetry/opentelemetry-collector-contrib/blob/c0b51136575aa7ba89326d18edb4549e7e1bbdb9/pkg/translator/prometheus/normalize_name.go#L108)
  - repeated `_` are replaced with a single `_`
  - unit annotations (enclosed in curly braces like `{requests}`) are stripped away
  - units with slash are converted e.g. `m/s` -> `meters_per_second`.
  - The exporter's API is not changed
- Add parameters for Distros and configurators to configure autoinstrumentation in addition to existing environment variables.
  ([#3864](https://github.com/open-telemetry/opentelemetry-python/pull/3864))

## Version 1.24.0/0.45b0 (2024-03-28)

- Make create_gauge non-abstract method
  ([#3817](https://github.com/open-telemetry/opentelemetry-python/pull/3817))
- Make `tracer.start_as_current_span()` decorator work with async functions
  ([#3633](https://github.com/open-telemetry/opentelemetry-python/pull/3633))
- Fix python 3.12 deprecation warning
  ([#3751](https://github.com/open-telemetry/opentelemetry-python/pull/3751))
- bump mypy to 0.982
  ([#3776](https://github.com/open-telemetry/opentelemetry-python/pull/3776))
- Add support for OTEL_SDK_DISABLED environment variable
  ([#3648](https://github.com/open-telemetry/opentelemetry-python/pull/3648))
- Fix ValueError message for PeriodicExportingMetricsReader
  ([#3769](https://github.com/open-telemetry/opentelemetry-python/pull/3769))
- Use `BaseException` instead of `Exception` in `record_exception`
  ([#3354](https://github.com/open-telemetry/opentelemetry-python/pull/3354))
- Make span.record_exception more robust
  ([#3778](https://github.com/open-telemetry/opentelemetry-python/pull/3778))
- Fix license field in pyproject.toml files
  ([#3803](https://github.com/open-telemetry/opentelemetry-python/pull/3803))

## Version 1.23.0/0.44b0 (2024-02-23)

- Use Attribute rather than boundattribute in logrecord
  ([#3567](https://github.com/open-telemetry/opentelemetry-python/pull/3567))
- Fix flush error when no LoggerProvider configured for LoggingHandler
  ([#3608](https://github.com/open-telemetry/opentelemetry-python/pull/3608))
- Add `Span.add_link()` method to add link after span start
  ([#3618](https://github.com/open-telemetry/opentelemetry-python/pull/3618))
- Fix `OTLPMetricExporter` ignores `preferred_aggregation` property
  ([#3603](https://github.com/open-telemetry/opentelemetry-python/pull/3603))
- Logs: set `observed_timestamp` field
  ([#3565](https://github.com/open-telemetry/opentelemetry-python/pull/3565))
- Add missing Resource SchemaURL in OTLP exporters
  ([#3652](https://github.com/open-telemetry/opentelemetry-python/pull/3652))
- Fix loglevel warning text
  ([#3566](https://github.com/open-telemetry/opentelemetry-python/pull/3566))
- Prometheus Exporter string representation for target_info labels
  ([#3659](https://github.com/open-telemetry/opentelemetry-python/pull/3659))
- Logs: ObservedTimestamp field is missing in console exporter output
  ([#3564](https://github.com/open-telemetry/opentelemetry-python/pull/3564))
- Fix explicit bucket histogram aggregation
  ([#3429](https://github.com/open-telemetry/opentelemetry-python/pull/3429))
- Add `code.lineno`, `code.function` and `code.filepath` to all logs
  ([#3675](https://github.com/open-telemetry/opentelemetry-python/pull/3675))
- Add Synchronous Gauge instrument
  ([#3462](https://github.com/open-telemetry/opentelemetry-python/pull/3462))
- Drop support for 3.7
  ([#3668](https://github.com/open-telemetry/opentelemetry-python/pull/3668))
- Include key in attribute sequence warning
  ([#3639](https://github.com/open-telemetry/opentelemetry-python/pull/3639))
- Upgrade markupsafe, Flask and related dependencies to dev and test
  environments ([#3609](https://github.com/open-telemetry/opentelemetry-python/pull/3609))
- Handle HTTP 2XX responses as successful in OTLP exporters
  ([#3623](https://github.com/open-telemetry/opentelemetry-python/pull/3623))
- Improve Resource Detector timeout messaging
  ([#3645](https://github.com/open-telemetry/opentelemetry-python/pull/3645))
- Add Proxy classes for logging
  ([#3575](https://github.com/open-telemetry/opentelemetry-python/pull/3575))
- Remove dependency on 'backoff' library
  ([#3679](https://github.com/open-telemetry/opentelemetry-python/pull/3679))

## Version 1.22.0/0.43b0 (2023-12-15)

- Prometheus exporter sanitize info metric
  ([#3572](https://github.com/open-telemetry/opentelemetry-python/pull/3572))
- Remove Jaeger exporters
  ([#3554](https://github.com/open-telemetry/opentelemetry-python/pull/3554))
- Log stacktrace on `UNKNOWN` status OTLP export error
  ([#3536](https://github.com/open-telemetry/opentelemetry-python/pull/3536))
- Fix OTLPExporterMixin shutdown timeout period
  ([#3524](https://github.com/open-telemetry/opentelemetry-python/pull/3524))
- Handle `taskName` `logrecord` attribute
  ([#3557](https://github.com/open-telemetry/opentelemetry-python/pull/3557))

## Version 1.21.0/0.42b0 (2023-11-01)

- Fix `SumAggregation`
￼  ([#3390](https://github.com/open-telemetry/opentelemetry-python/pull/3390))
- Fix handling of empty metric collection cycles
  ([#3335](https://github.com/open-telemetry/opentelemetry-python/pull/3335))
- Fix error when no LoggerProvider configured for LoggingHandler
  ([#3423](https://github.com/open-telemetry/opentelemetry-python/pull/3423))
- Make `opentelemetry_metrics_exporter` entrypoint support pull exporters
  ([#3428](https://github.com/open-telemetry/opentelemetry-python/pull/3428))
- Allow instrument names to have '/' and up to 255 characters
  ([#3442](https://github.com/open-telemetry/opentelemetry-python/pull/3442))
- Do not load Resource on sdk import
  ([#3447](https://github.com/open-telemetry/opentelemetry-python/pull/3447))
- Update semantic conventions to version 1.21.0
  ([#3251](https://github.com/open-telemetry/opentelemetry-python/pull/3251))
- Add missing schema_url in global api for logging and metrics
  ([#3251](https://github.com/open-telemetry/opentelemetry-python/pull/3251))
- Prometheus exporter support for auto instrumentation
  ([#3413](https://github.com/open-telemetry/opentelemetry-python/pull/3413))
- Implement Process Resource detector
  ([#3472](https://github.com/open-telemetry/opentelemetry-python/pull/3472))


## Version 1.20.0/0.41b0 (2023-09-04)

- Modify Prometheus exporter to translate non-monotonic Sums into Gauges
  ([#3306](https://github.com/open-telemetry/opentelemetry-python/pull/3306))

## Version 1.19.0/0.40b0 (2023-07-13)

- Drop `setuptools` runtime requirement.
  ([#3372](https://github.com/open-telemetry/opentelemetry-python/pull/3372))
- Update the body type in the log
  ([$3343](https://github.com/open-telemetry/opentelemetry-python/pull/3343))
- Add max_scale option to Exponential Bucket Histogram Aggregation
  ([#3323](https://github.com/open-telemetry/opentelemetry-python/pull/3323))
- Use BoundedAttributes instead of raw dict to extract attributes from LogRecord
  ([#3310](https://github.com/open-telemetry/opentelemetry-python/pull/3310))
- Support dropped_attributes_count in LogRecord and exporters
  ([#3351](https://github.com/open-telemetry/opentelemetry-python/pull/3351))
- Add unit to view instrument selection criteria
  ([#3341](https://github.com/open-telemetry/opentelemetry-python/pull/3341))
- Upgrade opentelemetry-proto to 0.20 and regen
  [#3355](https://github.com/open-telemetry/opentelemetry-python/pull/3355))
- Include endpoint in Grpc transient error warning
  [#3362](https://github.com/open-telemetry/opentelemetry-python/pull/3362))
- Fixed bug where logging export is tracked as trace
  [#3375](https://github.com/open-telemetry/opentelemetry-python/pull/3375))
- Default LogRecord observed_timestamp to current timestamp
  [#3377](https://github.com/open-telemetry/opentelemetry-python/pull/3377))


## Version 1.18.0/0.39b0 (2023-05-19)

- Select histogram aggregation with an environment variable
  ([#3265](https://github.com/open-telemetry/opentelemetry-python/pull/3265))
- Move Protobuf encoding to its own package
  ([#3169](https://github.com/open-telemetry/opentelemetry-python/pull/3169))
- Add experimental feature to detect resource detectors in auto instrumentation
  ([#3181](https://github.com/open-telemetry/opentelemetry-python/pull/3181))
- Fix exporting of ExponentialBucketHistogramAggregation from opentelemetry.sdk.metrics.view
  ([#3240](https://github.com/open-telemetry/opentelemetry-python/pull/3240))
- Fix headers types mismatch for OTLP Exporters
  ([#3226](https://github.com/open-telemetry/opentelemetry-python/pull/3226))
- Fix suppress instrumentation for log batch processor
  ([#3223](https://github.com/open-telemetry/opentelemetry-python/pull/3223))
- Add speced out environment variables and arguments for BatchLogRecordProcessor
  ([#3237](https://github.com/open-telemetry/opentelemetry-python/pull/3237))
- Add benchmark tests for metrics
  ([#3267](https://github.com/open-telemetry/opentelemetry-python/pull/3267))


## Version 1.17.0/0.38b0 (2023-03-22)

- Implement LowMemory temporality
  ([#3223](https://github.com/open-telemetry/opentelemetry-python/pull/3223))
- PeriodicExportingMetricReader will continue if collection times out
  ([#3100](https://github.com/open-telemetry/opentelemetry-python/pull/3100))
- Fix formatting of ConsoleMetricExporter.
  ([#3197](https://github.com/open-telemetry/opentelemetry-python/pull/3197))
- Fix use of built-in samplers in SDK configuration
  ([#3176](https://github.com/open-telemetry/opentelemetry-python/pull/3176))
- Implement shutdown procedure forOTLP grpc exporters
  ([#3138](https://github.com/open-telemetry/opentelemetry-python/pull/3138))
- Add exponential histogram
  ([#2964](https://github.com/open-telemetry/opentelemetry-python/pull/2964))
- Add OpenCensus trace bridge/shim
  ([#3210](https://github.com/open-telemetry/opentelemetry-python/pull/3210))

## Version 1.16.0/0.37b0 (2023-02-17)

- Change ``__all__`` to be statically defined.
  ([#3143](https://github.com/open-telemetry/opentelemetry-python/pull/3143))
- Remove the ability to set a global metric prefix for Prometheus exporter
  ([#3137](https://github.com/open-telemetry/opentelemetry-python/pull/3137))
- Adds environment variables for log exporter
  ([#3037](https://github.com/open-telemetry/opentelemetry-python/pull/3037))
- Add attribute name to type warning message.
  ([3124](https://github.com/open-telemetry/opentelemetry-python/pull/3124))
- Add db metric name to semantic conventions
  ([#3115](https://github.com/open-telemetry/opentelemetry-python/pull/3115))
- Fix User-Agent header value for OTLP exporters to conform to RFC7231 & RFC7230
  ([#3128](https://github.com/open-telemetry/opentelemetry-python/pull/3128))
- Fix validation of baggage values
  ([#3058](https://github.com/open-telemetry/opentelemetry-python/pull/3058))
- Fix capitalization of baggage keys
  ([#3151](https://github.com/open-telemetry/opentelemetry-python/pull/3151))
- Bump min required api version for OTLP exporters
  ([#3156](https://github.com/open-telemetry/opentelemetry-python/pull/3156))
- deprecate jaeger exporters
  ([#3158](https://github.com/open-telemetry/opentelemetry-python/pull/3158))
- Create a single resource instance
  ([#3118](https://github.com/open-telemetry/opentelemetry-python/pull/3118))

## Version 1.15.0/0.36b0 (2022-12-09)

- PeriodicExportingMetricsReader with +Inf interval
  to support explicit metric collection
  ([#3059](https://github.com/open-telemetry/opentelemetry-python/pull/3059))
- Regenerate opentelemetry-proto to be compatible with protobuf 3 and 4
  ([#3070](https://github.com/open-telemetry/opentelemetry-python/pull/3070))
- Rename parse_headers to parse_env_headers and improve error message
  ([#2376](https://github.com/open-telemetry/opentelemetry-python/pull/2376))
- Add url decode values from OTEL_RESOURCE_ATTRIBUTES
  ([#3046](https://github.com/open-telemetry/opentelemetry-python/pull/3046))
- Fixed circular dependency issue with custom samplers
  ([#3026](https://github.com/open-telemetry/opentelemetry-python/pull/3026))
- Add missing entry points for OTLP/HTTP exporter
  ([#3027](https://github.com/open-telemetry/opentelemetry-python/pull/3027))
- Update logging to include logging api as per specification
  ([#3038](https://github.com/open-telemetry/opentelemetry-python/pull/3038))
- Fix: Avoid generator in metrics _ViewInstrumentMatch.collect()
  ([#3035](https://github.com/open-telemetry/opentelemetry-python/pull/3035)
- [exporter-otlp-proto-grpc] add user agent string
  ([#3009](https://github.com/open-telemetry/opentelemetry-python/pull/3009))

## Version 1.14.0/0.35b0 (2022-11-04)

- Add logarithm and exponent mappings
  ([#2960](https://github.com/open-telemetry/opentelemetry-python/pull/2960))
- Add and use missing metrics environment variables
  ([#2968](https://github.com/open-telemetry/opentelemetry-python/pull/2968))
- Enabled custom samplers via entry points
  ([#2972](https://github.com/open-telemetry/opentelemetry-python/pull/2972))
- Update log symbol names
  ([#2943](https://github.com/open-telemetry/opentelemetry-python/pull/2943))
- Update explicit histogram bucket boundaries
  ([#2947](https://github.com/open-telemetry/opentelemetry-python/pull/2947))
- `exporter-otlp-proto-http`: add user agent string
  ([#2959](https://github.com/open-telemetry/opentelemetry-python/pull/2959))
- Add http-metric instrument names to semantic conventions
  ([#2976](https://github.com/open-telemetry/opentelemetry-python/pull/2976))
- [exporter/opentelemetry-exporter-otlp-proto-http] Add OTLPMetricExporter
  ([#2891](https://github.com/open-telemetry/opentelemetry-python/pull/2891))
- Add support for py3.11
  ([#2997](https://github.com/open-telemetry/opentelemetry-python/pull/2997))
- Fix a bug with exporter retries for with newer versions of the backoff library
  ([#2980](https://github.com/open-telemetry/opentelemetry-python/pull/2980))

## Version 1.13.0/0.34b0 (2022-09-26)

- Add a configurable max_export_batch_size to the gRPC metrics exporter
  ([#2809](https://github.com/open-telemetry/opentelemetry-python/pull/2809))
- Remove support for 3.6
  ([#2763](https://github.com/open-telemetry/opentelemetry-python/pull/2763))
- Update PeriodicExportingMetricReader to never call export() concurrently
  ([#2873](https://github.com/open-telemetry/opentelemetry-python/pull/2873))
- Add param for `indent` size to `LogRecord.to_json()`
  ([#2870](https://github.com/open-telemetry/opentelemetry-python/pull/2870))
- Fix: Remove `LogEmitter.flush()` to align with OTel Log spec
  ([#2863](https://github.com/open-telemetry/opentelemetry-python/pull/2863))
- Bump minimum required API/SDK version for exporters that support metrics
  ([#2918](https://github.com/open-telemetry/opentelemetry-python/pull/2918))
- Fix metric reader examples + added `preferred_temporality` and `preferred_aggregation`
  for `ConsoleMetricExporter`
  ([#2911](https://github.com/open-telemetry/opentelemetry-python/pull/2911))
- Add support for setting OTLP export protocol with env vars, as defined in the
  [specifications](https://github.com/open-telemetry/opentelemetry-specification/blob/main/specification/protocol/exporter.md#specify-protocol)
  ([#2893](https://github.com/open-telemetry/opentelemetry-python/pull/2893))
- Add force_flush to span exporters
  ([#2919](https://github.com/open-telemetry/opentelemetry-python/pull/2919))

## Version 1.12.0/0.33b0 (2022-08-08)

- Add `force_flush` method to metrics exporter
  ([#2852](https://github.com/open-telemetry/opentelemetry-python/pull/2852))
- Change tracing to use `Resource.to_json()`
  ([#2784](https://github.com/open-telemetry/opentelemetry-python/pull/2784))
- Fix get_log_emitter instrumenting_module_version args typo
  ([#2830](https://github.com/open-telemetry/opentelemetry-python/pull/2830))
- Fix OTLP gRPC exporter warning message
  ([#2781](https://github.com/open-telemetry/opentelemetry-python/pull/2781))
- Fix tracing decorator with late configuration
  ([#2754](https://github.com/open-telemetry/opentelemetry-python/pull/2754))
- Fix --insecure of CLI argument
  ([#2696](https://github.com/open-telemetry/opentelemetry-python/pull/2696))
- Add temporality and aggregation configuration for metrics exporters,
  use `OTEL_EXPORTER_OTLP_METRICS_TEMPORALITY_PREFERENCE` only for OTLP metrics exporter
  ([#2843](https://github.com/open-telemetry/opentelemetry-python/pull/2843))
- Instrument instances are always created through a Meter
  ([#2844](https://github.com/open-telemetry/opentelemetry-python/pull/2844))

## Version 1.12.0rc2/0.32b0 (2022-07-04)

- Fix instrument name and unit regexes
  ([#2796](https://github.com/open-telemetry/opentelemetry-python/pull/2796))
- Add optional sessions parameter to all Exporters leveraging requests.Session
  ([#2783](https://github.com/open-telemetry/opentelemetry-python/pull/2783)
- Add min/max fields to Histogram
  ([#2759](https://github.com/open-telemetry/opentelemetry-python/pull/2759))
- `opentelemetry-exporter-otlp-proto-http` Add support for OTLP/HTTP log exporter
  ([#2462](https://github.com/open-telemetry/opentelemetry-python/pull/2462))
- Fix yield of `None`-valued points
  ([#2745](https://github.com/open-telemetry/opentelemetry-python/pull/2745))
- Add missing `to_json` methods
  ([#2722](https://github.com/open-telemetry/opentelemetry-python/pull/2722)
- Fix type hints for textmap `Getter` and `Setter`
  ([#2657](https://github.com/open-telemetry/opentelemetry-python/pull/2657))
- Fix LogEmitterProvider.force_flush hanging randomly
  ([#2714](https://github.com/open-telemetry/opentelemetry-python/pull/2714))
- narrow protobuf dependencies to exclude protobuf >= 4
  ([#2720](https://github.com/open-telemetry/opentelemetry-python/pull/2720))
- Specify worker thread names
  ([#2724](https://github.com/open-telemetry/opentelemetry-python/pull/2724))
- Loosen dependency on `backoff` for newer Python versions
  ([#2726](https://github.com/open-telemetry/opentelemetry-python/pull/2726))
- fix: frozenset object has no attribute items
  ([#2727](https://github.com/open-telemetry/opentelemetry-python/pull/2727))
- fix: create suppress HTTP instrumentation key in opentelemetry context
  ([#2729](https://github.com/open-telemetry/opentelemetry-python/pull/2729))
- Support logs SDK auto instrumentation enable/disable with env
  ([#2728](https://github.com/open-telemetry/opentelemetry-python/pull/2728))
- fix: update entry point object references for metrics
  ([#2731](https://github.com/open-telemetry/opentelemetry-python/pull/2731))
- Allow set_status to accept the StatusCode and optional description
  ([#2735](https://github.com/open-telemetry/opentelemetry-python/pull/2735))
- Configure auto instrumentation to support metrics
  ([#2705](https://github.com/open-telemetry/opentelemetry-python/pull/2705))
- Add entrypoint for metrics exporter
  ([#2748](https://github.com/open-telemetry/opentelemetry-python/pull/2748))
- Fix Jaeger propagator usage with NonRecordingSpan
  ([#2762](https://github.com/open-telemetry/opentelemetry-python/pull/2762))
- Add `opentelemetry.propagate` module and `opentelemetry.propagators` package
  to the API reference documentation
  ([#2785](https://github.com/open-telemetry/opentelemetry-python/pull/2785))

## Version 1.12.0rc1/0.31b0 (2022-05-17)

- Fix LoggingHandler to handle LogRecord with exc_info=False
  ([#2690](https://github.com/open-telemetry/opentelemetry-python/pull/2690))
- Make metrics components public
  ([#2684](https://github.com/open-telemetry/opentelemetry-python/pull/2684))
- Update to semantic conventions v1.11.0
  ([#2669](https://github.com/open-telemetry/opentelemetry-python/pull/2669))
- Update opentelemetry-proto to v0.17.0
  ([#2668](https://github.com/open-telemetry/opentelemetry-python/pull/2668))
- Add CallbackOptions to observable instrument callback params
  ([#2664](https://github.com/open-telemetry/opentelemetry-python/pull/2664))
- Add timeouts to metric SDK
  ([#2653](https://github.com/open-telemetry/opentelemetry-python/pull/2653))
- Add variadic arguments to metric exporter/reader interfaces
  ([#2654](https://github.com/open-telemetry/opentelemetry-python/pull/2654))
- Added a `opentelemetry.sdk.resources.ProcessResourceDetector` that adds the
  'process.runtime.{name,version,description}' resource attributes when used
  with the `opentelemetry.sdk.resources.get_aggregated_resources` API
  ([#2660](https://github.com/open-telemetry/opentelemetry-python/pull/2660))
- Move Metrics API behind internal package
  ([#2651](https://github.com/open-telemetry/opentelemetry-python/pull/2651))

## Version 1.11.1/0.30b1 (2022-04-21)

- Add parameter to MetricReader constructor to select aggregation per instrument kind
  ([#2638](https://github.com/open-telemetry/opentelemetry-python/pull/2638))
- Add parameter to MetricReader constructor to select temporality per instrument kind
  ([#2637](https://github.com/open-telemetry/opentelemetry-python/pull/2637))
- Fix unhandled callback exceptions on async instruments
  ([#2614](https://github.com/open-telemetry/opentelemetry-python/pull/2614))
- Rename `DefaultCounter`, `DefaultHistogram`, `DefaultObservableCounter`,
  `DefaultObservableGauge`, `DefaultObservableUpDownCounter`, `DefaultUpDownCounter`
  instruments to `NoOpCounter`, `NoOpHistogram`, `NoOpObservableCounter`,
  `NoOpObservableGauge`, `NoOpObservableUpDownCounter`, `NoOpUpDownCounter`
  ([#2616](https://github.com/open-telemetry/opentelemetry-python/pull/2616))
- Deprecate InstrumentationLibraryInfo and Add InstrumentationScope
  ([#2583](https://github.com/open-telemetry/opentelemetry-python/pull/2583))

## Version 1.11.0/0.30b0 (2022-04-18)

- Rename API Measurement for async instruments to Observation
  ([#2617](https://github.com/open-telemetry/opentelemetry-python/pull/2617))
- Add support for zero or more callbacks
  ([#2602](https://github.com/open-telemetry/opentelemetry-python/pull/2602))
- Fix parsing of trace flags when extracting traceparent
  ([#2577](https://github.com/open-telemetry/opentelemetry-python/pull/2577))
- Add default aggregation
  ([#2543](https://github.com/open-telemetry/opentelemetry-python/pull/2543))
- Fix incorrect installation of some exporter “convenience” packages into
  “site-packages/src”
  ([#2525](https://github.com/open-telemetry/opentelemetry-python/pull/2525))
- Capture exception information as part of log attributes
  ([#2531](https://github.com/open-telemetry/opentelemetry-python/pull/2531))
- Change OTLPHandler to LoggingHandler
  ([#2528](https://github.com/open-telemetry/opentelemetry-python/pull/2528))
- Fix delta histogram sum not being reset on collection
  ([#2533](https://github.com/open-telemetry/opentelemetry-python/pull/2533))
- Add InMemoryMetricReader to metrics SDK
  ([#2540](https://github.com/open-telemetry/opentelemetry-python/pull/2540))
- Drop the usage of name field from log model in OTLP
  ([#2565](https://github.com/open-telemetry/opentelemetry-python/pull/2565))
- Update opentelemetry-proto to v0.15.0
  ([#2566](https://github.com/open-telemetry/opentelemetry-python/pull/2566))
- Remove `enable_default_view` option from sdk MeterProvider
  ([#2547](https://github.com/open-telemetry/opentelemetry-python/pull/2547))
- Update otlp-proto-grpc and otlp-proto-http exporters to have more lax requirements for `backoff` lib
  ([#2575](https://github.com/open-telemetry/opentelemetry-python/pull/2575))
- Add min/max to histogram point
  ([#2581](https://github.com/open-telemetry/opentelemetry-python/pull/2581))
- Update opentelemetry-proto to v0.16.0
  ([#2619](https://github.com/open-telemetry/opentelemetry-python/pull/2619))

## Version 1.10.0/0.29b0 (2022-03-10)

- Docs rework: [non-API docs are
  moving](https://github.com/open-telemetry/opentelemetry-python/issues/2172) to
  [opentelemetry.io](https://opentelemetry.io). For details, including a list of
  pages that have moved, see
  [#2453](https://github.com/open-telemetry/opentelemetry-python/pull/2453), and
  [#2498](https://github.com/open-telemetry/opentelemetry-python/pull/2498).
- `opentelemetry-exporter-otlp-proto-grpc` update SDK dependency to ~1.9.
  ([#2442](https://github.com/open-telemetry/opentelemetry-python/pull/2442))
- bugfix(auto-instrumentation): attach OTLPHandler to root logger
  ([#2450](https://github.com/open-telemetry/opentelemetry-python/pull/2450))
- Bump semantic conventions from 1.6.1 to 1.8.0
  ([#2461](https://github.com/open-telemetry/opentelemetry-python/pull/2461))
- fix exception handling in get_aggregated_resources
  ([#2464](https://github.com/open-telemetry/opentelemetry-python/pull/2464))
- Fix `OTEL_EXPORTER_OTLP_ENDPOINT` usage in OTLP HTTP trace exporter
  ([#2493](https://github.com/open-telemetry/opentelemetry-python/pull/2493))
- [exporter/opentelemetry-exporter-prometheus] restore package using the new metrics API
  ([#2321](https://github.com/open-telemetry/opentelemetry-python/pull/2321))

## Version 1.9.1/0.28b1 (2022-01-29)

- Update opentelemetry-proto to v0.12.0. Note that this update removes deprecated status codes.
  ([#2415](https://github.com/open-telemetry/opentelemetry-python/pull/2415))

## Version 1.9.0/0.28b0 (2022-01-26)

- Fix SpanLimits global span limit defaulting when set to 0
  ([#2398](https://github.com/open-telemetry/opentelemetry-python/pull/2398))
- Add Python version support policy
  ([#2397](https://github.com/open-telemetry/opentelemetry-python/pull/2397))
- Decode URL-encoded headers in environment variables
  ([#2312](https://github.com/open-telemetry/opentelemetry-python/pull/2312))
- [exporter/opentelemetry-exporter-otlp-proto-grpc] Add OTLPMetricExporter
  ([#2323](https://github.com/open-telemetry/opentelemetry-python/pull/2323))
- Complete metric exporter format and update OTLP exporter
  ([#2364](https://github.com/open-telemetry/opentelemetry-python/pull/2364))
- [api] Add `NoOpTracer` and `NoOpTracerProvider`. Marking `_DefaultTracer` and `_DefaultTracerProvider` as deprecated.
  ([#2363](https://github.com/open-telemetry/opentelemetry-python/pull/2363))
- [exporter/opentelemetry-exporter-otlp-proto-grpc] Add Sum to OTLPMetricExporter
  ([#2370](https://github.com/open-telemetry/opentelemetry-python/pull/2370))
- [api] Rename `_DefaultMeter` and `_DefaultMeterProvider` to `NoOpMeter` and `NoOpMeterProvider`.
  ([#2383](https://github.com/open-telemetry/opentelemetry-python/pull/2383))
- [exporter/opentelemetry-exporter-otlp-proto-grpc] Add Gauge to OTLPMetricExporter
  ([#2408](https://github.com/open-telemetry/opentelemetry-python/pull/2408))
- [logs] prevent None from causing problems
  ([#2410](https://github.com/open-telemetry/opentelemetry-python/pull/2410))

## Version 1.8.0/0.27b0 (2021-12-17)

- Adds Aggregation and instruments as part of Metrics SDK
  ([#2234](https://github.com/open-telemetry/opentelemetry-python/pull/2234))
- Update visibility of OTEL_METRICS_EXPORTER environment variable
  ([#2303](https://github.com/open-telemetry/opentelemetry-python/pull/2303))
- Adding entrypoints for log emitter provider and console, otlp log exporters
  ([#2253](https://github.com/open-telemetry/opentelemetry-python/pull/2253))
- Rename ConsoleExporter to ConsoleLogExporter
  ([#2307](https://github.com/open-telemetry/opentelemetry-python/pull/2307))
- Adding OTEL_LOGS_EXPORTER environment variable
  ([#2320](https://github.com/open-telemetry/opentelemetry-python/pull/2320))
- Add `setuptools` to `install_requires`
  ([#2334](https://github.com/open-telemetry/opentelemetry-python/pull/2334))
- Add otlp entrypoint for log exporter
  ([#2322](https://github.com/open-telemetry/opentelemetry-python/pull/2322))
- Support insecure configuration for OTLP gRPC exporter
  ([#2350](https://github.com/open-telemetry/opentelemetry-python/pull/2350))

## Version 1.7.1/0.26b1 (2021-11-11)

- Add support for Python 3.10
  ([#2207](https://github.com/open-telemetry/opentelemetry-python/pull/2207))
- remove `X-B3-ParentSpanId` for B3 propagator as per OpenTelemetry specification
  ([#2237](https://github.com/open-telemetry/opentelemetry-python/pull/2237))
- Populate `auto.version` in Resource if using auto-instrumentation
  ([#2243](https://github.com/open-telemetry/opentelemetry-python/pull/2243))
- Return proxy instruments from ProxyMeter
  ([#2169](https://github.com/open-telemetry/opentelemetry-python/pull/2169))
- Make Measurement a concrete class
  ([#2153](https://github.com/open-telemetry/opentelemetry-python/pull/2153))
- Add metrics API
  ([#1887](https://github.com/open-telemetry/opentelemetry-python/pull/1887))
- Make batch processor fork aware and reinit when needed
  ([#2242](https://github.com/open-telemetry/opentelemetry-python/pull/2242))
- `opentelemetry-sdk` Sanitize env var resource attribute pairs
  ([#2256](https://github.com/open-telemetry/opentelemetry-python/pull/2256))
- `opentelemetry-test` start releasing to pypi.org
  ([#2269](https://github.com/open-telemetry/opentelemetry-python/pull/2269))

## Version 1.6.2/0.25b2 (2021-10-19)

- Fix parental trace relationship for opentracing `follows_from` reference
  ([#2180](https://github.com/open-telemetry/opentelemetry-python/pull/2180))

## Version 1.6.1/0.25b1 (2021-10-18)

- Fix ReadableSpan property types attempting to create a mapping from a list
  ([#2215](https://github.com/open-telemetry/opentelemetry-python/pull/2215))
- Upgrade GRPC/protobuf related dependency and regenerate otlp protobufs
  ([#2201](https://github.com/open-telemetry/opentelemetry-python/pull/2201))
- Propagation: only warn about oversized baggage headers when headers exist
  ([#2212](https://github.com/open-telemetry/opentelemetry-python/pull/2212))

## Version 1.6.0/0.25b0 (2021-10-13)

- Fix race in `set_tracer_provider()`
  ([#2182](https://github.com/open-telemetry/opentelemetry-python/pull/2182))
- Automatically load OTEL environment variables as options for `opentelemetry-instrument`
  ([#1969](https://github.com/open-telemetry/opentelemetry-python/pull/1969))
- `opentelemetry-semantic-conventions` Update to semantic conventions v1.6.1
  ([#2077](https://github.com/open-telemetry/opentelemetry-python/pull/2077))
- Do not count invalid attributes for dropped
  ([#2096](https://github.com/open-telemetry/opentelemetry-python/pull/2096))
- Fix propagation bug caused by counting skipped entries
  ([#2071](https://github.com/open-telemetry/opentelemetry-python/pull/2071))
- Add entry point for exporters with default protocol
  ([#2093](https://github.com/open-telemetry/opentelemetry-python/pull/2093))
- Renamed entrypoints `otlp_proto_http_span`, `otlp_proto_grpc_span`, `console_span` to remove
  redundant `_span` suffix.
  ([#2093](https://github.com/open-telemetry/opentelemetry-python/pull/2093))
- Do not skip sequence attribute on decode error
  ([#2097](https://github.com/open-telemetry/opentelemetry-python/pull/2097))
- `opentelemetry-test`: Add `HttpTestBase` to allow tests with actual TCP sockets
  ([#2101](https://github.com/open-telemetry/opentelemetry-python/pull/2101))
- Fix incorrect headers parsing via environment variables
  ([#2103](https://github.com/open-telemetry/opentelemetry-python/pull/2103))
- Add support for OTEL_ATTRIBUTE_COUNT_LIMIT
  ([#2139](https://github.com/open-telemetry/opentelemetry-python/pull/2139))
- Attribute limits no longer apply to Resource attributes
  ([#2138](https://github.com/open-telemetry/opentelemetry-python/pull/2138))
- `opentelemetry-exporter-otlp`: Add `opentelemetry-otlp-proto-http` as dependency
  ([#2147](https://github.com/open-telemetry/opentelemetry-python/pull/2147))
- Fix validity calculation for trace and span IDs
  ([#2145](https://github.com/open-telemetry/opentelemetry-python/pull/2145))
- Add `schema_url` to `TracerProvider.get_tracer`
  ([#2154](https://github.com/open-telemetry/opentelemetry-python/pull/2154))
- Make baggage implementation w3c spec complaint
  ([#2167](https://github.com/open-telemetry/opentelemetry-python/pull/2167))
- Add name to `BatchSpanProcessor` worker thread
  ([#2186](https://github.com/open-telemetry/opentelemetry-python/pull/2186))

## Version 1.5.0/0.24b0 (2021-08-26)

- Add pre and post instrumentation entry points
  ([#1983](https://github.com/open-telemetry/opentelemetry-python/pull/1983))
- Fix documentation on well known exporters and variable OTEL_TRACES_EXPORTER which were misnamed
  ([#2023](https://github.com/open-telemetry/opentelemetry-python/pull/2023))
- `opentelemetry-sdk` `get_aggregated_resource()` returns default resource and service name
  whenever called
  ([#2013](https://github.com/open-telemetry/opentelemetry-python/pull/2013))
- `opentelemetry-distro` & `opentelemetry-sdk` Moved Auto Instrumentation Configurator code to SDK
  to let distros use its default implementation
  ([#1937](https://github.com/open-telemetry/opentelemetry-python/pull/1937))
- Add Trace ID validation to
  meet [TraceID spec](https://github.com/open-telemetry/opentelemetry-specification/blob/main/specification/overview.md#spancontext) ([#1992](https://github.com/open-telemetry/opentelemetry-python/pull/1992))
- Fixed Python 3.10 incompatibility in `opentelemetry-opentracing-shim` tests
  ([#2018](https://github.com/open-telemetry/opentelemetry-python/pull/2018))
- `opentelemetry-sdk` added support for `OTEL_SPAN_ATTRIBUTE_VALUE_LENGTH_LIMIT`
  ([#2044](https://github.com/open-telemetry/opentelemetry-python/pull/2044))
- `opentelemetry-sdk` Fixed bugs (#2041, #2042 & #2045) in Span Limits
  ([#2044](https://github.com/open-telemetry/opentelemetry-python/pull/2044))
- `opentelemetry-sdk` Add support for `OTEL_ATTRIBUTE_VALUE_LENGTH_LIMIT` env var
  ([#2056](https://github.com/open-telemetry/opentelemetry-python/pull/2056))
- `opentelemetry-sdk` Treat limit even vars set to empty values as unset/unlimited.
  ([#2054](https://github.com/open-telemetry/opentelemetry-python/pull/2054))
- `opentelemetry-api` Attribute keys must be non-empty strings.
  ([#2057](https://github.com/open-telemetry/opentelemetry-python/pull/2057))

## Version 0.23.1 (2021-07-26)

### Changed

- Fix opentelemetry-bootstrap dependency script.
  ([#1987](https://github.com/open-telemetry/opentelemetry-python/pull/1987))

## Version 1.4.0/0.23b0 (2021-07-21)

### Added

- Moved `opentelemetry-instrumentation` to core repository.
  ([#1959](https://github.com/open-telemetry/opentelemetry-python/pull/1959))
- Add support for OTLP Exporter Protobuf over HTTP
  ([#1868](https://github.com/open-telemetry/opentelemetry-python/pull/1868))
- Dropped attributes/events/links count available exposed on ReadableSpans.
  ([#1893](https://github.com/open-telemetry/opentelemetry-python/pull/1893))
- Added dropped count to otlp, jaeger and zipkin exporters.
  ([#1893](https://github.com/open-telemetry/opentelemetry-python/pull/1893))

### Added

- Give OTLPHandler the ability to process attributes
  ([#1952](https://github.com/open-telemetry/opentelemetry-python/pull/1952))
- Add global LogEmitterProvider and convenience function get_log_emitter
  ([#1901](https://github.com/open-telemetry/opentelemetry-python/pull/1901))
- Add OTLPHandler for standard library logging module
  ([#1903](https://github.com/open-telemetry/opentelemetry-python/pull/1903))

### Changed

- Updated `opentelemetry-opencensus-exporter` to use `service_name` of spans instead of resource
  ([#1897](https://github.com/open-telemetry/opentelemetry-python/pull/1897))
- Added descriptions to the env variables mentioned in the opentelemetry-specification
  ([#1898](https://github.com/open-telemetry/opentelemetry-python/pull/1898))
- Ignore calls to `Span.set_status` with `StatusCode.UNSET` and also if previous status already
  had `StatusCode.OK`.
  ([#1902](https://github.com/open-telemetry/opentelemetry-python/pull/1902))
- Attributes for `Link` and `Resource` are immutable as they are for `Event`, which means
  any attempt to modify attributes directly will result in a `TypeError` exception.
  ([#1909](https://github.com/open-telemetry/opentelemetry-python/pull/1909))
- Added `BoundedAttributes` to the API to make it available for `Link` which is defined in the
  API. Marked `BoundedDict` in the SDK as deprecated as a result.
  ([#1915](https://github.com/open-telemetry/opentelemetry-python/pull/1915))
- Fix OTLP SpanExporter to distinguish spans based off Resource and InstrumentationInfo
  ([#1927](https://github.com/open-telemetry/opentelemetry-python/pull/1927))
- Updating dependency for opentelemetry api/sdk packages to support major version instead of
  pinning to specific versions.
  ([#1933](https://github.com/open-telemetry/opentelemetry-python/pull/1933))
- `opentelemetry-semantic-conventions` Generate semconv constants update for OTel Spec 1.5.0
  ([#1946](https://github.com/open-telemetry/opentelemetry-python/pull/1946))

### Fixed

- Updated `opentelementry-opentracing-shim` `ScopeShim` to report exceptions in
  opentelemetry specification format, rather than opentracing spec format.
  ([#1878](https://github.com/open-telemetry/opentelemetry-python/pull/1878))

## Version 1.3.0/0.22b0 (2021-06-01)

### Added

- Allow span limits to be set programmatically via TracerProvider.
  ([#1877](https://github.com/open-telemetry/opentelemetry-python/pull/1877))
- Added support for CreateKey functionality.
  ([#1853](https://github.com/open-telemetry/opentelemetry-python/pull/1853))

### Changed

- Updated get_tracer to return an empty string when passed an invalid name
  ([#1854](https://github.com/open-telemetry/opentelemetry-python/pull/1854))
- Changed AttributeValue sequences to warn mypy users on adding None values to array
  ([#1855](https://github.com/open-telemetry/opentelemetry-python/pull/1855))
- Fixed exporter OTLP header parsing to match baggage header formatting.
  ([#1869](https://github.com/open-telemetry/opentelemetry-python/pull/1869))
- Added optional `schema_url` field to `Resource` class
  ([#1871](https://github.com/open-telemetry/opentelemetry-python/pull/1871))
- Update protos to latest version release 0.9.0
  ([#1873](https://github.com/open-telemetry/opentelemetry-python/pull/1873))

## Version 1.2.0/0.21b0 (2021-05-11)

### Added

- Added example for running Django with auto instrumentation.
  ([#1803](https://github.com/open-telemetry/opentelemetry-python/pull/1803))
- Added `B3SingleFormat` and `B3MultiFormat` propagators to the `opentelemetry-propagator-b3` package.
  ([#1823](https://github.com/open-telemetry/opentelemetry-python/pull/1823))
- Added support for OTEL_SERVICE_NAME.
  ([#1829](https://github.com/open-telemetry/opentelemetry-python/pull/1829))
- Lazily read/configure limits and allow limits to be unset.
  ([#1839](https://github.com/open-telemetry/opentelemetry-python/pull/1839))
- Added support for OTEL_EXPORTER_JAEGER_TIMEOUT
  ([#1863](https://github.com/open-telemetry/opentelemetry-python/pull/1863))

### Changed

- Fixed OTLP gRPC exporter silently failing if scheme is not specified in endpoint.
  ([#1806](https://github.com/open-telemetry/opentelemetry-python/pull/1806))
- Rename CompositeHTTPPropagator to CompositePropagator as per specification.
  ([#1807](https://github.com/open-telemetry/opentelemetry-python/pull/1807))
- Propagators use the root context as default for `extract` and do not modify
  the context if extracting from carrier does not work.
  ([#1811](https://github.com/open-telemetry/opentelemetry-python/pull/1811))
- Fixed `b3` propagator entrypoint to point to `B3SingleFormat` propagator.
  ([#1823](https://github.com/open-telemetry/opentelemetry-python/pull/1823))
- Added `b3multi` propagator entrypoint to point to `B3MultiFormat` propagator.
  ([#1823](https://github.com/open-telemetry/opentelemetry-python/pull/1823))
- Improve warning when failing to decode byte attribute
  ([#1810](https://github.com/open-telemetry/opentelemetry-python/pull/1810))
- Fixed inconsistency in parent_id formatting from the ConsoleSpanExporter
  ([#1833](https://github.com/open-telemetry/opentelemetry-python/pull/1833))
- Include span parent in Jaeger gRPC export as `CHILD_OF` reference
  ([#1809])(https://github.com/open-telemetry/opentelemetry-python/pull/1809)
- Fixed sequence values in OTLP exporter not translating
  ([#1818](https://github.com/open-telemetry/opentelemetry-python/pull/1818))
- Update transient errors retry timeout and retryable status codes
  ([#1842](https://github.com/open-telemetry/opentelemetry-python/pull/1842))
- Apply validation of attributes to `Resource`, move attribute related logic to separate package.
  ([#1834](https://github.com/open-telemetry/opentelemetry-python/pull/1834))
- Fix start span behavior when excess links and attributes are included
  ([#1856](https://github.com/open-telemetry/opentelemetry-python/pull/1856))

### Removed

- Moved `opentelemetry-instrumentation` to contrib repository.
  ([#1797](https://github.com/open-telemetry/opentelemetry-python/pull/1797))

## Version 1.1.0 (2021-04-20)

### Added

- Added `py.typed` file to every package. This should resolve a bunch of mypy
  errors for users.
  ([#1720](https://github.com/open-telemetry/opentelemetry-python/pull/1720))
- Add auto generated trace and resource attributes semantic conventions
  ([#1759](https://github.com/open-telemetry/opentelemetry-python/pull/1759))
- Added `SpanKind` to `should_sample` parameters, suggest using parent span context's tracestate
  instead of manually passed in tracestate in `should_sample`
  ([#1764](https://github.com/open-telemetry/opentelemetry-python/pull/1764))
- Added experimental HTTP back propagators.
  ([#1762](https://github.com/open-telemetry/opentelemetry-python/pull/1762))
- Zipkin exporter: Add support for timeout and implement shutdown
  ([#1799](https://github.com/open-telemetry/opentelemetry-python/pull/1799))

### Changed

- Adjust `B3Format` propagator to be spec compliant by not modifying context
  when propagation headers are not present/invalid/empty
  ([#1728](https://github.com/open-telemetry/opentelemetry-python/pull/1728))
- Silence unnecessary warning when creating a new Status object without description.
  ([#1721](https://github.com/open-telemetry/opentelemetry-python/pull/1721))
- Update bootstrap cmd to use exact version when installing instrumentation packages.
  ([#1722](https://github.com/open-telemetry/opentelemetry-python/pull/1722))
- Fix B3 propagator to never return None.
  ([#1750](https://github.com/open-telemetry/opentelemetry-python/pull/1750))
- Added ProxyTracerProvider and ProxyTracer implementations to allow fetching provider
  and tracer instances before a global provider is set up.
  ([#1726](https://github.com/open-telemetry/opentelemetry-python/pull/1726))
- Added `__contains__` to `opentelementry.trace.span.TraceState`.
  ([#1773](https://github.com/open-telemetry/opentelemetry-python/pull/1773))
- `opentelemetry-opentracing-shim` Fix an issue in the shim where a Span was being wrapped
  in a NonRecordingSpan when it wasn't necessary.
  ([#1776](https://github.com/open-telemetry/opentelemetry-python/pull/1776))
- OTLP Exporter now uses the scheme in the endpoint to determine whether to establish
  a secure connection or not.
  ([#1771](https://github.com/open-telemetry/opentelemetry-python/pull/1771))

## Version 1.0.0 (2021-03-26)

### Added

- Document how to work with fork process web server models(Gunicorn, uWSGI etc...)
  ([#1609](https://github.com/open-telemetry/opentelemetry-python/pull/1609))
- Add `max_attr_value_length` support to Jaeger exporter
  ([#1633](https://github.com/open-telemetry/opentelemetry-python/pull/1633))
- Moved `use_span` from Tracer to `opentelemetry.trace.use_span`.
  ([#1668](https://github.com/open-telemetry/opentelemetry-python/pull/1668))
- `opentelemetry.trace.use_span()` will now overwrite previously set status on span in case an
  exception is raised inside the context manager and `set_status_on_exception` is set to `True`.
  ([#1668](https://github.com/open-telemetry/opentelemetry-python/pull/1668))
- Add `udp_split_oversized_batches` support to jaeger exporter
  ([#1500](https://github.com/open-telemetry/opentelemetry-python/pull/1500))

### Changed

- remove `service_name` from constructor of jaeger and opencensus exporters and
  use of env variable `OTEL_PYTHON_SERVICE_NAME`
  ([#1669])(https://github.com/open-telemetry/opentelemetry-python/pull/1669)
- Rename `IdsGenerator` to `IdGenerator`
  ([#1651](https://github.com/open-telemetry/opentelemetry-python/pull/1651))
- Make TracerProvider's resource attribute private
  ([#1652](https://github.com/open-telemetry/opentelemetry-python/pull/1652))
- Rename Resource's `create_empty` to `get_empty`
  ([#1653](https://github.com/open-telemetry/opentelemetry-python/pull/1653))
- Renamed `BatchExportSpanProcessor` to `BatchSpanProcessor` and `SimpleExportSpanProcessor` to
  `SimpleSpanProcessor`
  ([#1656](https://github.com/open-telemetry/opentelemetry-python/pull/1656))
- Rename `DefaultSpan` to `NonRecordingSpan`
  ([#1661](https://github.com/open-telemetry/opentelemetry-python/pull/1661))
- Fixed distro configuration with `OTEL_TRACES_EXPORTER` env var set to `otlp`
  ([#1657](https://github.com/open-telemetry/opentelemetry-python/pull/1657))
- Moving `Getter`, `Setter` and `TextMapPropagator` out of `opentelemetry.trace.propagation` and
  into `opentelemetry.propagators`
  ([#1662](https://github.com/open-telemetry/opentelemetry-python/pull/1662))
- Rename `BaggagePropagator` to `W3CBaggagePropagator`
  ([#1663](https://github.com/open-telemetry/opentelemetry-python/pull/1663))
- Rename `JaegerSpanExporter` to `JaegerExporter` and rename `ZipkinSpanExporter` to `ZipkinExporter`
  ([#1664](https://github.com/open-telemetry/opentelemetry-python/pull/1664))
- Expose `StatusCode` from the `opentelemetry.trace` module
  ([#1681](https://github.com/open-telemetry/opentelemetry-python/pull/1681))
- Status now only sets `description` when `status_code` is set to `StatusCode.ERROR`
  ([#1673](https://github.com/open-telemetry/opentelemetry-python/pull/1673))
- Update OTLP exporter to use OTLP proto `0.7.0`
  ([#1674](https://github.com/open-telemetry/opentelemetry-python/pull/1674))
- Remove time_ns from API and add a warning for older versions of Python
  ([#1602](https://github.com/open-telemetry/opentelemetry-python/pull/1602))
- Hide implementation classes/variables in api/sdk
  ([#1684](https://github.com/open-telemetry/opentelemetry-python/pull/1684))
- Cleanup OTLP exporter compression options, add tests
  ([#1671](https://github.com/open-telemetry/opentelemetry-python/pull/1671))
- Initial documentation for environment variables
  ([#1680](https://github.com/open-telemetry/opentelemetry-python/pull/1680))
- Change Zipkin exporter to obtain service.name from span
  ([#1696](https://github.com/open-telemetry/opentelemetry-python/pull/1696))
- Split up `opentelemetry-exporter-jaeger` package into `opentelemetry-exporter-jaeger-proto-grpc` and
  `opentelemetry-exporter-jaeger-thrift` packages to reduce dependencies for each one.
  ([#1694](https://github.com/open-telemetry/opentelemetry-python/pull/1694))
- Added `opentelemetry-exporter-otlp-proto-grpc` and changed `opentelemetry-exporter-otlp` to
  install it as a dependency. This will allow for the next package/protocol to also be in
  its own package.
  ([#1695](https://github.com/open-telemetry/opentelemetry-python/pull/1695))
- Change Jaeger exporters to obtain service.name from span
  ([#1703](https://github.com/open-telemetry/opentelemetry-python/pull/1703))
- Fixed an unset `OTEL_TRACES_EXPORTER` resulting in an error
  ([#1707](https://github.com/open-telemetry/opentelemetry-python/pull/1707))
- Split Zipkin exporter into `opentelemetry-exporter-zipkin-json` and
  `opentelemetry-exporter-zipkin-proto-http` packages to reduce dependencies. The
  `opentelemetry-exporter-zipkin` installs both.
  ([#1699](https://github.com/open-telemetry/opentelemetry-python/pull/1699))
- Make setters and getters optional
  ([#1690](https://github.com/open-telemetry/opentelemetry-python/pull/1690))

### Removed

- Removed unused `get_hexadecimal_trace_id` and `get_hexadecimal_span_id` methods.
  ([#1675](https://github.com/open-telemetry/opentelemetry-python/pull/1675))
- Remove `OTEL_EXPORTER_*_ INSECURE` env var
  ([#1682](https://github.com/open-telemetry/opentelemetry-python/pull/1682))
- Removing support for Python 3.5
  ([#1706](https://github.com/open-telemetry/opentelemetry-python/pull/1706))

## Version 0.19b0 (2021-03-26)

### Changed

- remove `service_name` from constructor of jaeger and opencensus exporters and
  use of env variable `OTEL_PYTHON_SERVICE_NAME`
  ([#1669])(https://github.com/open-telemetry/opentelemetry-python/pull/1669)
- Rename `IdsGenerator` to `IdGenerator`
  ([#1651](https://github.com/open-telemetry/opentelemetry-python/pull/1651))

### Removed

- Removing support for Python 3.5
  ([#1706](https://github.com/open-telemetry/opentelemetry-python/pull/1706))

## Version 0.18b0 (2021-02-16)

### Added

- Add urllib to opentelemetry-bootstrap target list
  ([#1584](https://github.com/open-telemetry/opentelemetry-python/pull/1584))

## Version 1.0.0rc1 (2021-02-12)

### Changed

- Tracer provider environment variables are now consistent with the rest
  ([#1571](https://github.com/open-telemetry/opentelemetry-python/pull/1571))
- Rename `TRACE_` to `TRACES_` for environment variables
  ([#1595](https://github.com/open-telemetry/opentelemetry-python/pull/1595))
- Limits for Span attributes, events and links have been updated to 128
  ([1597](https://github.com/open-telemetry/opentelemetry-python/pull/1597))
- Read-only Span attributes have been moved to ReadableSpan class
  ([#1560](https://github.com/open-telemetry/opentelemetry-python/pull/1560))
- `BatchExportSpanProcessor` flushes export queue when it reaches `max_export_batch_size`
  ([#1521](https://github.com/open-telemetry/opentelemetry-python/pull/1521))

### Added

- Added `end_on_exit` argument to `start_as_current_span`
  ([#1519](https://github.com/open-telemetry/opentelemetry-python/pull/1519))
- Add `Span.set_attributes` method to set multiple values with one call
  ([#1520](https://github.com/open-telemetry/opentelemetry-python/pull/1520))
- Make sure Resources follow semantic conventions
  ([#1480](https://github.com/open-telemetry/opentelemetry-python/pull/1480))
- Allow missing carrier headers to continue without raising AttributeError
  ([#1545](https://github.com/open-telemetry/opentelemetry-python/pull/1545))

### Removed

- Remove Configuration
  ([#1523](https://github.com/open-telemetry/opentelemetry-python/pull/1523))
- Remove Metrics as part of stable, marked as experimental
  ([#1568](https://github.com/open-telemetry/opentelemetry-python/pull/1568))

## Version 0.17b0 (2021-01-20)

### Added

- Add support for OTLP v0.6.0
  ([#1472](https://github.com/open-telemetry/opentelemetry-python/pull/1472))
- Add protobuf via gRPC exporting support for Jaeger
  ([#1471](https://github.com/open-telemetry/opentelemetry-python/pull/1471))
- Add support for Python 3.9
  ([#1441](https://github.com/open-telemetry/opentelemetry-python/pull/1441))
- Added the ability to disable instrumenting libraries specified by OTEL_PYTHON_DISABLED_INSTRUMENTATIONS env variable,
  when using opentelemetry-instrument command.
  ([#1461](https://github.com/open-telemetry/opentelemetry-python/pull/1461))
- Add `fields` to propagators
  ([#1374](https://github.com/open-telemetry/opentelemetry-python/pull/1374))
- Add local/remote samplers to parent based sampler
  ([#1440](https://github.com/open-telemetry/opentelemetry-python/pull/1440))
- Add support for OTEL*SPAN*{ATTRIBUTE_COUNT_LIMIT,EVENT_COUNT_LIMIT,LINK_COUNT_LIMIT}
  ([#1377](https://github.com/open-telemetry/opentelemetry-python/pull/1377))
- Return `None` for `DictGetter` if key not found
  ([#1449](https://github.com/open-telemetry/opentelemetry-python/pull/1449))
- Added support for Jaeger propagator
  ([#1219](https://github.com/open-telemetry/opentelemetry-python/pull/1219))
- Remove dependency on SDK from `opentelemetry-instrumentation` package. The
  `opentelemetry-sdk` package now registers an entrypoint `opentelemetry_configurator`
  to allow `opentelemetry-instrument` to load the configuration for the SDK
  ([#1420](https://github.com/open-telemetry/opentelemetry-python/pull/1420))
- `opentelemetry-exporter-zipkin` Add support for array attributes in Span and Resource exports
  ([#1285](https://github.com/open-telemetry/opentelemetry-python/pull/1285))
- Added `__repr__` for `DefaultSpan`, added `trace_flags` to `__repr__` of
  `SpanContext` ([#1485](https://github.com/open-telemetry/opentelemetry-python/pull/1485))
- `opentelemetry-sdk` Add support for OTEL_TRACE_SAMPLER and OTEL_TRACE_SAMPLER_ARG env variables
  ([#1496](https://github.com/open-telemetry/opentelemetry-python/pull/1496))
- Adding `opentelemetry-distro` package to add default configuration for
  span exporter to OTLP
  ([#1482](https://github.com/open-telemetry/opentelemetry-python/pull/1482))

### Changed

- `opentelemetry-exporter-zipkin` Updated zipkin exporter status code and error tag
  ([#1486](https://github.com/open-telemetry/opentelemetry-python/pull/1486))
- Recreate span on every run of a `start_as_current_span`-decorated function
  ([#1451](https://github.com/open-telemetry/opentelemetry-python/pull/1451))
- `opentelemetry-exporter-otlp` Headers are now passed in as tuple as metadata, instead of a
  string, which was incorrect.
  ([#1507](https://github.com/open-telemetry/opentelemetry-python/pull/1507))
- `opentelemetry-exporter-jaeger` Updated Jaeger exporter status code tag
  ([#1488](https://github.com/open-telemetry/opentelemetry-python/pull/1488))
- `opentelemetry-api` `opentelemety-sdk` Moved `idsgenerator` into sdk
  ([#1514](https://github.com/open-telemetry/opentelemetry-python/pull/1514))
- `opentelemetry-sdk` The B3Format propagator has been moved into its own package: `opentelemetry-propagator-b3`
  ([#1513](https://github.com/open-telemetry/opentelemetry-python/pull/1513))
- Update default port for OTLP exporter from 55680 to 4317
  ([#1516](https://github.com/open-telemetry/opentelemetry-python/pull/1516))
- `opentelemetry-exporter-zipkin` Update boolean attribute value transformation
  ([#1509](https://github.com/open-telemetry/opentelemetry-python/pull/1509))
- Move opentelemetry-opentracing-shim out of instrumentation folder
  ([#1533](https://github.com/open-telemetry/opentelemetry-python/pull/1533))
- `opentelemetry-sdk` The JaegerPropagator has been moved into its own package: `opentelemetry-propagator-jaeger`
  ([#1525](https://github.com/open-telemetry/opentelemetry-python/pull/1525))
- `opentelemetry-exporter-jaeger`, `opentelemetry-exporter-zipkin` Update InstrumentationInfo tag keys for Jaeger and
  Zipkin exporters
  ([#1535](https://github.com/open-telemetry/opentelemetry-python/pull/1535))
- `opentelemetry-sdk` Remove rate property setter from TraceIdRatioBasedSampler
  ([#1536](https://github.com/open-telemetry/opentelemetry-python/pull/1536))
- Fix TraceState to adhere to specs
  ([#1502](https://github.com/open-telemetry/opentelemetry-python/pull/1502))
- Update Resource `merge` key conflict precedence
  ([#1544](https://github.com/open-telemetry/opentelemetry-python/pull/1544))

### Removed

- `opentelemetry-api` Remove ThreadLocalRuntimeContext since python3.4 is not supported.

## Version 0.16b1 (2020-11-26)

### Added

- Add meter reference to observers
  ([#1425](https://github.com/open-telemetry/opentelemetry-python/pull/1425))

## Version 0.16b0 (2020-11-25)

### Added

- Add optional parameter to `record_exception` method
  ([#1314](https://github.com/open-telemetry/opentelemetry-python/pull/1314))
- Add pickle support to SpanContext class
  ([#1380](https://github.com/open-telemetry/opentelemetry-python/pull/1380))
- Add instrumentation library name and version to OTLP exported metrics
  ([#1418](https://github.com/open-telemetry/opentelemetry-python/pull/1418))
- Add Gzip compression for exporter
  ([#1141](https://github.com/open-telemetry/opentelemetry-python/pull/1141))
- Support for v2 api protobuf format
  ([#1318](https://github.com/open-telemetry/opentelemetry-python/pull/1318))
- Add IDs Generator as Configurable Property of Auto Instrumentation
  ([#1404](https://github.com/open-telemetry/opentelemetry-python/pull/1404))
- Added support for `OTEL_EXPORTER` to the `opentelemetry-instrument` command
  ([#1036](https://github.com/open-telemetry/opentelemetry-python/pull/1036))

### Changed

- Change temporality for Counter and UpDownCounter
  ([#1384](https://github.com/open-telemetry/opentelemetry-python/pull/1384))
- OTLP exporter: Handle error case when no credentials supplied
  ([#1366](https://github.com/open-telemetry/opentelemetry-python/pull/1366))
- Update protobuf versions
  ([#1356](https://github.com/open-telemetry/opentelemetry-python/pull/1356))
- Add missing references to instrumented packages
  ([#1416](https://github.com/open-telemetry/opentelemetry-python/pull/1416))
- Instrumentation Package depends on the OTel SDK
  ([#1405](https://github.com/open-telemetry/opentelemetry-python/pull/1405))
- Allow samplers to modify tracestate
  ([#1319](https://github.com/open-telemetry/opentelemetry-python/pull/1319))
- Update exception handling optional parameters, add escaped attribute to record_exception
  ([#1365](https://github.com/open-telemetry/opentelemetry-python/pull/1365))
- Rename `MetricRecord` to `ExportRecord`
  ([#1367](https://github.com/open-telemetry/opentelemetry-python/pull/1367))
- Rename `Record` to `Accumulation`
  ([#1373](https://github.com/open-telemetry/opentelemetry-python/pull/1373))
- Rename `Meter` to `Accumulator`
  ([#1372](https://github.com/open-telemetry/opentelemetry-python/pull/1372))
- Fix `ParentBased` sampler for implicit parent spans. Fix also `trace_state`
  erasure for dropped spans or spans sampled by the `TraceIdRatioBased` sampler.
  ([#1394](https://github.com/open-telemetry/opentelemetry-python/pull/1394))

## Version 0.15b0 (2020-11-02)

### Added

- Add Env variables in OTLP exporter
  ([#1101](https://github.com/open-telemetry/opentelemetry-python/pull/1101))
- Add support for Jaeger Span Exporter configuration by environment variables and<br/>
  change JaegerSpanExporter constructor parameters
  ([#1114](https://github.com/open-telemetry/opentelemetry-python/pull/1114))

### Changed

- Updating status codes to adhere to specs
  ([#1282](https://github.com/open-telemetry/opentelemetry-python/pull/1282))
- Set initial checkpoint timestamp in aggregators
  ([#1237](https://github.com/open-telemetry/opentelemetry-python/pull/1237))
- Make `SpanProcessor.on_start` accept parent Context
  ([#1251](https://github.com/open-telemetry/opentelemetry-python/pull/1251))
- Fix b3 propagator entrypoint
  ([#1265](https://github.com/open-telemetry/opentelemetry-python/pull/1265))
- Allow None in sequence attributes values
  ([#998](https://github.com/open-telemetry/opentelemetry-python/pull/998))
- Samplers to accept parent Context
  ([#1267](https://github.com/open-telemetry/opentelemetry-python/pull/1267))
- Span.is_recording() returns false after span has ended
  ([#1289](https://github.com/open-telemetry/opentelemetry-python/pull/1289))
- Allow samplers to modify tracestate
  ([#1319](https://github.com/open-telemetry/opentelemetry-python/pull/1319))
- Remove TracerProvider coupling from Tracer init
  ([#1295](https://github.com/open-telemetry/opentelemetry-python/pull/1295))

## Version 0.14b0 (2020-10-13)

### Added

- Add optional parameter to `record_exception` method
  ([#1242](https://github.com/open-telemetry/opentelemetry-python/pull/1242))
- Add support for `OTEL_PROPAGATORS`
  ([#1123](https://github.com/open-telemetry/opentelemetry-python/pull/1123))
- Add keys method to TextMap propagator Getter
  ([#1196](https://github.com/open-telemetry/opentelemetry-python/issues/1196))
- Add timestamps to OTLP exporter
  ([#1199](https://github.com/open-telemetry/opentelemetry-python/pull/1199))
- Add Global Error Handler
  ([#1080](https://github.com/open-telemetry/opentelemetry-python/pull/1080))
- Add support for `OTEL_BSP_MAX_QUEUE_SIZE`, `OTEL_BSP_SCHEDULE_DELAY_MILLIS`, `OTEL_BSP_MAX_EXPORT_BATCH_SIZE`
  and `OTEL_BSP_EXPORT_TIMEOUT_MILLIS` environment variables
  ([#1105](https://github.com/open-telemetry/opentelemetry-python/pull/1120))
- Adding Resource to MeterRecord
  ([#1209](https://github.com/open-telemetry/opentelemetry-python/pull/1209))
  s

### Changed

- Store `int`s as `int`s in the global Configuration object
  ([#1118](https://github.com/open-telemetry/opentelemetry-python/pull/1118))
- Allow for Custom Trace and Span IDs Generation - `IdsGenerator` for TracerProvider
  ([#1153](https://github.com/open-telemetry/opentelemetry-python/pull/1153))
- Update baggage propagation header
  ([#1194](https://github.com/open-telemetry/opentelemetry-python/pull/1194))
- Make instances of SpanContext immutable
  ([#1134](https://github.com/open-telemetry/opentelemetry-python/pull/1134))
- Parent is now always passed in via Context, instead of Span or SpanContext
  ([#1146](https://github.com/open-telemetry/opentelemetry-python/pull/1146))
- Update OpenTelemetry protos to v0.5.0
  ([#1143](https://github.com/open-telemetry/opentelemetry-python/pull/1143))
- Zipkin exporter now accepts a `max_tag_value_length` attribute to customize the
  maximum allowed size a tag value can have.
  ([#1151](https://github.com/open-telemetry/opentelemetry-python/pull/1151))
- Fixed OTLP events to Zipkin annotations translation.
  ([#1161](https://github.com/open-telemetry/opentelemetry-python/pull/1161))
- Fixed bootstrap command to correctly install opentelemetry-instrumentation-falcon instead of
  opentelemetry-instrumentation-flask.
  ([#1138](https://github.com/open-telemetry/opentelemetry-python/pull/1138))
- Update sampling result names
  ([#1128](https://github.com/open-telemetry/opentelemetry-python/pull/1128))
- Event attributes are now immutable
  ([#1195](https://github.com/open-telemetry/opentelemetry-python/pull/1195))
- Renaming metrics Batcher to Processor
  ([#1203](https://github.com/open-telemetry/opentelemetry-python/pull/1203))
- Protect access to Span implementation
  ([#1188](https://github.com/open-telemetry/opentelemetry-python/pull/1188))
- `start_as_current_span` and `use_span` can now optionally auto-record any exceptions raised inside the context
  manager.
  ([#1162](https://github.com/open-telemetry/opentelemetry-python/pull/1162))

## Version 0.13b0 (2020-09-17)

### Added

- Add instrumentation info to exported spans
  ([#1095](https://github.com/open-telemetry/opentelemetry-python/pull/1095))
- Add metric OTLP exporter
  ([#835](https://github.com/open-telemetry/opentelemetry-python/pull/835))
- Add type hints to OTLP exporter
  ([#1121](https://github.com/open-telemetry/opentelemetry-python/pull/1121))
- Add support for OTEL_EXPORTER_ZIPKIN_ENDPOINT env var. As part of this change, the
  configuration of the ZipkinSpanExporter exposes a `url` argument to replace `host_name`,
  `port`, `protocol`, `endpoint`. This brings this implementation inline with other
  implementations.
  ([#1064](https://github.com/open-telemetry/opentelemetry-python/pull/1064))
- Zipkin exporter report instrumentation info.
  ([#1097](https://github.com/open-telemetry/opentelemetry-python/pull/1097))
- Add status mapping to tags
  ([#1111](https://github.com/open-telemetry/opentelemetry-python/issues/1111))
- Report instrumentation info
  ([#1098](https://github.com/open-telemetry/opentelemetry-python/pull/1098))
- Add support for http metrics
  ([#1116](https://github.com/open-telemetry/opentelemetry-python/pull/1116))
- Populate resource attributes as per semantic conventions
  ([#1053](https://github.com/open-telemetry/opentelemetry-python/pull/1053))

### Changed

- Refactor `SpanContext.is_valid` from a method to a data attribute
  ([#1005](https://github.com/open-telemetry/opentelemetry-python/pull/1005))
- Moved samplers from API to SDK
  ([#1023](https://github.com/open-telemetry/opentelemetry-python/pull/1023))
- Change return value type of `correlationcontext.get_correlations` to immutable `MappingProxyType`
  ([#1024](https://github.com/open-telemetry/opentelemetry-python/pull/1024))
- Sampling spec changes
  ([#1034](https://github.com/open-telemetry/opentelemetry-python/pull/1034))
- Remove lazy Event and Link API from Span interface
  ([#1045](https://github.com/open-telemetry/opentelemetry-python/pull/1045))
- Rename CorrelationContext to Baggage
  ([#1060](https://github.com/open-telemetry/opentelemetry-python/pull/1060))
- Rename HTTPTextFormat to TextMapPropagator. This change also updates `get_global_httptextformat` and
  `set_global_httptextformat` to `get_global_textmap` and `set_global_textmap`
  ([#1085](https://github.com/open-telemetry/opentelemetry-python/pull/1085))
- Fix api/sdk setup.cfg to include missing python files
  ([#1091](https://github.com/open-telemetry/opentelemetry-python/pull/1091))
- Improve BatchExportSpanProcessor
  ([#1062](https://github.com/open-telemetry/opentelemetry-python/pull/1062))
- Rename Resource labels to attributes
  ([#1082](https://github.com/open-telemetry/opentelemetry-python/pull/1082))
- Rename members of `trace.sampling.Decision` enum
  ([#1115](https://github.com/open-telemetry/opentelemetry-python/pull/1115))
- Merge `OTELResourceDetector` result when creating resources
  ([#1096](https://github.com/open-telemetry/opentelemetry-python/pull/1096))

### Removed

- Drop support for Python 3.4
  ([#1099](https://github.com/open-telemetry/opentelemetry-python/pull/1099))

## Version 0.12b0 (2020-08-14)

### Added

- Implement Views in metrics SDK
  ([#596](https://github.com/open-telemetry/opentelemetry-python/pull/596))

### Changed

- Update environment variable names, prefix changed from `OPENTELEMETRY` to `OTEL`
  ([#904](https://github.com/open-telemetry/opentelemetry-python/pull/904))
- Stop TracerProvider and MeterProvider from being overridden
  ([#959](https://github.com/open-telemetry/opentelemetry-python/pull/959))
- Update default port to 55680
  ([#977](https://github.com/open-telemetry/opentelemetry-python/pull/977))
- Add proper length zero padding to hex strings of traceId, spanId, parentId sent on the wire, for compatibility with
  jaeger-collector
  ([#908](https://github.com/open-telemetry/opentelemetry-python/pull/908))
- Send start_timestamp and convert labels to strings
  ([#937](https://github.com/open-telemetry/opentelemetry-python/pull/937))
- Renamed several packages
  ([#953](https://github.com/open-telemetry/opentelemetry-python/pull/953))
- Thrift URL for Jaeger exporter doesn't allow HTTPS (hardcoded to HTTP)
  ([#978](https://github.com/open-telemetry/opentelemetry-python/pull/978))
- Change reference names to opentelemetry-instrumentation-opentracing-shim
  ([#969](https://github.com/open-telemetry/opentelemetry-python/pull/969))
- Changed default Sampler to `ParentOrElse(AlwaysOn)`
  ([#960](https://github.com/open-telemetry/opentelemetry-python/pull/960))
- Update environment variable names, prefix changed from `OPENTELEMETRY` to `OTEL`
  ([#904](https://github.com/open-telemetry/opentelemetry-python/pull/904))
- Update environment variable `OTEL_RESOURCE` to `OTEL_RESOURCE_ATTRIBUTES` as per
  the specification

## Version 0.11b0 (2020-07-28)

### Added

- Add support for resources and resource detector
  ([#853](https://github.com/open-telemetry/opentelemetry-python/pull/853))

### Changed

- Return INVALID_SPAN if no TracerProvider set for get_current_span
  ([#751](https://github.com/open-telemetry/opentelemetry-python/pull/751))
- Rename record_error to record_exception
  ([#927](https://github.com/open-telemetry/opentelemetry-python/pull/927))
- Update span exporter to use OpenTelemetry Proto v0.4.0
  ([#872](https://github.com/open-telemetry/opentelemetry-python/pull/889))

## Version 0.10b0 (2020-06-23)

### Changed

- Regenerate proto code and add pyi stubs
  ([#823](https://github.com/open-telemetry/opentelemetry-python/pull/823))
- Rename CounterAggregator -> SumAggregator
  ([#816](https://github.com/open-telemetry/opentelemetry-python/pull/816))

## Version 0.9b0 (2020-06-10)

### Added

- Adding trace.get_current_span, Removing Tracer.get_current_span
  ([#552](https://github.com/open-telemetry/opentelemetry-python/pull/552))
- Add SumObserver, UpDownSumObserver and LastValueAggregator in metrics
  ([#789](https://github.com/open-telemetry/opentelemetry-python/pull/789))
- Add start_pipeline to MeterProvider
  ([#791](https://github.com/open-telemetry/opentelemetry-python/pull/791))
- Initial release of opentelemetry-ext-otlp, opentelemetry-proto

### Changed

- Move stateful & resource from Meter to MeterProvider
  ([#751](https://github.com/open-telemetry/opentelemetry-python/pull/751))
- Rename Measure to ValueRecorder in metrics
  ([#761](https://github.com/open-telemetry/opentelemetry-python/pull/761))
- Rename Observer to ValueObserver
  ([#764](https://github.com/open-telemetry/opentelemetry-python/pull/764))
- Log a warning when replacing the global Tracer/Meter provider
  ([#856](https://github.com/open-telemetry/opentelemetry-python/pull/856))
- bugfix: byte type attributes are decoded before adding to attributes dict
  ([#775](https://github.com/open-telemetry/opentelemetry-python/pull/775))
- Rename opentelemetry-auto-instrumentation to opentelemetry-instrumentation,
  and console script `opentelemetry-auto-instrumentation` to `opentelemetry-instrument`

## Version 0.8b0 (2020-05-27)

### Added

- Add a new bootstrap command that enables automatic instrument installations.
  ([#650](https://github.com/open-telemetry/opentelemetry-python/pull/650))

### Changed

- Handle boolean, integer and float values in Configuration
  ([#662](https://github.com/open-telemetry/opentelemetry-python/pull/662))
- bugfix: ensure status is always string
  ([#640](https://github.com/open-telemetry/opentelemetry-python/pull/640))
- Transform resource to tags when exporting
  ([#707](https://github.com/open-telemetry/opentelemetry-python/pull/707))
- Rename otcollector to opencensus
  ([#695](https://github.com/open-telemetry/opentelemetry-python/pull/695))
- Transform resource to tags when exporting
  ([#645](https://github.com/open-telemetry/opentelemetry-python/pull/645))
- `ext/boto`: Could not serialize attribute aws.region to tag when exporting via jaeger
  Serialize tuple type values by coercing them into a string, since Jaeger does not
  support tuple types.
  ([#865](https://github.com/open-telemetry/opentelemetry-python/pull/865))
- Validate span attribute types in SDK
  ([#678](https://github.com/open-telemetry/opentelemetry-python/pull/678))
- Specify to_json indent from arguments
  ([#718](https://github.com/open-telemetry/opentelemetry-python/pull/718))
- Span.resource will now default to an empty resource
  ([#724](https://github.com/open-telemetry/opentelemetry-python/pull/724))
- bugfix: Fix error message
  ([#729](https://github.com/open-telemetry/opentelemetry-python/pull/729))
- deep copy empty attributes
  ([#714](https://github.com/open-telemetry/opentelemetry-python/pull/714))

## Version 0.7b1 (2020-05-12)

### Added

- Add reset for the global configuration object, for testing purposes
  ([#636](https://github.com/open-telemetry/opentelemetry-python/pull/636))
- Add support for programmatic instrumentation
  ([#579](https://github.com/open-telemetry/opentelemetry-python/pull/569))

### Changed

- tracer.get_tracer now optionally accepts a TracerProvider
  ([#602](https://github.com/open-telemetry/opentelemetry-python/pull/602))
- Configuration object can now be used by any component of opentelemetry,
  including 3rd party instrumentations
  ([#563](https://github.com/open-telemetry/opentelemetry-python/pull/563))
- bugfix: configuration object now matches fields in a case-sensitive manner
  ([#583](https://github.com/open-telemetry/opentelemetry-python/pull/583))
- bugfix: configuration object now accepts all valid python variable names
  ([#583](https://github.com/open-telemetry/opentelemetry-python/pull/583))
- bugfix: configuration undefined attributes now return None instead of raising
  an AttributeError.
  ([#583](https://github.com/open-telemetry/opentelemetry-python/pull/583))
- bugfix: 'debug' field is now correct
  ([#549](https://github.com/open-telemetry/opentelemetry-python/pull/549))
- bugfix: enable auto-instrumentation command to work for custom entry points
  (e.g. flask_run)
  ([#567](https://github.com/open-telemetry/opentelemetry-python/pull/567))
- Exporter API: span parents are now always spancontext
  ([#548](https://github.com/open-telemetry/opentelemetry-python/pull/548))
- Console span exporter now prints prettier, more legible messages
  ([#505](https://github.com/open-telemetry/opentelemetry-python/pull/505))
- bugfix: B3 propagation now retrieves parentSpanId correctly
  ([#621](https://github.com/open-telemetry/opentelemetry-python/pull/621))
- bugfix: a DefaultSpan now longer causes an exception when used with tracer
  ([#577](https://github.com/open-telemetry/opentelemetry-python/pull/577))
- move last_updated_timestamp into aggregators instead of bound metric
  instrument
  ([#522](https://github.com/open-telemetry/opentelemetry-python/pull/522))
- bugfix: suppressing instrumentation in metrics to eliminate an infinite loop
  of telemetry
  ([#529](https://github.com/open-telemetry/opentelemetry-python/pull/529))
- bugfix: freezing span attribute sequences, reducing potential user errors
  ([#529](https://github.com/open-telemetry/opentelemetry-python/pull/529))

## Version 0.6b0 (2020-03-30)

### Added

- Add support for lazy events and links
  ([#474](https://github.com/open-telemetry/opentelemetry-python/pull/474))
- Adding is_remote flag to SpanContext, indicating when a span is remote
  ([#516](https://github.com/open-telemetry/opentelemetry-python/pull/516))
- Adding a solution to release metric handles and observers
  ([#435](https://github.com/open-telemetry/opentelemetry-python/pull/435))
- Initial release: opentelemetry-instrumentation

### Changed

- Metrics API no longer uses LabelSet
  ([#527](https://github.com/open-telemetry/opentelemetry-python/pull/527))
- Allow digit as first char in vendor specific trace state key
  ([#511](https://github.com/open-telemetry/opentelemetry-python/pull/511))
- Exporting to collector now works
  ([#508](https://github.com/open-telemetry/opentelemetry-python/pull/508))

## Version 0.5b0 (2020-03-16)

### Added

- Adding Correlation Context API/SDK and propagator
  ([#471](https://github.com/open-telemetry/opentelemetry-python/pull/471))
- Adding a global configuration module to simplify setting and getting globals
  ([#466](https://github.com/open-telemetry/opentelemetry-python/pull/466))
- Adding named meters, removing batchers
  ([#431](https://github.com/open-telemetry/opentelemetry-python/pull/431))
- Adding attach/detach methods as per spec
  ([#429](https://github.com/open-telemetry/opentelemetry-python/pull/429))
- Adding OT Collector metrics exporter
  ([#454](https://github.com/open-telemetry/opentelemetry-python/pull/454))
- Initial release opentelemetry-ext-otcollector

### Changed

- Rename metric handle to bound metric instrument
  ([#470](https://github.com/open-telemetry/opentelemetry-python/pull/470))
- Moving resources to sdk
  ([#464](https://github.com/open-telemetry/opentelemetry-python/pull/464))
- Implementing propagators to API to use context
  ([#446](https://github.com/open-telemetry/opentelemetry-python/pull/446))
- Renaming TraceOptions to TraceFlags
  ([#450](https://github.com/open-telemetry/opentelemetry-python/pull/450))
- Renaming TracerSource to TracerProvider
  ([#441](https://github.com/open-telemetry/opentelemetry-python/pull/441))
- Improve validation of attributes
  ([#460](https://github.com/open-telemetry/opentelemetry-python/pull/460))
- Re-raise errors caught in opentelemetry.sdk.trace.Tracer.use_span()
  ([#469](https://github.com/open-telemetry/opentelemetry-python/pull/469))
- Implement observer instrument
  ([#425](https://github.com/open-telemetry/opentelemetry-python/pull/425))

## Version 0.4a0 (2020-02-21)

### Added

- Added named Tracers
  ([#301](https://github.com/open-telemetry/opentelemetry-python/pull/301))
- Add int and valid sequenced to AttributeValue type
  ([#368](https://github.com/open-telemetry/opentelemetry-python/pull/368))
- Add ABC for Metric
  ([#391](https://github.com/open-telemetry/opentelemetry-python/pull/391))
- Metrics export pipeline, and stdout exporter
  ([#341](https://github.com/open-telemetry/opentelemetry-python/pull/341))
- Adding Context API Implementation
  ([#395](https://github.com/open-telemetry/opentelemetry-python/pull/395))
- Adding trace.get_tracer function
  ([#430](https://github.com/open-telemetry/opentelemetry-python/pull/430))
- Add runtime validation for set_attribute
  ([#348](https://github.com/open-telemetry/opentelemetry-python/pull/348))
- Add support for B3 ParentSpanID
  ([#286](https://github.com/open-telemetry/opentelemetry-python/pull/286))
- Implement MinMaxSumCount aggregator
  ([#422](https://github.com/open-telemetry/opentelemetry-python/pull/422))
- Initial release opentelemetry-ext-zipkin, opentelemetry-ext-prometheus

### Changed

- Separate Default classes from interface descriptions
  ([#311](https://github.com/open-telemetry/opentelemetry-python/pull/311))
- Export span status
  ([#367](https://github.com/open-telemetry/opentelemetry-python/pull/367))
- Export span kind
  ([#387](https://github.com/open-telemetry/opentelemetry-python/pull/387))
- Set status for ended spans
  ([#297](https://github.com/open-telemetry/opentelemetry-python/pull/297) and
  [#358](https://github.com/open-telemetry/opentelemetry-python/pull/358))
- Use module loggers
  ([#351](https://github.com/open-telemetry/opentelemetry-python/pull/351))
- Protect start_time and end_time from being set manually by the user
  ([#363](https://github.com/open-telemetry/opentelemetry-python/pull/363))
- Set status in start_as_current_span
  ([#377](https://github.com/open-telemetry/opentelemetry-python/pull/377))
- Implement force_flush for span processors
  ([#389](https://github.com/open-telemetry/opentelemetry-python/pull/389))
- Set sampled flag on sampling trace
  ([#407](https://github.com/open-telemetry/opentelemetry-python/pull/407))
- Add io and formatter options to console exporter
  ([#412](https://github.com/open-telemetry/opentelemetry-python/pull/412))
- Clean up ProbabilitySample for 64 bit trace IDs
  ([#238](https://github.com/open-telemetry/opentelemetry-python/pull/238))

### Removed

- Remove monotonic and absolute metric instruments
  ([#410](https://github.com/open-telemetry/opentelemetry-python/pull/410))

## Version 0.3a0 (2019-12-11)

### Added

- Add metrics exporters
  ([#192](https://github.com/open-telemetry/opentelemetry-python/pull/192))
- Implement extract and inject support for HTTP_HEADERS and TEXT_MAP formats
  ([#256](https://github.com/open-telemetry/opentelemetry-python/pull/256))

### Changed

- Multiple tracing API/SDK changes
- Multiple metrics API/SDK changes

### Removed

- Remove option to create unstarted spans from API
  ([#290](https://github.com/open-telemetry/opentelemetry-python/pull/290))

## Version 0.2a0 (2019-10-29)

### Added

- W3C TraceContext fixes and compliance tests
  ([#228](https://github.com/open-telemetry/opentelemetry-python/pull/228))
- Sampler API/SDK
  ([#225](https://github.com/open-telemetry/opentelemetry-python/pull/225))
- Initial release: opentelemetry-ext-jaeger, opentelemetry-opentracing-shim

### Changed

- Multiple metrics API/SDK changes
- Multiple tracing API/SDK changes
- Multiple context API changes
- Multiple bugfixes and improvements

## Version 0.1a0 (2019-09-30)

### Added

- Initial release api/sdk

- Use Attribute rather than boundattribute in logrecord
  ([#3567](https://github.com/open-telemetry/opentelemetry-python/pull/3567))
- Fix flush error when no LoggerProvider configured for LoggingHandler
  ([#3608](https://github.com/open-telemetry/opentelemetry-python/pull/3608))
- Fix `OTLPMetricExporter` ignores `preferred_aggregation` property
  ([#3603](https://github.com/open-telemetry/opentelemetry-python/pull/3603))
- Logs: set `observed_timestamp` field
  ([#3565](https://github.com/open-telemetry/opentelemetry-python/pull/3565))
- Add missing Resource SchemaURL in OTLP exporters
  ([#3652](https://github.com/open-telemetry/opentelemetry-python/pull/3652))
- Fix loglevel warning text
  ([#3566](https://github.com/open-telemetry/opentelemetry-python/pull/3566))
- Prometheus Exporter string representation for target_info labels
  ([#3659](https://github.com/open-telemetry/opentelemetry-python/pull/3659))
- Logs: ObservedTimestamp field is missing in console exporter output
  ([#3564](https://github.com/open-telemetry/opentelemetry-python/pull/3564))
- Fix explicit bucket histogram aggregation
  ([#3429](https://github.com/open-telemetry/opentelemetry-python/pull/3429))
- Add `code.lineno`, `code.function` and `code.filepath` to all logs
  ([#3645](https://github.com/open-telemetry/opentelemetry-python/pull/3645))
- Add Synchronous Gauge instrument
  ([#3462](https://github.com/open-telemetry/opentelemetry-python/pull/3462))
- Drop support for 3.7
  ([#3668](https://github.com/open-telemetry/opentelemetry-python/pull/3668))
- Include key in attribute sequence warning
  ([#3639](https://github.com/open-telemetry/opentelemetry-python/pull/3639))
- Upgrade markupsafe, Flask and related dependencies to dev and test
  environments ([#3609](https://github.com/open-telemetry/opentelemetry-python/pull/3609))
- Handle HTTP 2XX responses as successful in OTLP exporters
  ([#3623](https://github.com/open-telemetry/opentelemetry-python/pull/3623))
- Improve Resource Detector timeout messaging
  ([#3645](https://github.com/open-telemetry/opentelemetry-python/pull/3645))
- Add Proxy classes for logging
  ([#3575](https://github.com/open-telemetry/opentelemetry-python/pull/3575))
- Remove dependency on 'backoff' library
  ([#3679](https://github.com/open-telemetry/opentelemetry-python/pull/3679))


- Make create_gauge non-abstract method
  ([#3817](https://github.com/open-telemetry/opentelemetry-python/pull/3817))
- Make `tracer.start_as_current_span()` decorator work with async functions
  ([#3633](https://github.com/open-telemetry/opentelemetry-python/pull/3633))
- Fix python 3.12 deprecation warning
  ([#3751](https://github.com/open-telemetry/opentelemetry-python/pull/3751))
- bump mypy to 0.982
  ([#3776](https://github.com/open-telemetry/opentelemetry-python/pull/3776))
- Add support for OTEL_SDK_DISABLED environment variable
  ([#3648](https://github.com/open-telemetry/opentelemetry-python/pull/3648))
- Fix ValueError message for PeriodicExportingMetricsReader
  ([#3769](https://github.com/open-telemetry/opentelemetry-python/pull/3769))
- Use `BaseException` instead of `Exception` in `record_exception`
  ([#3354](https://github.com/open-telemetry/opentelemetry-python/pull/3354))
- Make span.record_exception more robust
  ([#3778](https://github.com/open-telemetry/opentelemetry-python/pull/3778))
- Fix license field in pyproject.toml files
  ([#3803](https://github.com/open-telemetry/opentelemetry-python/pull/3803))<|MERGE_RESOLUTION|>--- conflicted
+++ resolved
@@ -7,13 +7,10 @@
 
 ## Unreleased
 
-<<<<<<< HEAD
 - Add type annotations to context's attach & detach
   ([#4346](https://github.com/open-telemetry/opentelemetry-python/pull/4346))
-=======
 - Fix OTLP encoders missing instrumentation scope schema url and attributes
   ([#4359](https://github.com/open-telemetry/opentelemetry-python/pull/4359))  
->>>>>>> 8e3c7d2d
 - prometheus-exporter: fix labels out of place for data points with different
   attribute sets
   ([#4413](https://github.com/open-telemetry/opentelemetry-python/pull/4413))
