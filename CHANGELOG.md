# Changelog

All notable changes to this project will be documented in this file.

The format is based on [Keep a Changelog](https://keepachangelog.com/en/1.0.0/),
and this project adheres to [Semantic Versioning](https://semver.org/spec/v2.0.0.html).

## Unreleased

<<<<<<< HEAD
- Add type annotations to context's attach & detach
  ([#4164](https://github.com/open-telemetry/opentelemetry-python/pull/4164))

=======
- Fix crash exporting a log record with None body
  ([#4276](https://github.com/open-telemetry/opentelemetry-python/pull/4276))
- Fix metrics export with exemplar and no context and filtering observable instruments
  ([#4251](https://github.com/open-telemetry/opentelemetry-python/pull/4251))
- Fix recursion error with sdk disabled and handler added to root logger
  ([#4259](https://github.com/open-telemetry/opentelemetry-python/pull/4259))
- sdk: setup EventLogger when OTEL_PYTHON_LOGGING_AUTO_INSTRUMENTATION_ENABLED is set
  ([#4270](https://github.com/open-telemetry/opentelemetry-python/pull/4270))
- api: fix logging of duplicate EventLogger setup warning
  ([#4299](https://github.com/open-telemetry/opentelemetry-python/pull/4299))
- sdk: fix setting of process owner in ProcessResourceDetector
  ([#4311](https://github.com/open-telemetry/opentelemetry-python/pull/4311))
- sdk: fix serialization of logs severity_number field to int
  ([#4324](https://github.com/open-telemetry/opentelemetry-python/pull/4324))
- Remove `TestBase.assertEqualSpanInstrumentationInfo` method, use `assertEqualSpanInstrumentationScope` instead
  ([#4310](https://github.com/open-telemetry/opentelemetry-python/pull/4310))
- sdk: instantiate lazily `ExemplarBucket`s in `ExemplarReservoir`s
  ([#4260](https://github.com/open-telemetry/opentelemetry-python/pull/4260))
- semantic-conventions: Bump to 1.29.0
  ([#4337](https://github.com/open-telemetry/opentelemetry-python/pull/4337))

## Version 1.28.0/0.49b0 (2024-11-05)

- Removed superfluous py.typed markers and added them where they were missing
  ([#4172](https://github.com/open-telemetry/opentelemetry-python/pull/4172))
- Include metric info in encoding exceptions
  ([#4154](https://github.com/open-telemetry/opentelemetry-python/pull/4154))
- sdk: Add support for log formatting
  ([#4137](https://github.com/open-telemetry/opentelemetry-python/pull/4166))
- sdk: Add Host resource detector
  ([#4182](https://github.com/open-telemetry/opentelemetry-python/pull/4182))
- sdk: Implementation of exemplars
  ([#4094](https://github.com/open-telemetry/opentelemetry-python/pull/4094))
- Implement events sdk
  ([#4176](https://github.com/open-telemetry/opentelemetry-python/pull/4176))
- Update semantic conventions to version 1.28.0
  ([#4218](https://github.com/open-telemetry/opentelemetry-python/pull/4218))
- Add support to protobuf 5+ and drop support to protobuf 3 and 4
  ([#4206](https://github.com/open-telemetry/opentelemetry-python/pull/4206))
- Update environment variable descriptions to match signal
  ([#4222](https://github.com/open-telemetry/opentelemetry-python/pull/4222))
- Record logger name as the instrumentation scope name
  ([#4208](https://github.com/open-telemetry/opentelemetry-python/pull/4208))
- Fix memory leak in exporter and reader
  ([#4224](https://github.com/open-telemetry/opentelemetry-python/pull/4224))
- Drop `OTEL_PYTHON_EXPERIMENTAL_DISABLE_PROMETHEUS_UNIT_NORMALIZATION` environment variable
  ([#4217](https://github.com/open-telemetry/opentelemetry-python/pull/4217))
- Improve compatibility with other logging libraries that override
  `LogRecord.getMessage()` in order to customize message formatting
  ([#4216](https://github.com/open-telemetry/opentelemetry-python/pull/4216))
>>>>>>> 415c94fb

## Version 1.27.0/0.48b0 (2024-08-28)

- Implementation of Events API
  ([#4054](https://github.com/open-telemetry/opentelemetry-python/pull/4054))
- Make log sdk add `exception.message` to logRecord for exceptions whose argument
  is an exception not a string message
  ([#4122](https://github.com/open-telemetry/opentelemetry-python/pull/4122))
- Fix use of `link.attributes.dropped`, which may not exist
  ([#4119](https://github.com/open-telemetry/opentelemetry-python/pull/4119))
- Running mypy on SDK resources
  ([#4053](https://github.com/open-telemetry/opentelemetry-python/pull/4053))
- Added py.typed file to top-level module
  ([#4084](https://github.com/open-telemetry/opentelemetry-python/pull/4084))
- Drop Final annotation from Enum in semantic conventions
  ([#4085](https://github.com/open-telemetry/opentelemetry-python/pull/4085))
- Update log export example to not use root logger ([#4090](https://github.com/open-telemetry/opentelemetry-python/pull/4090))
- sdk: Add OS resource detector
  ([#3992](https://github.com/open-telemetry/opentelemetry-python/pull/3992))
- sdk: Accept non URL-encoded headers in `OTEL_EXPORTER_OTLP_*HEADERS` to match other languages SDKs
  ([#4103](https://github.com/open-telemetry/opentelemetry-python/pull/4103))
- Update semantic conventions to version 1.27.0
  ([#4104](https://github.com/open-telemetry/opentelemetry-python/pull/4104))
- Add support to type bytes for OTLP AnyValue
  ([#4128](https://github.com/open-telemetry/opentelemetry-python/pull/4128))
- Export ExponentialHistogram and ExponentialHistogramDataPoint
  ([#4134](https://github.com/open-telemetry/opentelemetry-python/pull/4134))
- Implement Client Key and Certificate File Support for All OTLP Exporters
  ([#4116](https://github.com/open-telemetry/opentelemetry-python/pull/4116))
- Remove `_start_time_unix_nano` attribute from `_ViewInstrumentMatch` in favor
  of using `time_ns()` at the moment when the aggregation object is created
  ([#4137](https://github.com/open-telemetry/opentelemetry-python/pull/4137))

## Version 1.26.0/0.47b0 (2024-07-25)

- Standardizing timeout calculation in measurement consumer collect to nanoseconds
  ([#4074](https://github.com/open-telemetry/opentelemetry-python/pull/4074))
- optional scope attributes for logger creation
  ([#4035](https://github.com/open-telemetry/opentelemetry-python/pull/4035))
- optional scope attribute for tracer creation
  ([#4028](https://github.com/open-telemetry/opentelemetry-python/pull/4028))
- OTLP exporter is encoding invalid span/trace IDs in the logs fix
  ([#4006](https://github.com/open-telemetry/opentelemetry-python/pull/4006))
- Update sdk process resource detector `process.command_args` attribute to also include the executable itself
  ([#4032](https://github.com/open-telemetry/opentelemetry-python/pull/4032))
- Fix `start_time_unix_nano` for delta collection for explicit bucket histogram aggregation
  ([#4009](https://github.com/open-telemetry/opentelemetry-python/pull/4009))
- Fix `start_time_unix_nano` for delta collection for sum aggregation
  ([#4011](https://github.com/open-telemetry/opentelemetry-python/pull/4011))
- Update opentracing and opencesus docs examples to not use JaegerExporter
  ([#4023](https://github.com/open-telemetry/opentelemetry-python/pull/4023))
- Do not execute Flask Tests in debug mode
  ([#3956](https://github.com/open-telemetry/opentelemetry-python/pull/3956))
- When encountering an error encoding metric attributes in the OTLP exporter, log the key that had an error.
  ([#3838](https://github.com/open-telemetry/opentelemetry-python/pull/3838))
- Fix `ExponentialHistogramAggregation`
  ([#3978](https://github.com/open-telemetry/opentelemetry-python/pull/3978))
- Log a warning when a `LogRecord` in `sdk/log` has dropped attributes
  due to reaching limits
  ([#3946](https://github.com/open-telemetry/opentelemetry-python/pull/3946))
- Fix RandomIdGenerator can generate invalid Span/Trace Ids
  ([#3949](https://github.com/open-telemetry/opentelemetry-python/pull/3949))
- Add Python 3.12 to tox
  ([#3616](https://github.com/open-telemetry/opentelemetry-python/pull/3616))
- Improve resource field structure for LogRecords
  ([#3972](https://github.com/open-telemetry/opentelemetry-python/pull/3972))
- Update Semantic Conventions code generation scripts:
  - fix namespace exclusion that resulted in dropping  `os` and `net` namespaces.
  - add `Final` decorator to constants to prevent collisions
  - enable mypy and fix detected issues
  - allow to drop specific attributes in preparation for Semantic Conventions v1.26.0
  ([#3973](https://github.com/open-telemetry/opentelemetry-python/pull/3966))
- Update semantic conventions to version 1.26.0.
  ([#3964](https://github.com/open-telemetry/opentelemetry-python/pull/3964))
- Use semconv exception attributes for record exceptions in spans
  ([#3979](https://github.com/open-telemetry/opentelemetry-python/pull/3979))
- Fix _encode_events assumes events.attributes.dropped exists
  ([#3965](https://github.com/open-telemetry/opentelemetry-python/pull/3965))
- Validate links at span creation
  ([#3991](https://github.com/open-telemetry/opentelemetry-python/pull/3991))
- Add attributes field in  `MeterProvider.get_meter` and `InstrumentationScope`
  ([#4015](https://github.com/open-telemetry/opentelemetry-python/pull/4015))
- Fix inaccessible `SCHEMA_URL` constants in `opentelemetry-semantic-conventions`
  ([#4069](https://github.com/open-telemetry/opentelemetry-python/pull/4069))

## Version 1.25.0/0.46b0 (2024-05-30)

- Fix class BoundedAttributes to have RLock rather than Lock
  ([#3859](https://github.com/open-telemetry/opentelemetry-python/pull/3859))
- Remove thread lock by loading RuntimeContext explicitly.
  ([#3763](https://github.com/open-telemetry/opentelemetry-python/pull/3763))
- Update proto version to v1.2.0
  ([#3844](https://github.com/open-telemetry/opentelemetry-python/pull/3844))
- Add to_json method to ExponentialHistogram
  ([#3780](https://github.com/open-telemetry/opentelemetry-python/pull/3780))
- Bump mypy to 1.9.0
  ([#3795](https://github.com/open-telemetry/opentelemetry-python/pull/3795))
- Fix exponential histograms
  ([#3798](https://github.com/open-telemetry/opentelemetry-python/pull/3798))
- Fix otlp exporter to export log_record.observed_timestamp
  ([#3785](https://github.com/open-telemetry/opentelemetry-python/pull/3785))
- Add capture the fully qualified type name for raised exceptions in spans
  ([#3837](https://github.com/open-telemetry/opentelemetry-python/pull/3837))
- Prometheus exporter sort label keys to prevent duplicate metrics when user input changes order
  ([#3698](https://github.com/open-telemetry/opentelemetry-python/pull/3698))
- Update semantic conventions to version 1.25.0.
  Refactor semantic-convention structure:
  - `SpanAttributes`, `ResourceAttributes`, and `MetricInstruments` are deprecated.
  - Attribute and metric definitions are now grouped by the namespace.
  - Stable attributes and metrics are moved to `opentelemetry.semconv.attributes`
  and `opentelemetry.semconv.metrics` modules.
  - Stable and experimental attributes and metrics are defined under
  `opentelemetry.semconv._incubating` import path.
  ([#3586](https://github.com/open-telemetry/opentelemetry-python/pull/3586))
- Rename test objects to avoid pytest warnings
  ([#3823] (https://github.com/open-telemetry/opentelemetry-python/pull/3823))
- Add span flags to OTLP spans and links
  ([#3881](https://github.com/open-telemetry/opentelemetry-python/pull/3881))
- Record links with invalid SpanContext if either attributes or TraceState are not empty
  ([#3917](https://github.com/open-telemetry/opentelemetry-python/pull/3917/))
- Add OpenTelemetry trove classifiers to PyPI packages
  ([#3913] (https://github.com/open-telemetry/opentelemetry-python/pull/3913))
- Fix prometheus metric name and unit conversion
  ([#3924](https://github.com/open-telemetry/opentelemetry-python/pull/3924))
  - this is a breaking change to prometheus metric names so they comply with the
  [specification](https://github.com/open-telemetry/opentelemetry-specification/blob/v1.33.0/specification/compatibility/prometheus_and_openmetrics.md#otlp-metric-points-to-prometheus).
  - you can temporarily opt-out of the unit normalization by setting the environment variable
  `OTEL_PYTHON_EXPERIMENTAL_DISABLE_PROMETHEUS_UNIT_NORMALIZATION=true`
  - common unit abbreviations are converted to Prometheus conventions (`s` -> `seconds`),
  following the [collector's implementation](https://github.com/open-telemetry/opentelemetry-collector-contrib/blob/c0b51136575aa7ba89326d18edb4549e7e1bbdb9/pkg/translator/prometheus/normalize_name.go#L108)
  - repeated `_` are replaced with a single `_`
  - unit annotations (enclosed in curly braces like `{requests}`) are stripped away
  - units with slash are converted e.g. `m/s` -> `meters_per_second`.
  - The exporter's API is not changed
- Add parameters for Distros and configurators to configure autoinstrumentation in addition to existing environment variables.
  ([#3864](https://github.com/open-telemetry/opentelemetry-python/pull/3864))

## Version 1.24.0/0.45b0 (2024-03-28)

- Make create_gauge non-abstract method
  ([#3817](https://github.com/open-telemetry/opentelemetry-python/pull/3817))
- Make `tracer.start_as_current_span()` decorator work with async functions
  ([#3633](https://github.com/open-telemetry/opentelemetry-python/pull/3633))
- Fix python 3.12 deprecation warning
  ([#3751](https://github.com/open-telemetry/opentelemetry-python/pull/3751))
- bump mypy to 0.982
  ([#3776](https://github.com/open-telemetry/opentelemetry-python/pull/3776))
- Add support for OTEL_SDK_DISABLED environment variable
  ([#3648](https://github.com/open-telemetry/opentelemetry-python/pull/3648))
- Fix ValueError message for PeriodicExportingMetricsReader
  ([#3769](https://github.com/open-telemetry/opentelemetry-python/pull/3769))
- Use `BaseException` instead of `Exception` in `record_exception`
  ([#3354](https://github.com/open-telemetry/opentelemetry-python/pull/3354))
- Make span.record_exception more robust
  ([#3778](https://github.com/open-telemetry/opentelemetry-python/pull/3778))
- Fix license field in pyproject.toml files
  ([#3803](https://github.com/open-telemetry/opentelemetry-python/pull/3803))

## Version 1.23.0/0.44b0 (2024-02-23)

- Use Attribute rather than boundattribute in logrecord
  ([#3567](https://github.com/open-telemetry/opentelemetry-python/pull/3567))
- Fix flush error when no LoggerProvider configured for LoggingHandler
  ([#3608](https://github.com/open-telemetry/opentelemetry-python/pull/3608))
- Add `Span.add_link()` method to add link after span start
  ([#3618](https://github.com/open-telemetry/opentelemetry-python/pull/3618))
- Fix `OTLPMetricExporter` ignores `preferred_aggregation` property
  ([#3603](https://github.com/open-telemetry/opentelemetry-python/pull/3603))
- Logs: set `observed_timestamp` field
  ([#3565](https://github.com/open-telemetry/opentelemetry-python/pull/3565))
- Add missing Resource SchemaURL in OTLP exporters
  ([#3652](https://github.com/open-telemetry/opentelemetry-python/pull/3652))
- Fix loglevel warning text
  ([#3566](https://github.com/open-telemetry/opentelemetry-python/pull/3566))
- Prometheus Exporter string representation for target_info labels
  ([#3659](https://github.com/open-telemetry/opentelemetry-python/pull/3659))
- Logs: ObservedTimestamp field is missing in console exporter output
  ([#3564](https://github.com/open-telemetry/opentelemetry-python/pull/3564))
- Fix explicit bucket histogram aggregation
  ([#3429](https://github.com/open-telemetry/opentelemetry-python/pull/3429))
- Add `code.lineno`, `code.function` and `code.filepath` to all logs
  ([#3675](https://github.com/open-telemetry/opentelemetry-python/pull/3675))
- Add Synchronous Gauge instrument
  ([#3462](https://github.com/open-telemetry/opentelemetry-python/pull/3462))
- Drop support for 3.7
  ([#3668](https://github.com/open-telemetry/opentelemetry-python/pull/3668))
- Include key in attribute sequence warning
  ([#3639](https://github.com/open-telemetry/opentelemetry-python/pull/3639))
- Upgrade markupsafe, Flask and related dependencies to dev and test
  environments ([#3609](https://github.com/open-telemetry/opentelemetry-python/pull/3609))
- Handle HTTP 2XX responses as successful in OTLP exporters
  ([#3623](https://github.com/open-telemetry/opentelemetry-python/pull/3623))
- Improve Resource Detector timeout messaging
  ([#3645](https://github.com/open-telemetry/opentelemetry-python/pull/3645))
- Add Proxy classes for logging
  ([#3575](https://github.com/open-telemetry/opentelemetry-python/pull/3575))
- Remove dependency on 'backoff' library
  ([#3679](https://github.com/open-telemetry/opentelemetry-python/pull/3679))

## Version 1.22.0/0.43b0 (2023-12-15)

- Prometheus exporter sanitize info metric
  ([#3572](https://github.com/open-telemetry/opentelemetry-python/pull/3572))
- Remove Jaeger exporters
  ([#3554](https://github.com/open-telemetry/opentelemetry-python/pull/3554))
- Log stacktrace on `UNKNOWN` status OTLP export error
  ([#3536](https://github.com/open-telemetry/opentelemetry-python/pull/3536))
- Fix OTLPExporterMixin shutdown timeout period
  ([#3524](https://github.com/open-telemetry/opentelemetry-python/pull/3524))
- Handle `taskName` `logrecord` attribute
  ([#3557](https://github.com/open-telemetry/opentelemetry-python/pull/3557))

## Version 1.21.0/0.42b0 (2023-11-01)

- Fix `SumAggregation`
￼  ([#3390](https://github.com/open-telemetry/opentelemetry-python/pull/3390))
- Fix handling of empty metric collection cycles
  ([#3335](https://github.com/open-telemetry/opentelemetry-python/pull/3335))
- Fix error when no LoggerProvider configured for LoggingHandler
  ([#3423](https://github.com/open-telemetry/opentelemetry-python/pull/3423))
- Make `opentelemetry_metrics_exporter` entrypoint support pull exporters
  ([#3428](https://github.com/open-telemetry/opentelemetry-python/pull/3428))
- Allow instrument names to have '/' and up to 255 characters
  ([#3442](https://github.com/open-telemetry/opentelemetry-python/pull/3442))
- Do not load Resource on sdk import
  ([#3447](https://github.com/open-telemetry/opentelemetry-python/pull/3447))
- Update semantic conventions to version 1.21.0
  ([#3251](https://github.com/open-telemetry/opentelemetry-python/pull/3251))
- Add missing schema_url in global api for logging and metrics
  ([#3251](https://github.com/open-telemetry/opentelemetry-python/pull/3251))
- Prometheus exporter support for auto instrumentation
  ([#3413](https://github.com/open-telemetry/opentelemetry-python/pull/3413))
- Implement Process Resource detector
  ([#3472](https://github.com/open-telemetry/opentelemetry-python/pull/3472))


## Version 1.20.0/0.41b0 (2023-09-04)

- Modify Prometheus exporter to translate non-monotonic Sums into Gauges
  ([#3306](https://github.com/open-telemetry/opentelemetry-python/pull/3306))

## Version 1.19.0/0.40b0 (2023-07-13)

- Drop `setuptools` runtime requirement.
  ([#3372](https://github.com/open-telemetry/opentelemetry-python/pull/3372))
- Update the body type in the log
  ([$3343](https://github.com/open-telemetry/opentelemetry-python/pull/3343))
- Add max_scale option to Exponential Bucket Histogram Aggregation
  ([#3323](https://github.com/open-telemetry/opentelemetry-python/pull/3323))
- Use BoundedAttributes instead of raw dict to extract attributes from LogRecord
  ([#3310](https://github.com/open-telemetry/opentelemetry-python/pull/3310))
- Support dropped_attributes_count in LogRecord and exporters
  ([#3351](https://github.com/open-telemetry/opentelemetry-python/pull/3351))
- Add unit to view instrument selection criteria
  ([#3341](https://github.com/open-telemetry/opentelemetry-python/pull/3341))
- Upgrade opentelemetry-proto to 0.20 and regen
  [#3355](https://github.com/open-telemetry/opentelemetry-python/pull/3355))
- Include endpoint in Grpc transient error warning
  [#3362](https://github.com/open-telemetry/opentelemetry-python/pull/3362))
- Fixed bug where logging export is tracked as trace
  [#3375](https://github.com/open-telemetry/opentelemetry-python/pull/3375))
- Default LogRecord observed_timestamp to current timestamp
  [#3377](https://github.com/open-telemetry/opentelemetry-python/pull/3377))


## Version 1.18.0/0.39b0 (2023-05-19)

- Select histogram aggregation with an environment variable
  ([#3265](https://github.com/open-telemetry/opentelemetry-python/pull/3265))
- Move Protobuf encoding to its own package
  ([#3169](https://github.com/open-telemetry/opentelemetry-python/pull/3169))
- Add experimental feature to detect resource detectors in auto instrumentation
  ([#3181](https://github.com/open-telemetry/opentelemetry-python/pull/3181))
- Fix exporting of ExponentialBucketHistogramAggregation from opentelemetry.sdk.metrics.view
  ([#3240](https://github.com/open-telemetry/opentelemetry-python/pull/3240))
- Fix headers types mismatch for OTLP Exporters
  ([#3226](https://github.com/open-telemetry/opentelemetry-python/pull/3226))
- Fix suppress instrumentation for log batch processor
  ([#3223](https://github.com/open-telemetry/opentelemetry-python/pull/3223))
- Add speced out environment variables and arguments for BatchLogRecordProcessor
  ([#3237](https://github.com/open-telemetry/opentelemetry-python/pull/3237))
- Add benchmark tests for metrics
  ([#3267](https://github.com/open-telemetry/opentelemetry-python/pull/3267))


## Version 1.17.0/0.38b0 (2023-03-22)

- Implement LowMemory temporality
  ([#3223](https://github.com/open-telemetry/opentelemetry-python/pull/3223))
- PeriodicExportingMetricReader will continue if collection times out
  ([#3100](https://github.com/open-telemetry/opentelemetry-python/pull/3100))
- Fix formatting of ConsoleMetricExporter.
  ([#3197](https://github.com/open-telemetry/opentelemetry-python/pull/3197))
- Fix use of built-in samplers in SDK configuration
  ([#3176](https://github.com/open-telemetry/opentelemetry-python/pull/3176))
- Implement shutdown procedure forOTLP grpc exporters
  ([#3138](https://github.com/open-telemetry/opentelemetry-python/pull/3138))
- Add exponential histogram
  ([#2964](https://github.com/open-telemetry/opentelemetry-python/pull/2964))
- Add OpenCensus trace bridge/shim
  ([#3210](https://github.com/open-telemetry/opentelemetry-python/pull/3210))

## Version 1.16.0/0.37b0 (2023-02-17)

- Change ``__all__`` to be statically defined.
  ([#3143](https://github.com/open-telemetry/opentelemetry-python/pull/3143))
- Remove the ability to set a global metric prefix for Prometheus exporter
  ([#3137](https://github.com/open-telemetry/opentelemetry-python/pull/3137))
- Adds environment variables for log exporter
  ([#3037](https://github.com/open-telemetry/opentelemetry-python/pull/3037))
- Add attribute name to type warning message.
  ([3124](https://github.com/open-telemetry/opentelemetry-python/pull/3124))
- Add db metric name to semantic conventions
  ([#3115](https://github.com/open-telemetry/opentelemetry-python/pull/3115))
- Fix User-Agent header value for OTLP exporters to conform to RFC7231 & RFC7230
  ([#3128](https://github.com/open-telemetry/opentelemetry-python/pull/3128))
- Fix validation of baggage values
  ([#3058](https://github.com/open-telemetry/opentelemetry-python/pull/3058))
- Fix capitalization of baggage keys
  ([#3151](https://github.com/open-telemetry/opentelemetry-python/pull/3151))
- Bump min required api version for OTLP exporters
  ([#3156](https://github.com/open-telemetry/opentelemetry-python/pull/3156))
- deprecate jaeger exporters
  ([#3158](https://github.com/open-telemetry/opentelemetry-python/pull/3158))
- Create a single resource instance
  ([#3118](https://github.com/open-telemetry/opentelemetry-python/pull/3118))

## Version 1.15.0/0.36b0 (2022-12-09)

- PeriodicExportingMetricsReader with +Inf interval
  to support explicit metric collection
  ([#3059](https://github.com/open-telemetry/opentelemetry-python/pull/3059))
- Regenerate opentelemetry-proto to be compatible with protobuf 3 and 4
  ([#3070](https://github.com/open-telemetry/opentelemetry-python/pull/3070))
- Rename parse_headers to parse_env_headers and improve error message
  ([#2376](https://github.com/open-telemetry/opentelemetry-python/pull/2376))
- Add url decode values from OTEL_RESOURCE_ATTRIBUTES
  ([#3046](https://github.com/open-telemetry/opentelemetry-python/pull/3046))
- Fixed circular dependency issue with custom samplers
  ([#3026](https://github.com/open-telemetry/opentelemetry-python/pull/3026))
- Add missing entry points for OTLP/HTTP exporter
  ([#3027](https://github.com/open-telemetry/opentelemetry-python/pull/3027))
- Update logging to include logging api as per specification
  ([#3038](https://github.com/open-telemetry/opentelemetry-python/pull/3038))
- Fix: Avoid generator in metrics _ViewInstrumentMatch.collect()
  ([#3035](https://github.com/open-telemetry/opentelemetry-python/pull/3035)
- [exporter-otlp-proto-grpc] add user agent string
  ([#3009](https://github.com/open-telemetry/opentelemetry-python/pull/3009))

## Version 1.14.0/0.35b0 (2022-11-04)

- Add logarithm and exponent mappings
  ([#2960](https://github.com/open-telemetry/opentelemetry-python/pull/2960))
- Add and use missing metrics environment variables
  ([#2968](https://github.com/open-telemetry/opentelemetry-python/pull/2968))
- Enabled custom samplers via entry points
  ([#2972](https://github.com/open-telemetry/opentelemetry-python/pull/2972))
- Update log symbol names
  ([#2943](https://github.com/open-telemetry/opentelemetry-python/pull/2943))
- Update explicit histogram bucket boundaries
  ([#2947](https://github.com/open-telemetry/opentelemetry-python/pull/2947))
- `exporter-otlp-proto-http`: add user agent string
  ([#2959](https://github.com/open-telemetry/opentelemetry-python/pull/2959))
- Add http-metric instrument names to semantic conventions
  ([#2976](https://github.com/open-telemetry/opentelemetry-python/pull/2976))
- [exporter/opentelemetry-exporter-otlp-proto-http] Add OTLPMetricExporter
  ([#2891](https://github.com/open-telemetry/opentelemetry-python/pull/2891))
- Add support for py3.11
  ([#2997](https://github.com/open-telemetry/opentelemetry-python/pull/2997))
- Fix a bug with exporter retries for with newer versions of the backoff library
  ([#2980](https://github.com/open-telemetry/opentelemetry-python/pull/2980))

## Version 1.13.0/0.34b0 (2022-09-26)

- Add a configurable max_export_batch_size to the gRPC metrics exporter
  ([#2809](https://github.com/open-telemetry/opentelemetry-python/pull/2809))
- Remove support for 3.6
  ([#2763](https://github.com/open-telemetry/opentelemetry-python/pull/2763))
- Update PeriodicExportingMetricReader to never call export() concurrently
  ([#2873](https://github.com/open-telemetry/opentelemetry-python/pull/2873))
- Add param for `indent` size to `LogRecord.to_json()`
  ([#2870](https://github.com/open-telemetry/opentelemetry-python/pull/2870))
- Fix: Remove `LogEmitter.flush()` to align with OTel Log spec
  ([#2863](https://github.com/open-telemetry/opentelemetry-python/pull/2863))
- Bump minimum required API/SDK version for exporters that support metrics
  ([#2918](https://github.com/open-telemetry/opentelemetry-python/pull/2918))
- Fix metric reader examples + added `preferred_temporality` and `preferred_aggregation`
  for `ConsoleMetricExporter`
  ([#2911](https://github.com/open-telemetry/opentelemetry-python/pull/2911))
- Add support for setting OTLP export protocol with env vars, as defined in the
  [specifications](https://github.com/open-telemetry/opentelemetry-specification/blob/main/specification/protocol/exporter.md#specify-protocol)
  ([#2893](https://github.com/open-telemetry/opentelemetry-python/pull/2893))
- Add force_flush to span exporters
  ([#2919](https://github.com/open-telemetry/opentelemetry-python/pull/2919))

## Version 1.12.0/0.33b0 (2022-08-08)

- Add `force_flush` method to metrics exporter
  ([#2852](https://github.com/open-telemetry/opentelemetry-python/pull/2852))
- Change tracing to use `Resource.to_json()`
  ([#2784](https://github.com/open-telemetry/opentelemetry-python/pull/2784))
- Fix get_log_emitter instrumenting_module_version args typo
  ([#2830](https://github.com/open-telemetry/opentelemetry-python/pull/2830))
- Fix OTLP gRPC exporter warning message
  ([#2781](https://github.com/open-telemetry/opentelemetry-python/pull/2781))
- Fix tracing decorator with late configuration
  ([#2754](https://github.com/open-telemetry/opentelemetry-python/pull/2754))
- Fix --insecure of CLI argument
  ([#2696](https://github.com/open-telemetry/opentelemetry-python/pull/2696))
- Add temporality and aggregation configuration for metrics exporters,
  use `OTEL_EXPORTER_OTLP_METRICS_TEMPORALITY_PREFERENCE` only for OTLP metrics exporter
  ([#2843](https://github.com/open-telemetry/opentelemetry-python/pull/2843))
- Instrument instances are always created through a Meter
  ([#2844](https://github.com/open-telemetry/opentelemetry-python/pull/2844))

## Version 1.12.0rc2/0.32b0 (2022-07-04)

- Fix instrument name and unit regexes
  ([#2796](https://github.com/open-telemetry/opentelemetry-python/pull/2796))
- Add optional sessions parameter to all Exporters leveraging requests.Session
  ([#2783](https://github.com/open-telemetry/opentelemetry-python/pull/2783)
- Add min/max fields to Histogram
  ([#2759](https://github.com/open-telemetry/opentelemetry-python/pull/2759))
- `opentelemetry-exporter-otlp-proto-http` Add support for OTLP/HTTP log exporter
  ([#2462](https://github.com/open-telemetry/opentelemetry-python/pull/2462))
- Fix yield of `None`-valued points
  ([#2745](https://github.com/open-telemetry/opentelemetry-python/pull/2745))
- Add missing `to_json` methods
  ([#2722](https://github.com/open-telemetry/opentelemetry-python/pull/2722)
- Fix type hints for textmap `Getter` and `Setter`
  ([#2657](https://github.com/open-telemetry/opentelemetry-python/pull/2657))
- Fix LogEmitterProvider.force_flush hanging randomly
  ([#2714](https://github.com/open-telemetry/opentelemetry-python/pull/2714))
- narrow protobuf dependencies to exclude protobuf >= 4
  ([#2720](https://github.com/open-telemetry/opentelemetry-python/pull/2720))
- Specify worker thread names
  ([#2724](https://github.com/open-telemetry/opentelemetry-python/pull/2724))
- Loosen dependency on `backoff` for newer Python versions
  ([#2726](https://github.com/open-telemetry/opentelemetry-python/pull/2726))
- fix: frozenset object has no attribute items
  ([#2727](https://github.com/open-telemetry/opentelemetry-python/pull/2727))
- fix: create suppress HTTP instrumentation key in opentelemetry context
  ([#2729](https://github.com/open-telemetry/opentelemetry-python/pull/2729))
- Support logs SDK auto instrumentation enable/disable with env
  ([#2728](https://github.com/open-telemetry/opentelemetry-python/pull/2728))
- fix: update entry point object references for metrics
  ([#2731](https://github.com/open-telemetry/opentelemetry-python/pull/2731))
- Allow set_status to accept the StatusCode and optional description
  ([#2735](https://github.com/open-telemetry/opentelemetry-python/pull/2735))
- Configure auto instrumentation to support metrics
  ([#2705](https://github.com/open-telemetry/opentelemetry-python/pull/2705))
- Add entrypoint for metrics exporter
  ([#2748](https://github.com/open-telemetry/opentelemetry-python/pull/2748))
- Fix Jaeger propagator usage with NonRecordingSpan
  ([#2762](https://github.com/open-telemetry/opentelemetry-python/pull/2762))
- Add `opentelemetry.propagate` module and `opentelemetry.propagators` package
  to the API reference documentation
  ([#2785](https://github.com/open-telemetry/opentelemetry-python/pull/2785))

## Version 1.12.0rc1/0.31b0 (2022-05-17)

- Fix LoggingHandler to handle LogRecord with exc_info=False
  ([#2690](https://github.com/open-telemetry/opentelemetry-python/pull/2690))
- Make metrics components public
  ([#2684](https://github.com/open-telemetry/opentelemetry-python/pull/2684))
- Update to semantic conventions v1.11.0
  ([#2669](https://github.com/open-telemetry/opentelemetry-python/pull/2669))
- Update opentelemetry-proto to v0.17.0
  ([#2668](https://github.com/open-telemetry/opentelemetry-python/pull/2668))
- Add CallbackOptions to observable instrument callback params
  ([#2664](https://github.com/open-telemetry/opentelemetry-python/pull/2664))
- Add timeouts to metric SDK
  ([#2653](https://github.com/open-telemetry/opentelemetry-python/pull/2653))
- Add variadic arguments to metric exporter/reader interfaces
  ([#2654](https://github.com/open-telemetry/opentelemetry-python/pull/2654))
- Added a `opentelemetry.sdk.resources.ProcessResourceDetector` that adds the
  'process.runtime.{name,version,description}' resource attributes when used
  with the `opentelemetry.sdk.resources.get_aggregated_resources` API
  ([#2660](https://github.com/open-telemetry/opentelemetry-python/pull/2660))
- Move Metrics API behind internal package
  ([#2651](https://github.com/open-telemetry/opentelemetry-python/pull/2651))

## Version 1.11.1/0.30b1 (2022-04-21)

- Add parameter to MetricReader constructor to select aggregation per instrument kind
  ([#2638](https://github.com/open-telemetry/opentelemetry-python/pull/2638))
- Add parameter to MetricReader constructor to select temporality per instrument kind
  ([#2637](https://github.com/open-telemetry/opentelemetry-python/pull/2637))
- Fix unhandled callback exceptions on async instruments
  ([#2614](https://github.com/open-telemetry/opentelemetry-python/pull/2614))
- Rename `DefaultCounter`, `DefaultHistogram`, `DefaultObservableCounter`,
  `DefaultObservableGauge`, `DefaultObservableUpDownCounter`, `DefaultUpDownCounter`
  instruments to `NoOpCounter`, `NoOpHistogram`, `NoOpObservableCounter`,
  `NoOpObservableGauge`, `NoOpObservableUpDownCounter`, `NoOpUpDownCounter`
  ([#2616](https://github.com/open-telemetry/opentelemetry-python/pull/2616))
- Deprecate InstrumentationLibraryInfo and Add InstrumentationScope
  ([#2583](https://github.com/open-telemetry/opentelemetry-python/pull/2583))

## Version 1.11.0/0.30b0 (2022-04-18)

- Rename API Measurement for async instruments to Observation
  ([#2617](https://github.com/open-telemetry/opentelemetry-python/pull/2617))
- Add support for zero or more callbacks
  ([#2602](https://github.com/open-telemetry/opentelemetry-python/pull/2602))
- Fix parsing of trace flags when extracting traceparent
  ([#2577](https://github.com/open-telemetry/opentelemetry-python/pull/2577))
- Add default aggregation
  ([#2543](https://github.com/open-telemetry/opentelemetry-python/pull/2543))
- Fix incorrect installation of some exporter “convenience” packages into
  “site-packages/src”
  ([#2525](https://github.com/open-telemetry/opentelemetry-python/pull/2525))
- Capture exception information as part of log attributes
  ([#2531](https://github.com/open-telemetry/opentelemetry-python/pull/2531))
- Change OTLPHandler to LoggingHandler
  ([#2528](https://github.com/open-telemetry/opentelemetry-python/pull/2528))
- Fix delta histogram sum not being reset on collection
  ([#2533](https://github.com/open-telemetry/opentelemetry-python/pull/2533))
- Add InMemoryMetricReader to metrics SDK
  ([#2540](https://github.com/open-telemetry/opentelemetry-python/pull/2540))
- Drop the usage of name field from log model in OTLP
  ([#2565](https://github.com/open-telemetry/opentelemetry-python/pull/2565))
- Update opentelemetry-proto to v0.15.0
  ([#2566](https://github.com/open-telemetry/opentelemetry-python/pull/2566))
- Remove `enable_default_view` option from sdk MeterProvider
  ([#2547](https://github.com/open-telemetry/opentelemetry-python/pull/2547))
- Update otlp-proto-grpc and otlp-proto-http exporters to have more lax requirements for `backoff` lib
  ([#2575](https://github.com/open-telemetry/opentelemetry-python/pull/2575))
- Add min/max to histogram point
  ([#2581](https://github.com/open-telemetry/opentelemetry-python/pull/2581))
- Update opentelemetry-proto to v0.16.0
  ([#2619](https://github.com/open-telemetry/opentelemetry-python/pull/2619))

## Version 1.10.0/0.29b0 (2022-03-10)

- Docs rework: [non-API docs are
  moving](https://github.com/open-telemetry/opentelemetry-python/issues/2172) to
  [opentelemetry.io](https://opentelemetry.io). For details, including a list of
  pages that have moved, see
  [#2453](https://github.com/open-telemetry/opentelemetry-python/pull/2453), and
  [#2498](https://github.com/open-telemetry/opentelemetry-python/pull/2498).
- `opentelemetry-exporter-otlp-proto-grpc` update SDK dependency to ~1.9.
  ([#2442](https://github.com/open-telemetry/opentelemetry-python/pull/2442))
- bugfix(auto-instrumentation): attach OTLPHandler to root logger
  ([#2450](https://github.com/open-telemetry/opentelemetry-python/pull/2450))
- Bump semantic conventions from 1.6.1 to 1.8.0
  ([#2461](https://github.com/open-telemetry/opentelemetry-python/pull/2461))
- fix exception handling in get_aggregated_resources
  ([#2464](https://github.com/open-telemetry/opentelemetry-python/pull/2464))
- Fix `OTEL_EXPORTER_OTLP_ENDPOINT` usage in OTLP HTTP trace exporter
  ([#2493](https://github.com/open-telemetry/opentelemetry-python/pull/2493))
- [exporter/opentelemetry-exporter-prometheus] restore package using the new metrics API
  ([#2321](https://github.com/open-telemetry/opentelemetry-python/pull/2321))

## Version 1.9.1/0.28b1 (2022-01-29)

- Update opentelemetry-proto to v0.12.0. Note that this update removes deprecated status codes.
  ([#2415](https://github.com/open-telemetry/opentelemetry-python/pull/2415))

## Version 1.9.0/0.28b0 (2022-01-26)

- Fix SpanLimits global span limit defaulting when set to 0
  ([#2398](https://github.com/open-telemetry/opentelemetry-python/pull/2398))
- Add Python version support policy
  ([#2397](https://github.com/open-telemetry/opentelemetry-python/pull/2397))
- Decode URL-encoded headers in environment variables
  ([#2312](https://github.com/open-telemetry/opentelemetry-python/pull/2312))
- [exporter/opentelemetry-exporter-otlp-proto-grpc] Add OTLPMetricExporter
  ([#2323](https://github.com/open-telemetry/opentelemetry-python/pull/2323))
- Complete metric exporter format and update OTLP exporter
  ([#2364](https://github.com/open-telemetry/opentelemetry-python/pull/2364))
- [api] Add `NoOpTracer` and `NoOpTracerProvider`. Marking `_DefaultTracer` and `_DefaultTracerProvider` as deprecated.
  ([#2363](https://github.com/open-telemetry/opentelemetry-python/pull/2363))
- [exporter/opentelemetry-exporter-otlp-proto-grpc] Add Sum to OTLPMetricExporter
  ([#2370](https://github.com/open-telemetry/opentelemetry-python/pull/2370))
- [api] Rename `_DefaultMeter` and `_DefaultMeterProvider` to `NoOpMeter` and `NoOpMeterProvider`.
  ([#2383](https://github.com/open-telemetry/opentelemetry-python/pull/2383))
- [exporter/opentelemetry-exporter-otlp-proto-grpc] Add Gauge to OTLPMetricExporter
  ([#2408](https://github.com/open-telemetry/opentelemetry-python/pull/2408))
- [logs] prevent None from causing problems
  ([#2410](https://github.com/open-telemetry/opentelemetry-python/pull/2410))

## Version 1.8.0/0.27b0 (2021-12-17)

- Adds Aggregation and instruments as part of Metrics SDK
  ([#2234](https://github.com/open-telemetry/opentelemetry-python/pull/2234))
- Update visibility of OTEL_METRICS_EXPORTER environment variable
  ([#2303](https://github.com/open-telemetry/opentelemetry-python/pull/2303))
- Adding entrypoints for log emitter provider and console, otlp log exporters
  ([#2253](https://github.com/open-telemetry/opentelemetry-python/pull/2253))
- Rename ConsoleExporter to ConsoleLogExporter
  ([#2307](https://github.com/open-telemetry/opentelemetry-python/pull/2307))
- Adding OTEL_LOGS_EXPORTER environment variable
  ([#2320](https://github.com/open-telemetry/opentelemetry-python/pull/2320))
- Add `setuptools` to `install_requires`
  ([#2334](https://github.com/open-telemetry/opentelemetry-python/pull/2334))
- Add otlp entrypoint for log exporter
  ([#2322](https://github.com/open-telemetry/opentelemetry-python/pull/2322))
- Support insecure configuration for OTLP gRPC exporter
  ([#2350](https://github.com/open-telemetry/opentelemetry-python/pull/2350))

## Version 1.7.1/0.26b1 (2021-11-11)

- Add support for Python 3.10
  ([#2207](https://github.com/open-telemetry/opentelemetry-python/pull/2207))
- remove `X-B3-ParentSpanId` for B3 propagator as per OpenTelemetry specification
  ([#2237](https://github.com/open-telemetry/opentelemetry-python/pull/2237))
- Populate `auto.version` in Resource if using auto-instrumentation
  ([#2243](https://github.com/open-telemetry/opentelemetry-python/pull/2243))
- Return proxy instruments from ProxyMeter
  ([#2169](https://github.com/open-telemetry/opentelemetry-python/pull/2169))
- Make Measurement a concrete class
  ([#2153](https://github.com/open-telemetry/opentelemetry-python/pull/2153))
- Add metrics API
  ([#1887](https://github.com/open-telemetry/opentelemetry-python/pull/1887))
- Make batch processor fork aware and reinit when needed
  ([#2242](https://github.com/open-telemetry/opentelemetry-python/pull/2242))
- `opentelemetry-sdk` Sanitize env var resource attribute pairs
  ([#2256](https://github.com/open-telemetry/opentelemetry-python/pull/2256))
- `opentelemetry-test` start releasing to pypi.org
  ([#2269](https://github.com/open-telemetry/opentelemetry-python/pull/2269))

## Version 1.6.2/0.25b2 (2021-10-19)

- Fix parental trace relationship for opentracing `follows_from` reference
  ([#2180](https://github.com/open-telemetry/opentelemetry-python/pull/2180))

## Version 1.6.1/0.25b1 (2021-10-18)

- Fix ReadableSpan property types attempting to create a mapping from a list
  ([#2215](https://github.com/open-telemetry/opentelemetry-python/pull/2215))
- Upgrade GRPC/protobuf related dependency and regenerate otlp protobufs
  ([#2201](https://github.com/open-telemetry/opentelemetry-python/pull/2201))
- Propagation: only warn about oversized baggage headers when headers exist
  ([#2212](https://github.com/open-telemetry/opentelemetry-python/pull/2212))

## Version 1.6.0/0.25b0 (2021-10-13)

- Fix race in `set_tracer_provider()`
  ([#2182](https://github.com/open-telemetry/opentelemetry-python/pull/2182))
- Automatically load OTEL environment variables as options for `opentelemetry-instrument`
  ([#1969](https://github.com/open-telemetry/opentelemetry-python/pull/1969))
- `opentelemetry-semantic-conventions` Update to semantic conventions v1.6.1
  ([#2077](https://github.com/open-telemetry/opentelemetry-python/pull/2077))
- Do not count invalid attributes for dropped
  ([#2096](https://github.com/open-telemetry/opentelemetry-python/pull/2096))
- Fix propagation bug caused by counting skipped entries
  ([#2071](https://github.com/open-telemetry/opentelemetry-python/pull/2071))
- Add entry point for exporters with default protocol
  ([#2093](https://github.com/open-telemetry/opentelemetry-python/pull/2093))
- Renamed entrypoints `otlp_proto_http_span`, `otlp_proto_grpc_span`, `console_span` to remove
  redundant `_span` suffix.
  ([#2093](https://github.com/open-telemetry/opentelemetry-python/pull/2093))
- Do not skip sequence attribute on decode error
  ([#2097](https://github.com/open-telemetry/opentelemetry-python/pull/2097))
- `opentelemetry-test`: Add `HttpTestBase` to allow tests with actual TCP sockets
  ([#2101](https://github.com/open-telemetry/opentelemetry-python/pull/2101))
- Fix incorrect headers parsing via environment variables
  ([#2103](https://github.com/open-telemetry/opentelemetry-python/pull/2103))
- Add support for OTEL_ATTRIBUTE_COUNT_LIMIT
  ([#2139](https://github.com/open-telemetry/opentelemetry-python/pull/2139))
- Attribute limits no longer apply to Resource attributes
  ([#2138](https://github.com/open-telemetry/opentelemetry-python/pull/2138))
- `opentelemetry-exporter-otlp`: Add `opentelemetry-otlp-proto-http` as dependency
  ([#2147](https://github.com/open-telemetry/opentelemetry-python/pull/2147))
- Fix validity calculation for trace and span IDs
  ([#2145](https://github.com/open-telemetry/opentelemetry-python/pull/2145))
- Add `schema_url` to `TracerProvider.get_tracer`
  ([#2154](https://github.com/open-telemetry/opentelemetry-python/pull/2154))
- Make baggage implementation w3c spec complaint
  ([#2167](https://github.com/open-telemetry/opentelemetry-python/pull/2167))
- Add name to `BatchSpanProcessor` worker thread
  ([#2186](https://github.com/open-telemetry/opentelemetry-python/pull/2186))

## Version 1.5.0/0.24b0 (2021-08-26)

- Add pre and post instrumentation entry points
  ([#1983](https://github.com/open-telemetry/opentelemetry-python/pull/1983))
- Fix documentation on well known exporters and variable OTEL_TRACES_EXPORTER which were misnamed
  ([#2023](https://github.com/open-telemetry/opentelemetry-python/pull/2023))
- `opentelemetry-sdk` `get_aggregated_resource()` returns default resource and service name
  whenever called
  ([#2013](https://github.com/open-telemetry/opentelemetry-python/pull/2013))
- `opentelemetry-distro` & `opentelemetry-sdk` Moved Auto Instrumentation Configurator code to SDK
  to let distros use its default implementation
  ([#1937](https://github.com/open-telemetry/opentelemetry-python/pull/1937))
- Add Trace ID validation to
  meet [TraceID spec](https://github.com/open-telemetry/opentelemetry-specification/blob/main/specification/overview.md#spancontext) ([#1992](https://github.com/open-telemetry/opentelemetry-python/pull/1992))
- Fixed Python 3.10 incompatibility in `opentelemetry-opentracing-shim` tests
  ([#2018](https://github.com/open-telemetry/opentelemetry-python/pull/2018))
- `opentelemetry-sdk` added support for `OTEL_SPAN_ATTRIBUTE_VALUE_LENGTH_LIMIT`
  ([#2044](https://github.com/open-telemetry/opentelemetry-python/pull/2044))
- `opentelemetry-sdk` Fixed bugs (#2041, #2042 & #2045) in Span Limits
  ([#2044](https://github.com/open-telemetry/opentelemetry-python/pull/2044))
- `opentelemetry-sdk` Add support for `OTEL_ATTRIBUTE_VALUE_LENGTH_LIMIT` env var
  ([#2056](https://github.com/open-telemetry/opentelemetry-python/pull/2056))
- `opentelemetry-sdk` Treat limit even vars set to empty values as unset/unlimited.
  ([#2054](https://github.com/open-telemetry/opentelemetry-python/pull/2054))
- `opentelemetry-api` Attribute keys must be non-empty strings.
  ([#2057](https://github.com/open-telemetry/opentelemetry-python/pull/2057))

## Version 0.23.1 (2021-07-26)

### Changed

- Fix opentelemetry-bootstrap dependency script.
  ([#1987](https://github.com/open-telemetry/opentelemetry-python/pull/1987))

## Version 1.4.0/0.23b0 (2021-07-21)

### Added

- Moved `opentelemetry-instrumentation` to core repository.
  ([#1959](https://github.com/open-telemetry/opentelemetry-python/pull/1959))
- Add support for OTLP Exporter Protobuf over HTTP
  ([#1868](https://github.com/open-telemetry/opentelemetry-python/pull/1868))
- Dropped attributes/events/links count available exposed on ReadableSpans.
  ([#1893](https://github.com/open-telemetry/opentelemetry-python/pull/1893))
- Added dropped count to otlp, jaeger and zipkin exporters.
  ([#1893](https://github.com/open-telemetry/opentelemetry-python/pull/1893))

### Added

- Give OTLPHandler the ability to process attributes
  ([#1952](https://github.com/open-telemetry/opentelemetry-python/pull/1952))
- Add global LogEmitterProvider and convenience function get_log_emitter
  ([#1901](https://github.com/open-telemetry/opentelemetry-python/pull/1901))
- Add OTLPHandler for standard library logging module
  ([#1903](https://github.com/open-telemetry/opentelemetry-python/pull/1903))

### Changed

- Updated `opentelemetry-opencensus-exporter` to use `service_name` of spans instead of resource
  ([#1897](https://github.com/open-telemetry/opentelemetry-python/pull/1897))
- Added descriptions to the env variables mentioned in the opentelemetry-specification
  ([#1898](https://github.com/open-telemetry/opentelemetry-python/pull/1898))
- Ignore calls to `Span.set_status` with `StatusCode.UNSET` and also if previous status already
  had `StatusCode.OK`.
  ([#1902](https://github.com/open-telemetry/opentelemetry-python/pull/1902))
- Attributes for `Link` and `Resource` are immutable as they are for `Event`, which means
  any attempt to modify attributes directly will result in a `TypeError` exception.
  ([#1909](https://github.com/open-telemetry/opentelemetry-python/pull/1909))
- Added `BoundedAttributes` to the API to make it available for `Link` which is defined in the
  API. Marked `BoundedDict` in the SDK as deprecated as a result.
  ([#1915](https://github.com/open-telemetry/opentelemetry-python/pull/1915))
- Fix OTLP SpanExporter to distinguish spans based off Resource and InstrumentationInfo
  ([#1927](https://github.com/open-telemetry/opentelemetry-python/pull/1927))
- Updating dependency for opentelemetry api/sdk packages to support major version instead of
  pinning to specific versions.
  ([#1933](https://github.com/open-telemetry/opentelemetry-python/pull/1933))
- `opentelemetry-semantic-conventions` Generate semconv constants update for OTel Spec 1.5.0
  ([#1946](https://github.com/open-telemetry/opentelemetry-python/pull/1946))

### Fixed

- Updated `opentelementry-opentracing-shim` `ScopeShim` to report exceptions in
  opentelemetry specification format, rather than opentracing spec format.
  ([#1878](https://github.com/open-telemetry/opentelemetry-python/pull/1878))

## Version 1.3.0/0.22b0 (2021-06-01)

### Added

- Allow span limits to be set programmatically via TracerProvider.
  ([#1877](https://github.com/open-telemetry/opentelemetry-python/pull/1877))
- Added support for CreateKey functionality.
  ([#1853](https://github.com/open-telemetry/opentelemetry-python/pull/1853))

### Changed

- Updated get_tracer to return an empty string when passed an invalid name
  ([#1854](https://github.com/open-telemetry/opentelemetry-python/pull/1854))
- Changed AttributeValue sequences to warn mypy users on adding None values to array
  ([#1855](https://github.com/open-telemetry/opentelemetry-python/pull/1855))
- Fixed exporter OTLP header parsing to match baggage header formatting.
  ([#1869](https://github.com/open-telemetry/opentelemetry-python/pull/1869))
- Added optional `schema_url` field to `Resource` class
  ([#1871](https://github.com/open-telemetry/opentelemetry-python/pull/1871))
- Update protos to latest version release 0.9.0
  ([#1873](https://github.com/open-telemetry/opentelemetry-python/pull/1873))

## Version 1.2.0/0.21b0 (2021-05-11)

### Added

- Added example for running Django with auto instrumentation.
  ([#1803](https://github.com/open-telemetry/opentelemetry-python/pull/1803))
- Added `B3SingleFormat` and `B3MultiFormat` propagators to the `opentelemetry-propagator-b3` package.
  ([#1823](https://github.com/open-telemetry/opentelemetry-python/pull/1823))
- Added support for OTEL_SERVICE_NAME.
  ([#1829](https://github.com/open-telemetry/opentelemetry-python/pull/1829))
- Lazily read/configure limits and allow limits to be unset.
  ([#1839](https://github.com/open-telemetry/opentelemetry-python/pull/1839))
- Added support for OTEL_EXPORTER_JAEGER_TIMEOUT
  ([#1863](https://github.com/open-telemetry/opentelemetry-python/pull/1863))

### Changed

- Fixed OTLP gRPC exporter silently failing if scheme is not specified in endpoint.
  ([#1806](https://github.com/open-telemetry/opentelemetry-python/pull/1806))
- Rename CompositeHTTPPropagator to CompositePropagator as per specification.
  ([#1807](https://github.com/open-telemetry/opentelemetry-python/pull/1807))
- Propagators use the root context as default for `extract` and do not modify
  the context if extracting from carrier does not work.
  ([#1811](https://github.com/open-telemetry/opentelemetry-python/pull/1811))
- Fixed `b3` propagator entrypoint to point to `B3SingleFormat` propagator.
  ([#1823](https://github.com/open-telemetry/opentelemetry-python/pull/1823))
- Added `b3multi` propagator entrypoint to point to `B3MultiFormat` propagator.
  ([#1823](https://github.com/open-telemetry/opentelemetry-python/pull/1823))
- Improve warning when failing to decode byte attribute
  ([#1810](https://github.com/open-telemetry/opentelemetry-python/pull/1810))
- Fixed inconsistency in parent_id formatting from the ConsoleSpanExporter
  ([#1833](https://github.com/open-telemetry/opentelemetry-python/pull/1833))
- Include span parent in Jaeger gRPC export as `CHILD_OF` reference
  ([#1809])(https://github.com/open-telemetry/opentelemetry-python/pull/1809)
- Fixed sequence values in OTLP exporter not translating
  ([#1818](https://github.com/open-telemetry/opentelemetry-python/pull/1818))
- Update transient errors retry timeout and retryable status codes
  ([#1842](https://github.com/open-telemetry/opentelemetry-python/pull/1842))
- Apply validation of attributes to `Resource`, move attribute related logic to separate package.
  ([#1834](https://github.com/open-telemetry/opentelemetry-python/pull/1834))
- Fix start span behavior when excess links and attributes are included
  ([#1856](https://github.com/open-telemetry/opentelemetry-python/pull/1856))

### Removed

- Moved `opentelemetry-instrumentation` to contrib repository.
  ([#1797](https://github.com/open-telemetry/opentelemetry-python/pull/1797))

## Version 1.1.0 (2021-04-20)

### Added

- Added `py.typed` file to every package. This should resolve a bunch of mypy
  errors for users.
  ([#1720](https://github.com/open-telemetry/opentelemetry-python/pull/1720))
- Add auto generated trace and resource attributes semantic conventions
  ([#1759](https://github.com/open-telemetry/opentelemetry-python/pull/1759))
- Added `SpanKind` to `should_sample` parameters, suggest using parent span context's tracestate
  instead of manually passed in tracestate in `should_sample`
  ([#1764](https://github.com/open-telemetry/opentelemetry-python/pull/1764))
- Added experimental HTTP back propagators.
  ([#1762](https://github.com/open-telemetry/opentelemetry-python/pull/1762))
- Zipkin exporter: Add support for timeout and implement shutdown
  ([#1799](https://github.com/open-telemetry/opentelemetry-python/pull/1799))

### Changed

- Adjust `B3Format` propagator to be spec compliant by not modifying context
  when propagation headers are not present/invalid/empty
  ([#1728](https://github.com/open-telemetry/opentelemetry-python/pull/1728))
- Silence unnecessary warning when creating a new Status object without description.
  ([#1721](https://github.com/open-telemetry/opentelemetry-python/pull/1721))
- Update bootstrap cmd to use exact version when installing instrumentation packages.
  ([#1722](https://github.com/open-telemetry/opentelemetry-python/pull/1722))
- Fix B3 propagator to never return None.
  ([#1750](https://github.com/open-telemetry/opentelemetry-python/pull/1750))
- Added ProxyTracerProvider and ProxyTracer implementations to allow fetching provider
  and tracer instances before a global provider is set up.
  ([#1726](https://github.com/open-telemetry/opentelemetry-python/pull/1726))
- Added `__contains__` to `opentelementry.trace.span.TraceState`.
  ([#1773](https://github.com/open-telemetry/opentelemetry-python/pull/1773))
- `opentelemetry-opentracing-shim` Fix an issue in the shim where a Span was being wrapped
  in a NonRecordingSpan when it wasn't necessary.
  ([#1776](https://github.com/open-telemetry/opentelemetry-python/pull/1776))
- OTLP Exporter now uses the scheme in the endpoint to determine whether to establish
  a secure connection or not.
  ([#1771](https://github.com/open-telemetry/opentelemetry-python/pull/1771))

## Version 1.0.0 (2021-03-26)

### Added

- Document how to work with fork process web server models(Gunicorn, uWSGI etc...)
  ([#1609](https://github.com/open-telemetry/opentelemetry-python/pull/1609))
- Add `max_attr_value_length` support to Jaeger exporter
  ([#1633](https://github.com/open-telemetry/opentelemetry-python/pull/1633))
- Moved `use_span` from Tracer to `opentelemetry.trace.use_span`.
  ([#1668](https://github.com/open-telemetry/opentelemetry-python/pull/1668))
- `opentelemetry.trace.use_span()` will now overwrite previously set status on span in case an
  exception is raised inside the context manager and `set_status_on_exception` is set to `True`.
  ([#1668](https://github.com/open-telemetry/opentelemetry-python/pull/1668))
- Add `udp_split_oversized_batches` support to jaeger exporter
  ([#1500](https://github.com/open-telemetry/opentelemetry-python/pull/1500))

### Changed

- remove `service_name` from constructor of jaeger and opencensus exporters and
  use of env variable `OTEL_PYTHON_SERVICE_NAME`
  ([#1669])(https://github.com/open-telemetry/opentelemetry-python/pull/1669)
- Rename `IdsGenerator` to `IdGenerator`
  ([#1651](https://github.com/open-telemetry/opentelemetry-python/pull/1651))
- Make TracerProvider's resource attribute private
  ([#1652](https://github.com/open-telemetry/opentelemetry-python/pull/1652))
- Rename Resource's `create_empty` to `get_empty`
  ([#1653](https://github.com/open-telemetry/opentelemetry-python/pull/1653))
- Renamed `BatchExportSpanProcessor` to `BatchSpanProcessor` and `SimpleExportSpanProcessor` to
  `SimpleSpanProcessor`
  ([#1656](https://github.com/open-telemetry/opentelemetry-python/pull/1656))
- Rename `DefaultSpan` to `NonRecordingSpan`
  ([#1661](https://github.com/open-telemetry/opentelemetry-python/pull/1661))
- Fixed distro configuration with `OTEL_TRACES_EXPORTER` env var set to `otlp`
  ([#1657](https://github.com/open-telemetry/opentelemetry-python/pull/1657))
- Moving `Getter`, `Setter` and `TextMapPropagator` out of `opentelemetry.trace.propagation` and
  into `opentelemetry.propagators`
  ([#1662](https://github.com/open-telemetry/opentelemetry-python/pull/1662))
- Rename `BaggagePropagator` to `W3CBaggagePropagator`
  ([#1663](https://github.com/open-telemetry/opentelemetry-python/pull/1663))
- Rename `JaegerSpanExporter` to `JaegerExporter` and rename `ZipkinSpanExporter` to `ZipkinExporter`
  ([#1664](https://github.com/open-telemetry/opentelemetry-python/pull/1664))
- Expose `StatusCode` from the `opentelemetry.trace` module
  ([#1681](https://github.com/open-telemetry/opentelemetry-python/pull/1681))
- Status now only sets `description` when `status_code` is set to `StatusCode.ERROR`
  ([#1673](https://github.com/open-telemetry/opentelemetry-python/pull/1673))
- Update OTLP exporter to use OTLP proto `0.7.0`
  ([#1674](https://github.com/open-telemetry/opentelemetry-python/pull/1674))
- Remove time_ns from API and add a warning for older versions of Python
  ([#1602](https://github.com/open-telemetry/opentelemetry-python/pull/1602))
- Hide implementation classes/variables in api/sdk
  ([#1684](https://github.com/open-telemetry/opentelemetry-python/pull/1684))
- Cleanup OTLP exporter compression options, add tests
  ([#1671](https://github.com/open-telemetry/opentelemetry-python/pull/1671))
- Initial documentation for environment variables
  ([#1680](https://github.com/open-telemetry/opentelemetry-python/pull/1680))
- Change Zipkin exporter to obtain service.name from span
  ([#1696](https://github.com/open-telemetry/opentelemetry-python/pull/1696))
- Split up `opentelemetry-exporter-jaeger` package into `opentelemetry-exporter-jaeger-proto-grpc` and
  `opentelemetry-exporter-jaeger-thrift` packages to reduce dependencies for each one.
  ([#1694](https://github.com/open-telemetry/opentelemetry-python/pull/1694))
- Added `opentelemetry-exporter-otlp-proto-grpc` and changed `opentelemetry-exporter-otlp` to
  install it as a dependency. This will allow for the next package/protocol to also be in
  its own package.
  ([#1695](https://github.com/open-telemetry/opentelemetry-python/pull/1695))
- Change Jaeger exporters to obtain service.name from span
  ([#1703](https://github.com/open-telemetry/opentelemetry-python/pull/1703))
- Fixed an unset `OTEL_TRACES_EXPORTER` resulting in an error
  ([#1707](https://github.com/open-telemetry/opentelemetry-python/pull/1707))
- Split Zipkin exporter into `opentelemetry-exporter-zipkin-json` and
  `opentelemetry-exporter-zipkin-proto-http` packages to reduce dependencies. The
  `opentelemetry-exporter-zipkin` installs both.
  ([#1699](https://github.com/open-telemetry/opentelemetry-python/pull/1699))
- Make setters and getters optional
  ([#1690](https://github.com/open-telemetry/opentelemetry-python/pull/1690))

### Removed

- Removed unused `get_hexadecimal_trace_id` and `get_hexadecimal_span_id` methods.
  ([#1675](https://github.com/open-telemetry/opentelemetry-python/pull/1675))
- Remove `OTEL_EXPORTER_*_ INSECURE` env var
  ([#1682](https://github.com/open-telemetry/opentelemetry-python/pull/1682))
- Removing support for Python 3.5
  ([#1706](https://github.com/open-telemetry/opentelemetry-python/pull/1706))

## Version 0.19b0 (2021-03-26)

### Changed

- remove `service_name` from constructor of jaeger and opencensus exporters and
  use of env variable `OTEL_PYTHON_SERVICE_NAME`
  ([#1669])(https://github.com/open-telemetry/opentelemetry-python/pull/1669)
- Rename `IdsGenerator` to `IdGenerator`
  ([#1651](https://github.com/open-telemetry/opentelemetry-python/pull/1651))

### Removed

- Removing support for Python 3.5
  ([#1706](https://github.com/open-telemetry/opentelemetry-python/pull/1706))

## Version 0.18b0 (2021-02-16)

### Added

- Add urllib to opentelemetry-bootstrap target list
  ([#1584](https://github.com/open-telemetry/opentelemetry-python/pull/1584))

## Version 1.0.0rc1 (2021-02-12)

### Changed

- Tracer provider environment variables are now consistent with the rest
  ([#1571](https://github.com/open-telemetry/opentelemetry-python/pull/1571))
- Rename `TRACE_` to `TRACES_` for environment variables
  ([#1595](https://github.com/open-telemetry/opentelemetry-python/pull/1595))
- Limits for Span attributes, events and links have been updated to 128
  ([1597](https://github.com/open-telemetry/opentelemetry-python/pull/1597))
- Read-only Span attributes have been moved to ReadableSpan class
  ([#1560](https://github.com/open-telemetry/opentelemetry-python/pull/1560))
- `BatchExportSpanProcessor` flushes export queue when it reaches `max_export_batch_size`
  ([#1521](https://github.com/open-telemetry/opentelemetry-python/pull/1521))

### Added

- Added `end_on_exit` argument to `start_as_current_span`
  ([#1519](https://github.com/open-telemetry/opentelemetry-python/pull/1519))
- Add `Span.set_attributes` method to set multiple values with one call
  ([#1520](https://github.com/open-telemetry/opentelemetry-python/pull/1520))
- Make sure Resources follow semantic conventions
  ([#1480](https://github.com/open-telemetry/opentelemetry-python/pull/1480))
- Allow missing carrier headers to continue without raising AttributeError
  ([#1545](https://github.com/open-telemetry/opentelemetry-python/pull/1545))

### Removed

- Remove Configuration
  ([#1523](https://github.com/open-telemetry/opentelemetry-python/pull/1523))
- Remove Metrics as part of stable, marked as experimental
  ([#1568](https://github.com/open-telemetry/opentelemetry-python/pull/1568))

## Version 0.17b0 (2021-01-20)

### Added

- Add support for OTLP v0.6.0
  ([#1472](https://github.com/open-telemetry/opentelemetry-python/pull/1472))
- Add protobuf via gRPC exporting support for Jaeger
  ([#1471](https://github.com/open-telemetry/opentelemetry-python/pull/1471))
- Add support for Python 3.9
  ([#1441](https://github.com/open-telemetry/opentelemetry-python/pull/1441))
- Added the ability to disable instrumenting libraries specified by OTEL_PYTHON_DISABLED_INSTRUMENTATIONS env variable,
  when using opentelemetry-instrument command.
  ([#1461](https://github.com/open-telemetry/opentelemetry-python/pull/1461))
- Add `fields` to propagators
  ([#1374](https://github.com/open-telemetry/opentelemetry-python/pull/1374))
- Add local/remote samplers to parent based sampler
  ([#1440](https://github.com/open-telemetry/opentelemetry-python/pull/1440))
- Add support for OTEL*SPAN*{ATTRIBUTE_COUNT_LIMIT,EVENT_COUNT_LIMIT,LINK_COUNT_LIMIT}
  ([#1377](https://github.com/open-telemetry/opentelemetry-python/pull/1377))
- Return `None` for `DictGetter` if key not found
  ([#1449](https://github.com/open-telemetry/opentelemetry-python/pull/1449))
- Added support for Jaeger propagator
  ([#1219](https://github.com/open-telemetry/opentelemetry-python/pull/1219))
- Remove dependency on SDK from `opentelemetry-instrumentation` package. The
  `opentelemetry-sdk` package now registers an entrypoint `opentelemetry_configurator`
  to allow `opentelemetry-instrument` to load the configuration for the SDK
  ([#1420](https://github.com/open-telemetry/opentelemetry-python/pull/1420))
- `opentelemetry-exporter-zipkin` Add support for array attributes in Span and Resource exports
  ([#1285](https://github.com/open-telemetry/opentelemetry-python/pull/1285))
- Added `__repr__` for `DefaultSpan`, added `trace_flags` to `__repr__` of
  `SpanContext` ([#1485](https://github.com/open-telemetry/opentelemetry-python/pull/1485))
- `opentelemetry-sdk` Add support for OTEL_TRACE_SAMPLER and OTEL_TRACE_SAMPLER_ARG env variables
  ([#1496](https://github.com/open-telemetry/opentelemetry-python/pull/1496))
- Adding `opentelemetry-distro` package to add default configuration for
  span exporter to OTLP
  ([#1482](https://github.com/open-telemetry/opentelemetry-python/pull/1482))

### Changed

- `opentelemetry-exporter-zipkin` Updated zipkin exporter status code and error tag
  ([#1486](https://github.com/open-telemetry/opentelemetry-python/pull/1486))
- Recreate span on every run of a `start_as_current_span`-decorated function
  ([#1451](https://github.com/open-telemetry/opentelemetry-python/pull/1451))
- `opentelemetry-exporter-otlp` Headers are now passed in as tuple as metadata, instead of a
  string, which was incorrect.
  ([#1507](https://github.com/open-telemetry/opentelemetry-python/pull/1507))
- `opentelemetry-exporter-jaeger` Updated Jaeger exporter status code tag
  ([#1488](https://github.com/open-telemetry/opentelemetry-python/pull/1488))
- `opentelemetry-api` `opentelemety-sdk` Moved `idsgenerator` into sdk
  ([#1514](https://github.com/open-telemetry/opentelemetry-python/pull/1514))
- `opentelemetry-sdk` The B3Format propagator has been moved into its own package: `opentelemetry-propagator-b3`
  ([#1513](https://github.com/open-telemetry/opentelemetry-python/pull/1513))
- Update default port for OTLP exporter from 55680 to 4317
  ([#1516](https://github.com/open-telemetry/opentelemetry-python/pull/1516))
- `opentelemetry-exporter-zipkin` Update boolean attribute value transformation
  ([#1509](https://github.com/open-telemetry/opentelemetry-python/pull/1509))
- Move opentelemetry-opentracing-shim out of instrumentation folder
  ([#1533](https://github.com/open-telemetry/opentelemetry-python/pull/1533))
- `opentelemetry-sdk` The JaegerPropagator has been moved into its own package: `opentelemetry-propagator-jaeger`
  ([#1525](https://github.com/open-telemetry/opentelemetry-python/pull/1525))
- `opentelemetry-exporter-jaeger`, `opentelemetry-exporter-zipkin` Update InstrumentationInfo tag keys for Jaeger and
  Zipkin exporters
  ([#1535](https://github.com/open-telemetry/opentelemetry-python/pull/1535))
- `opentelemetry-sdk` Remove rate property setter from TraceIdRatioBasedSampler
  ([#1536](https://github.com/open-telemetry/opentelemetry-python/pull/1536))
- Fix TraceState to adhere to specs
  ([#1502](https://github.com/open-telemetry/opentelemetry-python/pull/1502))
- Update Resource `merge` key conflict precedence
  ([#1544](https://github.com/open-telemetry/opentelemetry-python/pull/1544))

### Removed

- `opentelemetry-api` Remove ThreadLocalRuntimeContext since python3.4 is not supported.

## Version 0.16b1 (2020-11-26)

### Added

- Add meter reference to observers
  ([#1425](https://github.com/open-telemetry/opentelemetry-python/pull/1425))

## Version 0.16b0 (2020-11-25)

### Added

- Add optional parameter to `record_exception` method
  ([#1314](https://github.com/open-telemetry/opentelemetry-python/pull/1314))
- Add pickle support to SpanContext class
  ([#1380](https://github.com/open-telemetry/opentelemetry-python/pull/1380))
- Add instrumentation library name and version to OTLP exported metrics
  ([#1418](https://github.com/open-telemetry/opentelemetry-python/pull/1418))
- Add Gzip compression for exporter
  ([#1141](https://github.com/open-telemetry/opentelemetry-python/pull/1141))
- Support for v2 api protobuf format
  ([#1318](https://github.com/open-telemetry/opentelemetry-python/pull/1318))
- Add IDs Generator as Configurable Property of Auto Instrumentation
  ([#1404](https://github.com/open-telemetry/opentelemetry-python/pull/1404))
- Added support for `OTEL_EXPORTER` to the `opentelemetry-instrument` command
  ([#1036](https://github.com/open-telemetry/opentelemetry-python/pull/1036))

### Changed

- Change temporality for Counter and UpDownCounter
  ([#1384](https://github.com/open-telemetry/opentelemetry-python/pull/1384))
- OTLP exporter: Handle error case when no credentials supplied
  ([#1366](https://github.com/open-telemetry/opentelemetry-python/pull/1366))
- Update protobuf versions
  ([#1356](https://github.com/open-telemetry/opentelemetry-python/pull/1356))
- Add missing references to instrumented packages
  ([#1416](https://github.com/open-telemetry/opentelemetry-python/pull/1416))
- Instrumentation Package depends on the OTel SDK
  ([#1405](https://github.com/open-telemetry/opentelemetry-python/pull/1405))
- Allow samplers to modify tracestate
  ([#1319](https://github.com/open-telemetry/opentelemetry-python/pull/1319))
- Update exception handling optional parameters, add escaped attribute to record_exception
  ([#1365](https://github.com/open-telemetry/opentelemetry-python/pull/1365))
- Rename `MetricRecord` to `ExportRecord`
  ([#1367](https://github.com/open-telemetry/opentelemetry-python/pull/1367))
- Rename `Record` to `Accumulation`
  ([#1373](https://github.com/open-telemetry/opentelemetry-python/pull/1373))
- Rename `Meter` to `Accumulator`
  ([#1372](https://github.com/open-telemetry/opentelemetry-python/pull/1372))
- Fix `ParentBased` sampler for implicit parent spans. Fix also `trace_state`
  erasure for dropped spans or spans sampled by the `TraceIdRatioBased` sampler.
  ([#1394](https://github.com/open-telemetry/opentelemetry-python/pull/1394))

## Version 0.15b0 (2020-11-02)

### Added

- Add Env variables in OTLP exporter
  ([#1101](https://github.com/open-telemetry/opentelemetry-python/pull/1101))
- Add support for Jaeger Span Exporter configuration by environment variables and<br/>
  change JaegerSpanExporter constructor parameters
  ([#1114](https://github.com/open-telemetry/opentelemetry-python/pull/1114))

### Changed

- Updating status codes to adhere to specs
  ([#1282](https://github.com/open-telemetry/opentelemetry-python/pull/1282))
- Set initial checkpoint timestamp in aggregators
  ([#1237](https://github.com/open-telemetry/opentelemetry-python/pull/1237))
- Make `SpanProcessor.on_start` accept parent Context
  ([#1251](https://github.com/open-telemetry/opentelemetry-python/pull/1251))
- Fix b3 propagator entrypoint
  ([#1265](https://github.com/open-telemetry/opentelemetry-python/pull/1265))
- Allow None in sequence attributes values
  ([#998](https://github.com/open-telemetry/opentelemetry-python/pull/998))
- Samplers to accept parent Context
  ([#1267](https://github.com/open-telemetry/opentelemetry-python/pull/1267))
- Span.is_recording() returns false after span has ended
  ([#1289](https://github.com/open-telemetry/opentelemetry-python/pull/1289))
- Allow samplers to modify tracestate
  ([#1319](https://github.com/open-telemetry/opentelemetry-python/pull/1319))
- Remove TracerProvider coupling from Tracer init
  ([#1295](https://github.com/open-telemetry/opentelemetry-python/pull/1295))

## Version 0.14b0 (2020-10-13)

### Added

- Add optional parameter to `record_exception` method
  ([#1242](https://github.com/open-telemetry/opentelemetry-python/pull/1242))
- Add support for `OTEL_PROPAGATORS`
  ([#1123](https://github.com/open-telemetry/opentelemetry-python/pull/1123))
- Add keys method to TextMap propagator Getter
  ([#1196](https://github.com/open-telemetry/opentelemetry-python/issues/1196))
- Add timestamps to OTLP exporter
  ([#1199](https://github.com/open-telemetry/opentelemetry-python/pull/1199))
- Add Global Error Handler
  ([#1080](https://github.com/open-telemetry/opentelemetry-python/pull/1080))
- Add support for `OTEL_BSP_MAX_QUEUE_SIZE`, `OTEL_BSP_SCHEDULE_DELAY_MILLIS`, `OTEL_BSP_MAX_EXPORT_BATCH_SIZE`
  and `OTEL_BSP_EXPORT_TIMEOUT_MILLIS` environment variables
  ([#1105](https://github.com/open-telemetry/opentelemetry-python/pull/1120))
- Adding Resource to MeterRecord
  ([#1209](https://github.com/open-telemetry/opentelemetry-python/pull/1209))
  s

### Changed

- Store `int`s as `int`s in the global Configuration object
  ([#1118](https://github.com/open-telemetry/opentelemetry-python/pull/1118))
- Allow for Custom Trace and Span IDs Generation - `IdsGenerator` for TracerProvider
  ([#1153](https://github.com/open-telemetry/opentelemetry-python/pull/1153))
- Update baggage propagation header
  ([#1194](https://github.com/open-telemetry/opentelemetry-python/pull/1194))
- Make instances of SpanContext immutable
  ([#1134](https://github.com/open-telemetry/opentelemetry-python/pull/1134))
- Parent is now always passed in via Context, instead of Span or SpanContext
  ([#1146](https://github.com/open-telemetry/opentelemetry-python/pull/1146))
- Update OpenTelemetry protos to v0.5.0
  ([#1143](https://github.com/open-telemetry/opentelemetry-python/pull/1143))
- Zipkin exporter now accepts a `max_tag_value_length` attribute to customize the
  maximum allowed size a tag value can have.
  ([#1151](https://github.com/open-telemetry/opentelemetry-python/pull/1151))
- Fixed OTLP events to Zipkin annotations translation.
  ([#1161](https://github.com/open-telemetry/opentelemetry-python/pull/1161))
- Fixed bootstrap command to correctly install opentelemetry-instrumentation-falcon instead of
  opentelemetry-instrumentation-flask.
  ([#1138](https://github.com/open-telemetry/opentelemetry-python/pull/1138))
- Update sampling result names
  ([#1128](https://github.com/open-telemetry/opentelemetry-python/pull/1128))
- Event attributes are now immutable
  ([#1195](https://github.com/open-telemetry/opentelemetry-python/pull/1195))
- Renaming metrics Batcher to Processor
  ([#1203](https://github.com/open-telemetry/opentelemetry-python/pull/1203))
- Protect access to Span implementation
  ([#1188](https://github.com/open-telemetry/opentelemetry-python/pull/1188))
- `start_as_current_span` and `use_span` can now optionally auto-record any exceptions raised inside the context
  manager.
  ([#1162](https://github.com/open-telemetry/opentelemetry-python/pull/1162))

## Version 0.13b0 (2020-09-17)

### Added

- Add instrumentation info to exported spans
  ([#1095](https://github.com/open-telemetry/opentelemetry-python/pull/1095))
- Add metric OTLP exporter
  ([#835](https://github.com/open-telemetry/opentelemetry-python/pull/835))
- Add type hints to OTLP exporter
  ([#1121](https://github.com/open-telemetry/opentelemetry-python/pull/1121))
- Add support for OTEL_EXPORTER_ZIPKIN_ENDPOINT env var. As part of this change, the
  configuration of the ZipkinSpanExporter exposes a `url` argument to replace `host_name`,
  `port`, `protocol`, `endpoint`. This brings this implementation inline with other
  implementations.
  ([#1064](https://github.com/open-telemetry/opentelemetry-python/pull/1064))
- Zipkin exporter report instrumentation info.
  ([#1097](https://github.com/open-telemetry/opentelemetry-python/pull/1097))
- Add status mapping to tags
  ([#1111](https://github.com/open-telemetry/opentelemetry-python/issues/1111))
- Report instrumentation info
  ([#1098](https://github.com/open-telemetry/opentelemetry-python/pull/1098))
- Add support for http metrics
  ([#1116](https://github.com/open-telemetry/opentelemetry-python/pull/1116))
- Populate resource attributes as per semantic conventions
  ([#1053](https://github.com/open-telemetry/opentelemetry-python/pull/1053))

### Changed

- Refactor `SpanContext.is_valid` from a method to a data attribute
  ([#1005](https://github.com/open-telemetry/opentelemetry-python/pull/1005))
- Moved samplers from API to SDK
  ([#1023](https://github.com/open-telemetry/opentelemetry-python/pull/1023))
- Change return value type of `correlationcontext.get_correlations` to immutable `MappingProxyType`
  ([#1024](https://github.com/open-telemetry/opentelemetry-python/pull/1024))
- Sampling spec changes
  ([#1034](https://github.com/open-telemetry/opentelemetry-python/pull/1034))
- Remove lazy Event and Link API from Span interface
  ([#1045](https://github.com/open-telemetry/opentelemetry-python/pull/1045))
- Rename CorrelationContext to Baggage
  ([#1060](https://github.com/open-telemetry/opentelemetry-python/pull/1060))
- Rename HTTPTextFormat to TextMapPropagator. This change also updates `get_global_httptextformat` and
  `set_global_httptextformat` to `get_global_textmap` and `set_global_textmap`
  ([#1085](https://github.com/open-telemetry/opentelemetry-python/pull/1085))
- Fix api/sdk setup.cfg to include missing python files
  ([#1091](https://github.com/open-telemetry/opentelemetry-python/pull/1091))
- Improve BatchExportSpanProcessor
  ([#1062](https://github.com/open-telemetry/opentelemetry-python/pull/1062))
- Rename Resource labels to attributes
  ([#1082](https://github.com/open-telemetry/opentelemetry-python/pull/1082))
- Rename members of `trace.sampling.Decision` enum
  ([#1115](https://github.com/open-telemetry/opentelemetry-python/pull/1115))
- Merge `OTELResourceDetector` result when creating resources
  ([#1096](https://github.com/open-telemetry/opentelemetry-python/pull/1096))

### Removed

- Drop support for Python 3.4
  ([#1099](https://github.com/open-telemetry/opentelemetry-python/pull/1099))

## Version 0.12b0 (2020-08-14)

### Added

- Implement Views in metrics SDK
  ([#596](https://github.com/open-telemetry/opentelemetry-python/pull/596))

### Changed

- Update environment variable names, prefix changed from `OPENTELEMETRY` to `OTEL`
  ([#904](https://github.com/open-telemetry/opentelemetry-python/pull/904))
- Stop TracerProvider and MeterProvider from being overridden
  ([#959](https://github.com/open-telemetry/opentelemetry-python/pull/959))
- Update default port to 55680
  ([#977](https://github.com/open-telemetry/opentelemetry-python/pull/977))
- Add proper length zero padding to hex strings of traceId, spanId, parentId sent on the wire, for compatibility with
  jaeger-collector
  ([#908](https://github.com/open-telemetry/opentelemetry-python/pull/908))
- Send start_timestamp and convert labels to strings
  ([#937](https://github.com/open-telemetry/opentelemetry-python/pull/937))
- Renamed several packages
  ([#953](https://github.com/open-telemetry/opentelemetry-python/pull/953))
- Thrift URL for Jaeger exporter doesn't allow HTTPS (hardcoded to HTTP)
  ([#978](https://github.com/open-telemetry/opentelemetry-python/pull/978))
- Change reference names to opentelemetry-instrumentation-opentracing-shim
  ([#969](https://github.com/open-telemetry/opentelemetry-python/pull/969))
- Changed default Sampler to `ParentOrElse(AlwaysOn)`
  ([#960](https://github.com/open-telemetry/opentelemetry-python/pull/960))
- Update environment variable names, prefix changed from `OPENTELEMETRY` to `OTEL`
  ([#904](https://github.com/open-telemetry/opentelemetry-python/pull/904))
- Update environment variable `OTEL_RESOURCE` to `OTEL_RESOURCE_ATTRIBUTES` as per
  the specification

## Version 0.11b0 (2020-07-28)

### Added

- Add support for resources and resource detector
  ([#853](https://github.com/open-telemetry/opentelemetry-python/pull/853))

### Changed

- Return INVALID_SPAN if no TracerProvider set for get_current_span
  ([#751](https://github.com/open-telemetry/opentelemetry-python/pull/751))
- Rename record_error to record_exception
  ([#927](https://github.com/open-telemetry/opentelemetry-python/pull/927))
- Update span exporter to use OpenTelemetry Proto v0.4.0
  ([#872](https://github.com/open-telemetry/opentelemetry-python/pull/889))

## Version 0.10b0 (2020-06-23)

### Changed

- Regenerate proto code and add pyi stubs
  ([#823](https://github.com/open-telemetry/opentelemetry-python/pull/823))
- Rename CounterAggregator -> SumAggregator
  ([#816](https://github.com/open-telemetry/opentelemetry-python/pull/816))

## Version 0.9b0 (2020-06-10)

### Added

- Adding trace.get_current_span, Removing Tracer.get_current_span
  ([#552](https://github.com/open-telemetry/opentelemetry-python/pull/552))
- Add SumObserver, UpDownSumObserver and LastValueAggregator in metrics
  ([#789](https://github.com/open-telemetry/opentelemetry-python/pull/789))
- Add start_pipeline to MeterProvider
  ([#791](https://github.com/open-telemetry/opentelemetry-python/pull/791))
- Initial release of opentelemetry-ext-otlp, opentelemetry-proto

### Changed

- Move stateful & resource from Meter to MeterProvider
  ([#751](https://github.com/open-telemetry/opentelemetry-python/pull/751))
- Rename Measure to ValueRecorder in metrics
  ([#761](https://github.com/open-telemetry/opentelemetry-python/pull/761))
- Rename Observer to ValueObserver
  ([#764](https://github.com/open-telemetry/opentelemetry-python/pull/764))
- Log a warning when replacing the global Tracer/Meter provider
  ([#856](https://github.com/open-telemetry/opentelemetry-python/pull/856))
- bugfix: byte type attributes are decoded before adding to attributes dict
  ([#775](https://github.com/open-telemetry/opentelemetry-python/pull/775))
- Rename opentelemetry-auto-instrumentation to opentelemetry-instrumentation,
  and console script `opentelemetry-auto-instrumentation` to `opentelemetry-instrument`

## Version 0.8b0 (2020-05-27)

### Added

- Add a new bootstrap command that enables automatic instrument installations.
  ([#650](https://github.com/open-telemetry/opentelemetry-python/pull/650))

### Changed

- Handle boolean, integer and float values in Configuration
  ([#662](https://github.com/open-telemetry/opentelemetry-python/pull/662))
- bugfix: ensure status is always string
  ([#640](https://github.com/open-telemetry/opentelemetry-python/pull/640))
- Transform resource to tags when exporting
  ([#707](https://github.com/open-telemetry/opentelemetry-python/pull/707))
- Rename otcollector to opencensus
  ([#695](https://github.com/open-telemetry/opentelemetry-python/pull/695))
- Transform resource to tags when exporting
  ([#645](https://github.com/open-telemetry/opentelemetry-python/pull/645))
- `ext/boto`: Could not serialize attribute aws.region to tag when exporting via jaeger
  Serialize tuple type values by coercing them into a string, since Jaeger does not
  support tuple types.
  ([#865](https://github.com/open-telemetry/opentelemetry-python/pull/865))
- Validate span attribute types in SDK
  ([#678](https://github.com/open-telemetry/opentelemetry-python/pull/678))
- Specify to_json indent from arguments
  ([#718](https://github.com/open-telemetry/opentelemetry-python/pull/718))
- Span.resource will now default to an empty resource
  ([#724](https://github.com/open-telemetry/opentelemetry-python/pull/724))
- bugfix: Fix error message
  ([#729](https://github.com/open-telemetry/opentelemetry-python/pull/729))
- deep copy empty attributes
  ([#714](https://github.com/open-telemetry/opentelemetry-python/pull/714))

## Version 0.7b1 (2020-05-12)

### Added

- Add reset for the global configuration object, for testing purposes
  ([#636](https://github.com/open-telemetry/opentelemetry-python/pull/636))
- Add support for programmatic instrumentation
  ([#579](https://github.com/open-telemetry/opentelemetry-python/pull/569))

### Changed

- tracer.get_tracer now optionally accepts a TracerProvider
  ([#602](https://github.com/open-telemetry/opentelemetry-python/pull/602))
- Configuration object can now be used by any component of opentelemetry,
  including 3rd party instrumentations
  ([#563](https://github.com/open-telemetry/opentelemetry-python/pull/563))
- bugfix: configuration object now matches fields in a case-sensitive manner
  ([#583](https://github.com/open-telemetry/opentelemetry-python/pull/583))
- bugfix: configuration object now accepts all valid python variable names
  ([#583](https://github.com/open-telemetry/opentelemetry-python/pull/583))
- bugfix: configuration undefined attributes now return None instead of raising
  an AttributeError.
  ([#583](https://github.com/open-telemetry/opentelemetry-python/pull/583))
- bugfix: 'debug' field is now correct
  ([#549](https://github.com/open-telemetry/opentelemetry-python/pull/549))
- bugfix: enable auto-instrumentation command to work for custom entry points
  (e.g. flask_run)
  ([#567](https://github.com/open-telemetry/opentelemetry-python/pull/567))
- Exporter API: span parents are now always spancontext
  ([#548](https://github.com/open-telemetry/opentelemetry-python/pull/548))
- Console span exporter now prints prettier, more legible messages
  ([#505](https://github.com/open-telemetry/opentelemetry-python/pull/505))
- bugfix: B3 propagation now retrieves parentSpanId correctly
  ([#621](https://github.com/open-telemetry/opentelemetry-python/pull/621))
- bugfix: a DefaultSpan now longer causes an exception when used with tracer
  ([#577](https://github.com/open-telemetry/opentelemetry-python/pull/577))
- move last_updated_timestamp into aggregators instead of bound metric
  instrument
  ([#522](https://github.com/open-telemetry/opentelemetry-python/pull/522))
- bugfix: suppressing instrumentation in metrics to eliminate an infinite loop
  of telemetry
  ([#529](https://github.com/open-telemetry/opentelemetry-python/pull/529))
- bugfix: freezing span attribute sequences, reducing potential user errors
  ([#529](https://github.com/open-telemetry/opentelemetry-python/pull/529))

## Version 0.6b0 (2020-03-30)

### Added

- Add support for lazy events and links
  ([#474](https://github.com/open-telemetry/opentelemetry-python/pull/474))
- Adding is_remote flag to SpanContext, indicating when a span is remote
  ([#516](https://github.com/open-telemetry/opentelemetry-python/pull/516))
- Adding a solution to release metric handles and observers
  ([#435](https://github.com/open-telemetry/opentelemetry-python/pull/435))
- Initial release: opentelemetry-instrumentation

### Changed

- Metrics API no longer uses LabelSet
  ([#527](https://github.com/open-telemetry/opentelemetry-python/pull/527))
- Allow digit as first char in vendor specific trace state key
  ([#511](https://github.com/open-telemetry/opentelemetry-python/pull/511))
- Exporting to collector now works
  ([#508](https://github.com/open-telemetry/opentelemetry-python/pull/508))

## Version 0.5b0 (2020-03-16)

### Added

- Adding Correlation Context API/SDK and propagator
  ([#471](https://github.com/open-telemetry/opentelemetry-python/pull/471))
- Adding a global configuration module to simplify setting and getting globals
  ([#466](https://github.com/open-telemetry/opentelemetry-python/pull/466))
- Adding named meters, removing batchers
  ([#431](https://github.com/open-telemetry/opentelemetry-python/pull/431))
- Adding attach/detach methods as per spec
  ([#429](https://github.com/open-telemetry/opentelemetry-python/pull/429))
- Adding OT Collector metrics exporter
  ([#454](https://github.com/open-telemetry/opentelemetry-python/pull/454))
- Initial release opentelemetry-ext-otcollector

### Changed

- Rename metric handle to bound metric instrument
  ([#470](https://github.com/open-telemetry/opentelemetry-python/pull/470))
- Moving resources to sdk
  ([#464](https://github.com/open-telemetry/opentelemetry-python/pull/464))
- Implementing propagators to API to use context
  ([#446](https://github.com/open-telemetry/opentelemetry-python/pull/446))
- Renaming TraceOptions to TraceFlags
  ([#450](https://github.com/open-telemetry/opentelemetry-python/pull/450))
- Renaming TracerSource to TracerProvider
  ([#441](https://github.com/open-telemetry/opentelemetry-python/pull/441))
- Improve validation of attributes
  ([#460](https://github.com/open-telemetry/opentelemetry-python/pull/460))
- Re-raise errors caught in opentelemetry.sdk.trace.Tracer.use_span()
  ([#469](https://github.com/open-telemetry/opentelemetry-python/pull/469))
- Implement observer instrument
  ([#425](https://github.com/open-telemetry/opentelemetry-python/pull/425))

## Version 0.4a0 (2020-02-21)

### Added

- Added named Tracers
  ([#301](https://github.com/open-telemetry/opentelemetry-python/pull/301))
- Add int and valid sequenced to AttributeValue type
  ([#368](https://github.com/open-telemetry/opentelemetry-python/pull/368))
- Add ABC for Metric
  ([#391](https://github.com/open-telemetry/opentelemetry-python/pull/391))
- Metrics export pipeline, and stdout exporter
  ([#341](https://github.com/open-telemetry/opentelemetry-python/pull/341))
- Adding Context API Implementation
  ([#395](https://github.com/open-telemetry/opentelemetry-python/pull/395))
- Adding trace.get_tracer function
  ([#430](https://github.com/open-telemetry/opentelemetry-python/pull/430))
- Add runtime validation for set_attribute
  ([#348](https://github.com/open-telemetry/opentelemetry-python/pull/348))
- Add support for B3 ParentSpanID
  ([#286](https://github.com/open-telemetry/opentelemetry-python/pull/286))
- Implement MinMaxSumCount aggregator
  ([#422](https://github.com/open-telemetry/opentelemetry-python/pull/422))
- Initial release opentelemetry-ext-zipkin, opentelemetry-ext-prometheus

### Changed

- Separate Default classes from interface descriptions
  ([#311](https://github.com/open-telemetry/opentelemetry-python/pull/311))
- Export span status
  ([#367](https://github.com/open-telemetry/opentelemetry-python/pull/367))
- Export span kind
  ([#387](https://github.com/open-telemetry/opentelemetry-python/pull/387))
- Set status for ended spans
  ([#297](https://github.com/open-telemetry/opentelemetry-python/pull/297) and
  [#358](https://github.com/open-telemetry/opentelemetry-python/pull/358))
- Use module loggers
  ([#351](https://github.com/open-telemetry/opentelemetry-python/pull/351))
- Protect start_time and end_time from being set manually by the user
  ([#363](https://github.com/open-telemetry/opentelemetry-python/pull/363))
- Set status in start_as_current_span
  ([#377](https://github.com/open-telemetry/opentelemetry-python/pull/377))
- Implement force_flush for span processors
  ([#389](https://github.com/open-telemetry/opentelemetry-python/pull/389))
- Set sampled flag on sampling trace
  ([#407](https://github.com/open-telemetry/opentelemetry-python/pull/407))
- Add io and formatter options to console exporter
  ([#412](https://github.com/open-telemetry/opentelemetry-python/pull/412))
- Clean up ProbabilitySample for 64 bit trace IDs
  ([#238](https://github.com/open-telemetry/opentelemetry-python/pull/238))

### Removed

- Remove monotonic and absolute metric instruments
  ([#410](https://github.com/open-telemetry/opentelemetry-python/pull/410))

## Version 0.3a0 (2019-12-11)

### Added

- Add metrics exporters
  ([#192](https://github.com/open-telemetry/opentelemetry-python/pull/192))
- Implement extract and inject support for HTTP_HEADERS and TEXT_MAP formats
  ([#256](https://github.com/open-telemetry/opentelemetry-python/pull/256))

### Changed

- Multiple tracing API/SDK changes
- Multiple metrics API/SDK changes

### Removed

- Remove option to create unstarted spans from API
  ([#290](https://github.com/open-telemetry/opentelemetry-python/pull/290))

## Version 0.2a0 (2019-10-29)

### Added

- W3C TraceContext fixes and compliance tests
  ([#228](https://github.com/open-telemetry/opentelemetry-python/pull/228))
- Sampler API/SDK
  ([#225](https://github.com/open-telemetry/opentelemetry-python/pull/225))
- Initial release: opentelemetry-ext-jaeger, opentelemetry-opentracing-shim

### Changed

- Multiple metrics API/SDK changes
- Multiple tracing API/SDK changes
- Multiple context API changes
- Multiple bugfixes and improvements

## Version 0.1a0 (2019-09-30)

### Added

- Initial release api/sdk

- Use Attribute rather than boundattribute in logrecord
  ([#3567](https://github.com/open-telemetry/opentelemetry-python/pull/3567))
- Fix flush error when no LoggerProvider configured for LoggingHandler
  ([#3608](https://github.com/open-telemetry/opentelemetry-python/pull/3608))
- Fix `OTLPMetricExporter` ignores `preferred_aggregation` property
  ([#3603](https://github.com/open-telemetry/opentelemetry-python/pull/3603))
- Logs: set `observed_timestamp` field
  ([#3565](https://github.com/open-telemetry/opentelemetry-python/pull/3565))
- Add missing Resource SchemaURL in OTLP exporters
  ([#3652](https://github.com/open-telemetry/opentelemetry-python/pull/3652))
- Fix loglevel warning text
  ([#3566](https://github.com/open-telemetry/opentelemetry-python/pull/3566))
- Prometheus Exporter string representation for target_info labels
  ([#3659](https://github.com/open-telemetry/opentelemetry-python/pull/3659))
- Logs: ObservedTimestamp field is missing in console exporter output
  ([#3564](https://github.com/open-telemetry/opentelemetry-python/pull/3564))
- Fix explicit bucket histogram aggregation
  ([#3429](https://github.com/open-telemetry/opentelemetry-python/pull/3429))
- Add `code.lineno`, `code.function` and `code.filepath` to all logs
  ([#3645](https://github.com/open-telemetry/opentelemetry-python/pull/3645))
- Add Synchronous Gauge instrument
  ([#3462](https://github.com/open-telemetry/opentelemetry-python/pull/3462))
- Drop support for 3.7
  ([#3668](https://github.com/open-telemetry/opentelemetry-python/pull/3668))
- Include key in attribute sequence warning
  ([#3639](https://github.com/open-telemetry/opentelemetry-python/pull/3639))
- Upgrade markupsafe, Flask and related dependencies to dev and test
  environments ([#3609](https://github.com/open-telemetry/opentelemetry-python/pull/3609))
- Handle HTTP 2XX responses as successful in OTLP exporters
  ([#3623](https://github.com/open-telemetry/opentelemetry-python/pull/3623))
- Improve Resource Detector timeout messaging
  ([#3645](https://github.com/open-telemetry/opentelemetry-python/pull/3645))
- Add Proxy classes for logging
  ([#3575](https://github.com/open-telemetry/opentelemetry-python/pull/3575))
- Remove dependency on 'backoff' library
  ([#3679](https://github.com/open-telemetry/opentelemetry-python/pull/3679))


- Make create_gauge non-abstract method
  ([#3817](https://github.com/open-telemetry/opentelemetry-python/pull/3817))
- Make `tracer.start_as_current_span()` decorator work with async functions
  ([#3633](https://github.com/open-telemetry/opentelemetry-python/pull/3633))
- Fix python 3.12 deprecation warning
  ([#3751](https://github.com/open-telemetry/opentelemetry-python/pull/3751))
- bump mypy to 0.982
  ([#3776](https://github.com/open-telemetry/opentelemetry-python/pull/3776))
- Add support for OTEL_SDK_DISABLED environment variable
  ([#3648](https://github.com/open-telemetry/opentelemetry-python/pull/3648))
- Fix ValueError message for PeriodicExportingMetricsReader
  ([#3769](https://github.com/open-telemetry/opentelemetry-python/pull/3769))
- Use `BaseException` instead of `Exception` in `record_exception`
  ([#3354](https://github.com/open-telemetry/opentelemetry-python/pull/3354))
- Make span.record_exception more robust
  ([#3778](https://github.com/open-telemetry/opentelemetry-python/pull/3778))
- Fix license field in pyproject.toml files
  ([#3803](https://github.com/open-telemetry/opentelemetry-python/pull/3803))<|MERGE_RESOLUTION|>--- conflicted
+++ resolved
@@ -7,11 +7,8 @@
 
 ## Unreleased
 
-<<<<<<< HEAD
 - Add type annotations to context's attach & detach
   ([#4164](https://github.com/open-telemetry/opentelemetry-python/pull/4164))
-
-=======
 - Fix crash exporting a log record with None body
   ([#4276](https://github.com/open-telemetry/opentelemetry-python/pull/4276))
 - Fix metrics export with exemplar and no context and filtering observable instruments
@@ -62,7 +59,6 @@
 - Improve compatibility with other logging libraries that override
   `LogRecord.getMessage()` in order to customize message formatting
   ([#4216](https://github.com/open-telemetry/opentelemetry-python/pull/4216))
->>>>>>> 415c94fb
 
 ## Version 1.27.0/0.48b0 (2024-08-28)
 
