--- conflicted
+++ resolved
@@ -6,10 +6,6 @@
 
 ## [Unreleased](https://github.com/open-telemetry/opentelemetry-python/compare/v1.0.0...HEAD)
 
-<<<<<<< HEAD
-- Update bootstrap cmd to use exact version when installing instrumentation packages. 
-  ([#1722](https://github.com/open-telemetry/opentelemetry-python/pull/1722))
-=======
 ### Added
 - Added `py.typed` file to every package. This should resolve a bunch of mypy
   errors for users.
@@ -19,7 +15,8 @@
 - Adjust `B3Format` propagator to be spec compliant by not modifying context
   when propagation headers are not present/invalid/empty
   ([#1728](https://github.com/open-telemetry/opentelemetry-python/pull/1728))
->>>>>>> 4027dae7
+- Update bootstrap cmd to use exact version when installing instrumentation packages. 
+  ([#1722](https://github.com/open-telemetry/opentelemetry-python/pull/1722))
 
 
 ## [1.0.0](https://github.com/open-telemetry/opentelemetry-python/releases/tag/v1.0.0) - 2021-03-26
