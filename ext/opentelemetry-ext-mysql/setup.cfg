--- conflicted
+++ resolved
@@ -40,12 +40,8 @@
     =src
 packages=find_namespace:
 install_requires =
-<<<<<<< HEAD
-    opentelemetry-api >= 0.6.dev0
-    opentelemetry-ext-dbapi >= 0.6.dev0
-=======
     opentelemetry-api == 0.7.dev0
->>>>>>> c8b336d3
+    opentelemetry-ext-dbapi >= 0.7.dev0
     mysql-connector-python ~=  8.0
 
 [options.packages.find]
