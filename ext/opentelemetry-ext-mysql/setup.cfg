# Copyright The OpenTelemetry Authors
#
# Licensed under the Apache License, Version 2.0 (the "License");
# you may not use this file except in compliance with the License.
# You may obtain a copy of the License at
#
#     http://www.apache.org/licenses/LICENSE-2.0
#
# Unless required by applicable law or agreed to in writing, software
# distributed under the License is distributed on an "AS IS" BASIS,
# WITHOUT WARRANTIES OR CONDITIONS OF ANY KIND, either express or implied.
# See the License for the specific language governing permissions and
# limitations under the License.
#
[metadata]
name = opentelemetry-ext-mysql
description = OpenTelemetry MySQL integration
long_description = file: README.rst
long_description_content_type = text/x-rst
author = OpenTelemetry Authors
author_email = cncf-opentelemetry-contributors@lists.cncf.io
url = https://github.com/open-telemetry/opentelemetry-python/tree/master/ext/opentelemetry-ext-mysql
platforms = any
license = Apache-2.0
classifiers =
    Development Status :: 4 - Beta
    Intended Audience :: Developers
    License :: OSI Approved :: Apache Software License
    Programming Language :: Python
    Programming Language :: Python :: 3
    Programming Language :: Python :: 3.4
    Programming Language :: Python :: 3.5
    Programming Language :: Python :: 3.6
    Programming Language :: Python :: 3.7
    Programming Language :: Python :: 3.8

[options]
python_requires = >=3.4
package_dir=
    =src
packages=find_namespace:
install_requires =
    opentelemetry-api == 0.7.dev0
<<<<<<< HEAD
    opentelemetry-ext-dbapi == 0.7.dev0
    mysql-connector-python ~=  8.0
=======
    mysql-connector-python ~= 8.0
    wrapt >= 1.0.0, < 2.0.0
>>>>>>> 7cb57c78

[options.extras_require]
test =
    opentelemetry-test == 0.7.dev0

[options.packages.find]
where = src<|MERGE_RESOLUTION|>--- conflicted
+++ resolved
@@ -41,13 +41,9 @@
 packages=find_namespace:
 install_requires =
     opentelemetry-api == 0.7.dev0
-<<<<<<< HEAD
     opentelemetry-ext-dbapi == 0.7.dev0
-    mysql-connector-python ~=  8.0
-=======
     mysql-connector-python ~= 8.0
     wrapt >= 1.0.0, < 2.0.0
->>>>>>> 7cb57c78
 
 [options.extras_require]
 test =
