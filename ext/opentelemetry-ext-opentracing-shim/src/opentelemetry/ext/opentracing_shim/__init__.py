--- conflicted
+++ resolved
@@ -277,11 +277,7 @@
     def log_event(self, event, payload=None):
         super().log_event(event, payload=payload)
 
-<<<<<<< HEAD
-    def set_baggage_item(self, key, value):  # pylint: disable=W0613
-=======
     def set_baggage_item(self, key, value):  # pylint:disable=unused-argument
->>>>>>> 6aa69ae4
         """Implements the ``set_baggage_item()`` method from the base class.
 
         Warning:
@@ -294,11 +290,7 @@
         )
         # TODO: Implement.
 
-<<<<<<< HEAD
-    def get_baggage_item(self, key):  # pylint: disable=W0613
-=======
     def get_baggage_item(self, key):  # pylint:disable=unused-argument
->>>>>>> 6aa69ae4
         """Implements the ``get_baggage_item()`` method from the base class.
 
         Warning:
