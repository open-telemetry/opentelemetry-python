# Copyright 2019, OpenTelemetry Authors
#
# Licensed under the Apache License, Version 2.0 (the "License");
# you may not use this file except in compliance with the License.
# You may obtain a copy of the License at
#
#     http://www.apache.org/licenses/LICENSE-2.0
#
# Unless required by applicable law or agreed to in writing, software
# distributed under the License is distributed on an "AS IS" BASIS,
# WITHOUT WARRANTIES OR CONDITIONS OF ANY KIND, either express or implied.
# See the License for the specific language governing permissions and
# limitations under the License.

"""
The OpenTelemetry OpenTracing shim is a library which allows an easy migration
from OpenTracing to OpenTelemetry.

The shim consists of a set of classes which implement the OpenTracing Python
API while using OpenTelemetry constructs behind the scenes. Its purpose is to
allow applications which are already instrumented using OpenTracing to start
using OpenTelemetry with a minimal effort, without having to rewrite large
portions of the codebase.

To use the shim, a :class:`TracerShim` instance is created and then used as if
it were an "ordinary" OpenTracing :class:`opentracing.Tracer`, as in the
following example::

    import time

    from opentelemetry import trace
    from opentelemetry.sdk.trace import Tracer
    from opentelemetry.ext.opentracing_shim import create_tracer

    # Tell OpenTelemetry which Tracer implementation to use.
    trace.set_preferred_tracer_implementation(lambda T: Tracer())
    # Create an OpenTelemetry Tracer.
    otel_tracer = trace.tracer()
    # Create an OpenTracing shim.
    shim = create_tracer(otel_tracer)

    with shim.start_active_span("ProcessHTTPRequest"):
        print("Processing HTTP request")
        # Sleeping to mock real work.
        time.sleep(0.1)
        with shim.start_active_span("GetDataFromDB"):
            print("Getting data from DB")
            # Sleeping to mock real work.
            time.sleep(0.2)

Note:
    While the OpenTracing Python API represents time values as the number of
    **seconds** since the epoch expressed as :obj:`float` values, the
    OpenTelemetry Python API represents time values as the number of
    **nanoseconds** since the epoch expressed as :obj:`int` values. This fact
    requires the OpenTracing shim to convert time values back and forth between
    the two representations, which involves floating point arithmetic.

    Due to the way computers represent floating point values in hardware,
    representation of decimal floating point values in binary-based hardware is
    imprecise by definition.

    The above results in **slight imprecisions** in time values passed to the
    shim via the OpenTracing API when comparing the value passed to the shim
    and the value stored in the OpenTelemetry :class:`opentelemetry.trace.Span`
    object behind the scenes. **This is not a bug in this library or in
    Python**. Rather, this is a generic problem which stems from the fact that
    not every decimal floating point number can be correctly represented in
    binary, and therefore affects other libraries and programming languages as
    well. More information about this problem can be found in the
    `Floating Point Arithmetic\\: Issues and Limitations`_ section of the
    Python documentation.

    While testing this library, the aforementioned imprecisions were observed
    to be of *less than a microsecond*.

.. _Floating Point Arithmetic\\: Issues and Limitations:
    https://docs.python.org/3/tutorial/floatingpoint.html
"""

import logging

import opentracing
from deprecated import deprecated

import opentelemetry.trace as trace_api
from opentelemetry import propagators
from opentelemetry.ext.opentracing_shim import util
from opentelemetry.ext.opentracing_shim.version import __version__

logger = logging.getLogger(__name__)


<<<<<<< HEAD
def create_tracer(otel_tracer_source):
    return TracerShim(
        otel_tracer_source.get_tracer(
            "opentelemetry-ext-opentracing-shim", __version__
        )
    )
=======
def create_tracer(otel_tracer):
    """Creates a :class:`TracerShim` object from the provided OpenTelemetry
    :class:`opentelemetry.trace.Tracer`.

    The returned :class:`TracerShim` is an implementation of
    :class:`opentracing.Tracer` using OpenTelemetry under the hood.

    Args:
        otel_tracer: A :class:`opentelemetry.trace.Tracer` to be used for
            constructing the :class:`TracerShim`. This tracer will be used
            to perform the actual tracing when user code is instrumented using
            the OpenTracing API.

    Returns:
        The created :class:`TracerShim`.
    """

    return TracerShim(otel_tracer)
>>>>>>> eee7d848


class SpanContextShim(opentracing.SpanContext):
    """Implements :class:`opentracing.SpanContext` by wrapping a
    :class:`opentelemetry.trace.SpanContext` object.

    Args:
        otel_context: A :class:`opentelemetry.trace.SpanContext` to be used for
            constructing the :class:`SpanContextShim`.
    """

    def __init__(self, otel_context):
        self._otel_context = otel_context

    def unwrap(self):
        """Returns the wrapped :class:`opentelemetry.trace.SpanContext`
        object.

        Returns:
            The :class:`opentelemetry.trace.SpanContext` object wrapped by this
            :class:`SpanContextShim`.
        """

        return self._otel_context

    @property
    def baggage(self):
        """Implements the ``baggage`` property from the base class.

        Warning:
            Not implemented yet.
        """

        logger.warning(
            "Using unimplemented property baggage on class %s.",
            self.__class__.__name__,
        )
        # TODO: Implement.


class SpanShim(opentracing.Span):
    """Implements :class:`opentracing.Span` by wrapping a
    :class:`opentelemetry.trace.Span` object.

    Args:
        tracer: The :class:`opentracing.Tracer` that created this `SpanShim`.
        context: A :class:`SpanContextShim` which contains the context for this
            :class:`SpanShim`.
        span: A :class:`opentelemetry.trace.Span` to wrap.
    """

    def __init__(self, tracer, context, span):
        super().__init__(tracer, context)
        self._otel_span = span

    def unwrap(self):
        """Returns the wrapped :class:`opentelemetry.trace.Span` object.

        Returns:
            The :class:`opentelemetry.trace.Span` object wrapped by this
            :class:`SpanShim`.
        """

        return self._otel_span

    def set_operation_name(self, operation_name):
        """Implements the ``set_operation_name()`` method from the base class.

        Updates the name of the wrapped OpenTelemetry span.

        Returns:
            Returns this :class:`SpanShim` instance to allow call chaining.
        """

        self._otel_span.update_name(operation_name)
        return self

    def finish(self, finish_time=None):
        """Implements the ``finish()`` method from the base class.

        Ends the OpenTelemetry span wrapped by this :class:`SpanShim`.

        If *finish_time* is provided, the time value is converted to the
        OpenTelemetry time format (number of nanoseconds since the epoch,
        expressed as an integer) and passed on to the OpenTelemetry tracer when
        ending the OpenTelemetry span. If *finish_time* isn't provided, it is
        up to the OpenTelemetry tracer implementation to generate a timestamp
        when ending the span.

        Args:
            finish_time(:obj:`float`, optional): An explicit finish time
                expressed as the number of seconds since the epoch as returned
                by :func:`time.time()`. Defaults to `None`.
        """

        end_time = finish_time
        if end_time is not None:
            end_time = util.time_seconds_to_ns(finish_time)
        self._otel_span.end(end_time=end_time)

    def set_tag(self, key, value):
        """Implements the ``set_tag()`` method from the base class.

        Sets an OpenTelemetry attribute on the wrapped OpenTelemetry span.

        Args:
            key(:obj:`str`): A tag key.
            value: A tag value. Can be one of :obj:`str`, :obj:`bool`,
                :obj:`int`, :obj:`float`

        Returns:
            Returns this :class:`SpanShim` instance to allow call chaining.
        """

        self._otel_span.set_attribute(key, value)
        return self

    def log_kv(self, key_values, timestamp=None):
        """Implements the ``log_kv()`` method from the base class.

        Logs an :class:`opentelemetry.trace.Event` for the wrapped
        OpenTelemetry span.

        Note:
            The OpenTracing API defines the values of *key_values* to be of any
            type. However, the OpenTelemetry API requires that the values be
            one of :obj:`str`, :obj:`bool`, :obj:`float`. Therefore, only these
            types are supported as values.

        Args:
            key_values(:obj:`dict`): A dict with :obj:`str` keys and values of
                type :obj:`str`, :obj:`bool` or :obj:`float`.

        Returns:
            Returns this :class:`SpanShim` instance to allow call chaining.
        """

        if timestamp is not None:
            event_timestamp = util.time_seconds_to_ns(timestamp)
        else:
            event_timestamp = None

        event_name = util.event_name_from_kv(key_values)
        self._otel_span.add_event(event_name, key_values, event_timestamp)
        return self

    @deprecated(reason="This method is deprecated in favor of log_kv")
    def log(self, **kwargs):
        super().log(**kwargs)

    @deprecated(reason="This method is deprecated in favor of log_kv")
    def log_event(self, event, payload=None):
        super().log_event(event, payload=payload)

    def set_baggage_item(self, key, value):
        """Implements the ``set_baggage_item()`` method from the base class.

        Warning:
            Not implemented yet.
        """

        logger.warning(
            "Calling unimplemented method set_baggage_item() on class %s",
            self.__class__.__name__,
        )
        # TODO: Implement.

    def get_baggage_item(self, key):
        """Implements the ``get_baggage_item()`` method from the base class.

        Warning:
            Not implemented yet.
        """

        logger.warning(
            "Calling unimplemented method get_baggage_item() on class %s",
            self.__class__.__name__,
        )
        # TODO: Implement.


class ScopeShim(opentracing.Scope):
    """A `ScopeShim` wraps the OpenTelemetry functionality related to span
    activation/deactivation while using OpenTracing :class:`opentracing.Scope`
    objects for presentation.

    Unlike other classes in this package, the `ScopeShim` class doesn't wrap an
    OpenTelemetry class because OpenTelemetry doesn't have the notion of
    "scope" (though it *does* have similar functionality).

    There are two ways to construct a `ScopeShim` object: using the default
    initializer and using the :meth:`from_context_manager()` class method.

    It is necessary to have both ways for constructing `ScopeShim` objects
    because in some cases we need to create the object from an OpenTelemetry
    `Span` context manager (as returned by
    :meth:`opentelemetry.trace.Tracer.use_span`), in which case our only way of
    retrieving a `Span` object is by calling the ``__enter__()`` method on the
    context manager, which makes the span active in the OpenTelemetry tracer;
    whereas in other cases we need to accept a `SpanShim` object and wrap it in
    a `ScopeShim`. The former is used mainly when the instrumentation code
    retrieves the currently-active span using `ScopeManagerShim.active`. The
    latter is mainly used when the instrumentation code activates a span using
    :meth:`ScopeManagerShim.activate`.

    Args:
        manager: The :class:`ScopeManagerShim` that created this
            :class:`ScopeShim`.
        span: The :class:`SpanShim` this :class:`ScopeShim` controls.
        span_cm(:class:`contextlib.AbstractContextManager`, optional): A
            Python context manager which yields an OpenTelemetry `Span` from
            its ``__enter__()`` method. Used by :meth:`from_context_manager` to
            store the context manager as an attribute so that it can later be
            closed by calling its ``__exit__()`` method. Defaults to `None`.

    TODO: Is :class:`contextlib.AbstractContextManager` the correct type for *span_cm*?
    """

    def __init__(self, manager, span, span_cm=None):
        super().__init__(manager, span)
        self._span_cm = span_cm

    # TODO: Change type of `manager` argument to `opentracing.ScopeManager`? We
    # need to get rid of `manager.tracer` for this.
    @classmethod
    def from_context_manager(cls, manager, span_cm):
        """Constructs a :class:`ScopeShim` from an OpenTelemetry `Span` context
        manager.

        The method extracts a `Span` object from the context manager by calling
        the context manager's ``__enter__()`` method. This causes the span to
        start in the OpenTelemetry tracer.

        Example usage::

            span = otel_tracer.start_span("TestSpan")
            span_cm = otel_tracer.use_span(span)
            scope_shim = ScopeShim.from_context_manager(
                scope_manager_shim,
                span_cm=span_cm,
            )

        Args:
            manager: The :class:`ScopeManagerShim` that created this
                :class:`ScopeShim`.
            span_cm: An OpenTelemetry `Span` context manager as returned by
                :meth:`opentelemetry.trace.Tracer.use_span`.
        """

        otel_span = span_cm.__enter__()
        span_context = SpanContextShim(otel_span.get_context())
        span = SpanShim(manager.tracer, span_context, otel_span)
        return cls(manager, span, span_cm)

    def close(self):
        """Implements the `close()` method from :class:`opentracing.Scope`.

        Closes the `ScopeShim`. If the `ScopeShim` was created from a context
        manager, calling this method sets the active span in the
        OpenTelemetry tracer back to the span which was active before this
        `ScopeShim` was created. In addition, if the span represented by this
        `ScopeShim` was activated with the *finish_on_close* argument set to
        `True`, calling this method will end the span.

        Warning:
            In the current state of the implementation it is possible to create
            a `ScopeShim` directly from a `SpanShim`, that is - without using
            :meth:`from_context_manager()`. For that reason we need to be able
            to end the span represented by the `ScopeShim` in this case, too.
            Please note that closing a `ScopeShim` created this way (for
            example as returned by :meth:`ScopeManagerShim.active`) **always
            ends the associated span**, regardless of the value passed in
            *finish_on_close* when activating the span.
        """

        if self._span_cm is not None:
            # We don't have error information to pass to `__exit__()` so we
            # pass `None` in all arguments. If the OpenTelemetry tracer
            # implementation requires this information, the `__exit__()` method
            # on `opentracing.Scope` should be overridden and modified to pass
            # the relevant values to this `close()` method.
            self._span_cm.__exit__(None, None, None)
        else:
            self._span.unwrap().end()


class ScopeManagerShim(opentracing.ScopeManager):
    """Implements :class:`opentracing.ScopeManager` by setting and getting the
    active `Span` in the OpenTelemetry tracer.

    This class keeps a reference to a :class:`TracerShim` as an attribute. This
    reference is used to communicate with the OpenTelemetry tracer. It is
    necessary to have a reference to the :class:`TracerShim` rather than the
    :class:`opentelemetry.trace.Tracer` wrapped by it because when constructing
    a :class:`SpanShim` we need to pass a reference to a
    :class:`opentracing.Tracer`.

    Args:
        tracer: A :class:`TracerShim` to use for setting and getting active
            span state.
    """

    def __init__(self, tracer):
        # The only thing the ``__init__()``` method on the base class does is
        # initialize `self._noop_span` and `self._noop_scope` with no-op
        # objects. Therefore, it doesn't seem useful to call it.
        # pylint: disable=super-init-not-called
        self._tracer = tracer

    def activate(self, span, finish_on_close):
        """Implements the ``activate()`` method from the base class.

        Activates a :class:`SpanShim` and returns a :class:`ScopeShim` which
        represents the active span.

        Args:
            span: A :class:`SpanShim` to be activated.
            finish_on_close(:obj:`bool`): Determines whether the OpenTelemetry
                span should be ended when the returned :class:`ScopeShim` is
                closed.

        Returns:
            A :class:`ScopeShim` representing the activated span.
        """

        span_cm = self._tracer.unwrap().use_span(
            span.unwrap(), end_on_exit=finish_on_close
        )
        return ScopeShim.from_context_manager(self, span_cm=span_cm)

    @property
    def active(self):
        """Implements the ``active`` property from the base class.

        Returns a :class:`ScopeShim` object representing the currently-active
        span in the OpenTelemetry tracer.

        Returns:
            A :class:`ScopeShim` representing the active span in the
            OpenTelemetry tracer, or `None` if no span is currently active.

        Warning:
            Calling :meth:`ScopeShim.close` on the :class:`ScopeShim` returned
            by this property **always ends the corresponding span**, regardless
            of the *finish_on_close* value used when activating the span. This
            is a limitation of the current implementation of the OpenTracing
            shim and is likely to be handled in future versions.
        """

        span = self._tracer.unwrap().get_current_span()
        if span is None:
            return None

        span_context = SpanContextShim(span.get_context())
        wrapped_span = SpanShim(self._tracer, span_context, span)
        return ScopeShim(self, span=wrapped_span)
        # TODO: The returned `ScopeShim` instance here always ends the
        # corresponding span, regardless of the `finish_on_close` value used
        # when activating the span. This is because here we return a *new*
        # `ScopeShim` rather than returning a saved instance of `ScopeShim`.
        # https://github.com/open-telemetry/opentelemetry-python/pull/211/files#r335398792

    @property
    def tracer(self):
        """Returns the :class:`TracerShim` reference used by this
        :class:`ScopeManagerShim` for setting and getting the active span from
        the OpenTelemetry tracer.

        Returns:
            The :class:`TracerShim` used for setting and getting the active
            span.

        Warning:
            This property is *not* a part of the OpenTracing API. It used
            internally by the current implementation of the OpenTracing shim
            and will likely be removed in future versions.
        """

        return self._tracer


class TracerShim(opentracing.Tracer):
    """Implements :class:`opentracing.Tracer` by wrapping a
    :class:`opentelemetry.trace.Tracer` object.

    This wrapper class allows using an OpenTelemetry tracer as if it were an
    OpenTracing tracer. It exposes the same methods as an "ordinary"
    OpenTracing tracer, and uses OpenTelemetry transparently for performing the
    actual tracing.

    This class depends on the *OpenTelemetry API*. Therefore, any
    implementation of a :class:`opentelemetry.trace.Tracer` should work with
    this class.

    Args:
        tracer: A :class:`opentelemetry.trace.Tracer` to use for tracing. This
            tracer will be invoked by the shim to create actual spans.
    """

    def __init__(self, tracer):
        super().__init__(scope_manager=ScopeManagerShim(self))
        self._otel_tracer = tracer
        self._supported_formats = (
            opentracing.Format.TEXT_MAP,
            opentracing.Format.HTTP_HEADERS,
        )

    def unwrap(self):
        """Returns the :class:`opentelemetry.trace.Tracer` object that is
        wrapped by this :class:`TracerShim` and used for actual tracing.

        Returns:
            The :class:`opentelemetry.trace.Tracer` used for actual tracing.
        """

        return self._otel_tracer

    def start_active_span(
        self,
        operation_name,
        child_of=None,
        references=None,
        tags=None,
        start_time=None,
        ignore_active_span=False,
        finish_on_close=True,
    ):
        """Implements the ``start_active_span()`` method from the base class.

        Starts and activates a span. In terms of functionality, this method
        behaves exactly like the same method on a "regular" OpenTracing tracer.
        See :meth:`opentracing.Tracer.start_active_span` for more details.

        Args:
            operation_name(:obj:`str`): Name of the operation represented by
                the new span from the perspective of the current service.
            child_of(:class:`SpanShim` or :class:`SpanContextShim`, optional):
                A :class:`SpanShim` or :class:`SpanContextShim` representing
                the parent in a "child of" reference. If specified, the
                *references* parameter must be omitted. Defaults to `None`.
            references(:obj:`list`, optional): A list of
                :class:`opentracing.Reference` objects that identify one or
                more parents of type :class:`SpanContextShim`. Defaults to
                `None`.
            tags(:obj:`dict`, optional): A dictionary of tags. The keys must be
                of type :obj:`str`. The values may be one of :obj:`str`,
                :obj:`bool`, :obj:`int`, :obj:`float`. Defaults to `None`.
            start_time(:obj:`float`, optional): An explicit start time
                expressed as the number of seconds since the epoch as returned
                by :func:`time.time()`. Defaults to `None`.
            ignore_active_span(:obj:`bool`, optional): Ignore the
                currently-active span in the OpenTelemetry tracer and make the
                created span the root span of a new trace. Defaults to `False`.
            finish_on_close(:obj:`bool`, optional): Determines whether the
                created span should end automatically when closing the returned
                :class:`ScopeShim`. Defaults to `True`.

        Returns:
            A :class:`ScopeShim` that is already activated by the
            :class:`ScopeManagerShim`.
        """

        span = self.start_span(
            operation_name=operation_name,
            child_of=child_of,
            references=references,
            tags=tags,
            start_time=start_time,
            ignore_active_span=ignore_active_span,
        )
        return self._scope_manager.activate(span, finish_on_close)

    def start_span(
        self,
        operation_name=None,
        child_of=None,
        references=None,
        tags=None,
        start_time=None,
        ignore_active_span=False,
    ):
        """Implements the ``start_span()`` method from the base class.

        Starts a span. In terms of functionality, this method behaves exactly
        like the same method on a "regular" OpenTracing tracer. See
        :meth:`opentracing.Tracer.start_span` for more details.

        Args:
            operation_name(:obj:`str`): Name of the operation represented by
                the new span from the perspective of the current service.
            child_of(:class:`SpanShim` or :class:`SpanContextShim`, optional):
                A :class:`SpanShim` or :class:`SpanContextShim` representing
                the parent in a "child of" reference. If specified, the
                *references* parameter must be omitted. Defaults to `None`.
            references(:obj:`list`, optional): A list of
                :class:`opentracing.Reference` objects that identify one or
                more parents of type :class:`SpanContextShim`. Defaults to
                `None`.
            tags(:obj:`dict`, optional): A dictionary of tags. The keys must be
                of type :obj:`str`. The values may be one of :obj:`str`,
                :obj:`bool`, :obj:`int`, :obj:`float`. Defaults to `None`.
            start_time(:obj:`float`, optional): An explicit start time
                expressed as the number of seconds since the epoch as returned
                by :func:`time.time()`. Defaults to `None`.
            ignore_active_span(:obj:`bool`, optional): Ignore the
                currently-active span in the OpenTelemetry tracer and make the
                created span the root span of a new trace. Defaults to `False`.

        Returns:
            An already-started :class:`SpanShim` instance.
        """

        # Use active span as parent when no explicit parent is specified.
        if not ignore_active_span and not child_of:
            child_of = self.active_span

        # Use the specified parent or the active span if possible. Otherwise,
        # use a `None` parent, which triggers the creation of a new trace.
        parent = child_of.unwrap() if child_of else None

        links = []
        if references:
            for ref in references:
                links.append(trace_api.Link(ref.referenced_context.unwrap()))

        # The OpenTracing API expects time values to be `float` values which
        # represent the number of seconds since the epoch. OpenTelemetry
        # represents time values as nanoseconds since the epoch.
        start_time_ns = start_time
        if start_time_ns is not None:
            start_time_ns = util.time_seconds_to_ns(start_time)

        span = self._otel_tracer.start_span(
            operation_name,
            parent,
            links=links,
            attributes=tags,
            start_time=start_time_ns,
        )

        context = SpanContextShim(span.get_context())
        return SpanShim(self, context, span)

    def inject(self, span_context, format, carrier):
        """Implements the ``inject`` method from the base class."""

        # TODO: Finish documentation.
        # pylint: disable=redefined-builtin
        # This implementation does not perform the injecting by itself but
        # uses the configured propagators in opentelemetry.propagators.
        # TODO: Support Format.BINARY once it is supported in
        # opentelemetry-python.
        if format not in self._supported_formats:
            raise opentracing.UnsupportedFormatException

        propagator = propagators.get_global_httptextformat()
        propagator.inject(
            span_context.unwrap(), type(carrier).__setitem__, carrier
        )

    def extract(self, format, carrier):
        """Implements the ``extract`` method from the base class."""

        # TODO: Finish documentation.
        # pylint: disable=redefined-builtin
        # This implementation does not perform the extracing by itself but
        # uses the configured propagators in opentelemetry.propagators.
        # TODO: Support Format.BINARY once it is supported in
        # opentelemetry-python.
        if format not in self._supported_formats:
            raise opentracing.UnsupportedFormatException

        def get_as_list(dict_object, key):
            value = dict_object.get(key)
            return [value] if value is not None else []

        propagator = propagators.get_global_httptextformat()
        otel_context = propagator.extract(get_as_list, carrier)

        return SpanContextShim(otel_context)<|MERGE_RESOLUTION|>--- conflicted
+++ resolved
@@ -91,33 +91,28 @@
 logger = logging.getLogger(__name__)
 
 
-<<<<<<< HEAD
 def create_tracer(otel_tracer_source):
+    """Creates a :class:`TracerShim` object from the provided OpenTelemetry
+    :class:`opentelemetry.trace.TracerSource`.
+
+    The returned :class:`TracerShim` is an implementation of
+    :class:`opentracing.Tracer` using OpenTelemetry under the hood.
+
+    Args:
+        otel_tracer_source: A :class:`opentelemetry.trace.TracerSource` to be used for
+            constructing the :class:`TracerShim`. A tracer from this source will be used
+            to perform the actual tracing when user code is instrumented using
+            the OpenTracing API.
+
+    Returns:
+        The created :class:`TracerShim`.
+    """
+
     return TracerShim(
         otel_tracer_source.get_tracer(
             "opentelemetry-ext-opentracing-shim", __version__
         )
     )
-=======
-def create_tracer(otel_tracer):
-    """Creates a :class:`TracerShim` object from the provided OpenTelemetry
-    :class:`opentelemetry.trace.Tracer`.
-
-    The returned :class:`TracerShim` is an implementation of
-    :class:`opentracing.Tracer` using OpenTelemetry under the hood.
-
-    Args:
-        otel_tracer: A :class:`opentelemetry.trace.Tracer` to be used for
-            constructing the :class:`TracerShim`. This tracer will be used
-            to perform the actual tracing when user code is instrumented using
-            the OpenTracing API.
-
-    Returns:
-        The created :class:`TracerShim`.
-    """
-
-    return TracerShim(otel_tracer)
->>>>>>> eee7d848
 
 
 class SpanContextShim(opentracing.SpanContext):
