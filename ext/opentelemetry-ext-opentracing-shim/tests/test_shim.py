# Copyright 2019, OpenTelemetry Authors
#
# Licensed under the Apache License, Version 2.0 (the "License");
# you may not use this file except in compliance with the License.
# You may obtain a copy of the License at
#
#     http://www.apache.org/licenses/LICENSE-2.0
#
# Unless required by applicable law or agreed to in writing, software
# distributed under the License is distributed on an "AS IS" BASIS,
# WITHOUT WARRANTIES OR CONDITIONS OF ANY KIND, either express or implied.
# See the License for the specific language governing permissions and
# limitations under the License.

import time
import unittest

import opentracing

import opentelemetry.ext.opentracing_shim as opentracingshim
from opentelemetry import propagation, trace
from opentelemetry.context.propagation import get_as_list, set_in_dict
from opentelemetry.context.propagation.httptextformat import (
    HTTPExtractor,
    HTTPInjector,
)
from opentelemetry.ext.opentracing_shim import util
<<<<<<< HEAD
from opentelemetry.sdk.trace import Tracer
from opentelemetry.trace.propagation.context import (
    from_context,
    with_span_context,
)
=======
from opentelemetry.sdk.trace import TracerSource
>>>>>>> 8fa21e6b


class TestShim(unittest.TestCase):
    # pylint: disable=too-many-public-methods

    def setUp(self):
        """Create an OpenTelemetry tracer and a shim before every test case."""

        self.shim = opentracingshim.create_tracer(trace.tracer_source())

    @classmethod
    def setUpClass(cls):
        """Set preferred tracer implementation only once rather than before
        every test method.
        """

        trace.set_preferred_tracer_source_implementation(
            lambda T: TracerSource()
        )

        # Save current propagator to be restored on teardown.
        cls._previous_injectors = propagation.get_http_injectors()
        cls._previous_extractors = propagation.get_http_extractors()

        # Set mock propagator for testing.
        propagation.set_http_extractors([MockHTTPExtractor])
        propagation.set_http_injectors([MockHTTPInjector])

    @classmethod
    def tearDownClass(cls):
        # Restore previous propagator.
        propagation.set_http_extractors(cls._previous_extractors)
        propagation.set_http_injectors(cls._previous_injectors)

    def test_shim_type(self):
        # Verify shim is an OpenTracing tracer.
        self.assertIsInstance(self.shim, opentracing.Tracer)

    def test_start_active_span(self):
        """Test span creation and activation using `start_active_span()`."""

        with self.shim.start_active_span("TestSpan") as scope:
            # Verify correct type of Scope and Span objects.
            self.assertIsInstance(scope, opentracing.Scope)
            self.assertIsInstance(scope.span, opentracing.Span)

            # Verify span is started.
            self.assertIsNotNone(scope.span.unwrap().start_time)

            # Verify span is active.
            self.assertEqual(
                self.shim.active_span.context.unwrap(),
                scope.span.context.unwrap(),
            )
            # TODO: We can't check for equality of self.shim.active_span and
            # scope.span because the same OpenTelemetry span is returned inside
            # different SpanShim objects. A possible solution is described
            # here:
            # https://github.com/open-telemetry/opentelemetry-python/issues/161#issuecomment-534136274

        # Verify span has ended.
        self.assertIsNotNone(scope.span.unwrap().end_time)

        # Verify no span is active.
        self.assertIsNone(self.shim.active_span)

    def test_start_span(self):
        """Test span creation using `start_span()`."""

        with self.shim.start_span("TestSpan") as span:
            # Verify correct type of Span object.
            self.assertIsInstance(span, opentracing.Span)

            # Verify span is started.
            self.assertIsNotNone(span.unwrap().start_time)

            # Verify `start_span()` does NOT make the span active.
            self.assertIsNone(self.shim.active_span)

        # Verify span has ended.
        self.assertIsNotNone(span.unwrap().end_time)

    def test_start_span_no_contextmanager(self):
        """Test `start_span()` without a `with` statement."""

        span = self.shim.start_span("TestSpan")

        # Verify span is started.
        self.assertIsNotNone(span.unwrap().start_time)

        # Verify `start_span()` does NOT make the span active.
        self.assertIsNone(self.shim.active_span)

        span.finish()

    def test_explicit_span_finish(self):
        """Test `finish()` method on `Span` objects."""

        span = self.shim.start_span("TestSpan")

        # Verify span hasn't ended.
        self.assertIsNone(span.unwrap().end_time)

        span.finish()

        # Verify span has ended.
        self.assertIsNotNone(span.unwrap().end_time)

    def test_explicit_start_time(self):
        """Test `start_time` argument."""

        now = time.time()
        with self.shim.start_active_span("TestSpan", start_time=now) as scope:
            result = util.time_seconds_from_ns(scope.span.unwrap().start_time)
            # Tolerate inaccuracies of less than a microsecond. See Note:
            # https://open-telemetry.github.io/opentelemetry-python/opentelemetry.ext.opentracing_shim.html
            # TODO: This seems to work consistently, but we should find out the
            # biggest possible loss of precision.
            self.assertAlmostEqual(result, now, places=6)

    def test_explicit_end_time(self):
        """Test `end_time` argument of `finish()` method."""

        span = self.shim.start_span("TestSpan")
        now = time.time()
        span.finish(now)

        end_time = util.time_seconds_from_ns(span.unwrap().end_time)
        # Tolerate inaccuracies of less than a microsecond. See Note:
        # https://open-telemetry.github.io/opentelemetry-python/opentelemetry.ext.opentracing_shim.html
        # TODO: This seems to work consistently, but we should find out the
        # biggest possible loss of precision.
        self.assertAlmostEqual(end_time, now, places=6)

    def test_explicit_span_activation(self):
        """Test manual activation and deactivation of a span."""

        span = self.shim.start_span("TestSpan")

        # Verify no span is currently active.
        self.assertIsNone(self.shim.active_span)

        with self.shim.scope_manager.activate(
            span, finish_on_close=True
        ) as scope:
            # Verify span is active.
            self.assertEqual(
                self.shim.active_span.context.unwrap(),
                scope.span.context.unwrap(),
            )

        # Verify no span is active.
        self.assertIsNone(self.shim.active_span)

    def test_start_active_span_finish_on_close(self):
        """Test `finish_on_close` argument of `start_active_span()`."""

        with self.shim.start_active_span(
            "TestSpan", finish_on_close=True
        ) as scope:
            # Verify span hasn't ended.
            self.assertIsNone(scope.span.unwrap().end_time)

        # Verify span has ended.
        self.assertIsNotNone(scope.span.unwrap().end_time)

        with self.shim.start_active_span(
            "TestSpan", finish_on_close=False
        ) as scope:
            # Verify span hasn't ended.
            self.assertIsNone(scope.span.unwrap().end_time)

        # Verify span hasn't ended after scope had been closed.
        self.assertIsNone(scope.span.unwrap().end_time)

        scope.span.finish()

    def test_activate_finish_on_close(self):
        """Test `finish_on_close` argument of `activate()`."""

        span = self.shim.start_span("TestSpan")

        with self.shim.scope_manager.activate(
            span, finish_on_close=True
        ) as scope:
            # Verify span is active.
            self.assertEqual(
                self.shim.active_span.context.unwrap(),
                scope.span.context.unwrap(),
            )

        # Verify span has ended.
        self.assertIsNotNone(span.unwrap().end_time)

        span = self.shim.start_span("TestSpan")

        with self.shim.scope_manager.activate(
            span, finish_on_close=False
        ) as scope:
            # Verify span is active.
            self.assertEqual(
                self.shim.active_span.context.unwrap(),
                scope.span.context.unwrap(),
            )

        # Verify span hasn't ended.
        self.assertIsNone(span.unwrap().end_time)

        span.finish()

    def test_explicit_scope_close(self):
        """Test `close()` method on `ScopeShim`."""

        with self.shim.start_active_span("ParentSpan") as parent:
            # Verify parent span is active.
            self.assertEqual(
                self.shim.active_span.context.unwrap(),
                parent.span.context.unwrap(),
            )

            child = self.shim.start_active_span("ChildSpan")

            # Verify child span is active.
            self.assertEqual(
                self.shim.active_span.context.unwrap(),
                child.span.context.unwrap(),
            )

            # Verify child span hasn't ended.
            self.assertIsNone(child.span.unwrap().end_time)

            child.close()

            # Verify child span has ended.
            self.assertIsNotNone(child.span.unwrap().end_time)

            # Verify parent span becomes active again.
            self.assertEqual(
                self.shim.active_span.context.unwrap(),
                parent.span.context.unwrap(),
            )

    def test_parent_child_implicit(self):
        """Test parent-child relationship and activation/deactivation of spans
        without specifying the parent span upon creation.
        """

        with self.shim.start_active_span("ParentSpan") as parent:
            # Verify parent span is the active span.
            self.assertEqual(
                self.shim.active_span.context.unwrap(),
                parent.span.context.unwrap(),
            )

            with self.shim.start_active_span("ChildSpan") as child:
                # Verify child span is the active span.
                self.assertEqual(
                    self.shim.active_span.context.unwrap(),
                    child.span.context.unwrap(),
                )

                # Verify parent-child relationship.
                parent_trace_id = parent.span.unwrap().get_context().trace_id
                child_trace_id = child.span.unwrap().get_context().trace_id

                self.assertEqual(parent_trace_id, child_trace_id)
                self.assertEqual(
                    child.span.unwrap().parent, parent.span.unwrap()
                )

            # Verify parent span becomes the active span again.
            self.assertEqual(
                self.shim.active_span.context.unwrap(),
                parent.span.context.unwrap()
                # TODO: Check equality of the spans themselves rather than
                # their context once the SpanShim reconstruction problem has
                # been addressed (see previous TODO).
            )

        # Verify there is no active span.
        self.assertIsNone(self.shim.active_span)

    def test_parent_child_explicit_span(self):
        """Test parent-child relationship of spans when specifying a `Span`
        object as a parent upon creation.
        """

        with self.shim.start_span("ParentSpan") as parent:
            with self.shim.start_active_span(
                "ChildSpan", child_of=parent
            ) as child:
                parent_trace_id = parent.unwrap().get_context().trace_id
                child_trace_id = child.span.unwrap().get_context().trace_id

                self.assertEqual(child_trace_id, parent_trace_id)
                self.assertEqual(child.span.unwrap().parent, parent.unwrap())

        with self.shim.start_span("ParentSpan") as parent:
            child = self.shim.start_span("ChildSpan", child_of=parent)

            parent_trace_id = parent.unwrap().get_context().trace_id
            child_trace_id = child.unwrap().get_context().trace_id

            self.assertEqual(child_trace_id, parent_trace_id)
            self.assertEqual(child.unwrap().parent, parent.unwrap())

            child.finish()

    def test_parent_child_explicit_span_context(self):
        """Test parent-child relationship of spans when specifying a
        `SpanContext` object as a parent upon creation.
        """

        with self.shim.start_span("ParentSpan") as parent:
            with self.shim.start_active_span(
                "ChildSpan", child_of=parent.context
            ) as child:
                parent_trace_id = parent.unwrap().get_context().trace_id
                child_trace_id = child.span.unwrap().get_context().trace_id

                self.assertEqual(child_trace_id, parent_trace_id)
                self.assertEqual(
                    child.span.unwrap().parent, parent.context.unwrap()
                )

        with self.shim.start_span("ParentSpan") as parent:
            with self.shim.start_span(
                "SpanWithContextParent", child_of=parent.context
            ) as child:
                parent_trace_id = parent.unwrap().get_context().trace_id
                child_trace_id = child.unwrap().get_context().trace_id

                self.assertEqual(child_trace_id, parent_trace_id)
                self.assertEqual(
                    child.unwrap().parent, parent.context.unwrap()
                )

    def test_references(self):
        """Test span creation using the `references` argument."""

        with self.shim.start_span("ParentSpan") as parent:
            ref = opentracing.child_of(parent.context)

            with self.shim.start_active_span(
                "ChildSpan", references=[ref]
            ) as child:
                self.assertEqual(
                    child.span.unwrap().links[0].context,
                    parent.context.unwrap(),
                )

    def test_set_operation_name(self):
        """Test `set_operation_name()` method."""

        with self.shim.start_active_span("TestName") as scope:
            self.assertEqual(scope.span.unwrap().name, "TestName")

            scope.span.set_operation_name("NewName")
            self.assertEqual(scope.span.unwrap().name, "NewName")

    def test_tags(self):
        """Test tags behavior using the `tags` argument and the `set_tags()`
        method.
        """

        tags = {"foo": "bar"}
        with self.shim.start_active_span("TestSetTag", tags=tags) as scope:
            scope.span.set_tag("baz", "qux")

            self.assertEqual(scope.span.unwrap().attributes["foo"], "bar")
            self.assertEqual(scope.span.unwrap().attributes["baz"], "qux")

    def test_span_tracer(self):
        """Test the `tracer` property on `Span` objects."""

        with self.shim.start_active_span("TestSpan") as scope:
            self.assertEqual(scope.span.tracer, self.shim)

    def test_log_kv(self):
        """Test the `log_kv()` method on `Span` objects."""

        with self.shim.start_span("TestSpan") as span:
            span.log_kv({"foo": "bar"})
            self.assertEqual(span.unwrap().events[0].attributes["foo"], "bar")
            # Verify timestamp was generated automatically.
            self.assertIsNotNone(span.unwrap().events[0].timestamp)

            # Test explicit timestamp.
            now = time.time()
            span.log_kv({"foo": "bar"}, now)
            result = util.time_seconds_from_ns(
                span.unwrap().events[1].timestamp
            )
            self.assertEqual(span.unwrap().events[1].attributes["foo"], "bar")
            # Tolerate inaccuracies of less than a microsecond. See Note:
            # https://open-telemetry.github.io/opentelemetry-python/opentelemetry.ext.opentracing_shim.html
            # TODO: This seems to work consistently, but we should find out the
            # biggest possible loss of precision.
            self.assertAlmostEqual(result, now, places=6)

    def test_log(self):
        """Test the deprecated `log` method on `Span` objects."""

        with self.shim.start_span("TestSpan") as span:
            with self.assertWarns(DeprecationWarning):
                span.log(event="foo", payload="bar")

        self.assertEqual(span.unwrap().events[0].attributes["event"], "foo")
        self.assertEqual(span.unwrap().events[0].attributes["payload"], "bar")
        self.assertIsNotNone(span.unwrap().events[0].timestamp)

    def test_log_event(self):
        """Test the deprecated `log_event` method on `Span` objects."""

        with self.shim.start_span("TestSpan") as span:
            with self.assertWarns(DeprecationWarning):
                span.log_event("foo", "bar")

        self.assertEqual(span.unwrap().events[0].attributes["event"], "foo")
        self.assertEqual(span.unwrap().events[0].attributes["payload"], "bar")
        self.assertIsNotNone(span.unwrap().events[0].timestamp)

    def test_span_context(self):
        """Test construction of `SpanContextShim` objects."""

        otel_context = trace.SpanContext(1234, 5678)
        context = opentracingshim.SpanContextShim(otel_context)

        self.assertIsInstance(context, opentracing.SpanContext)
        self.assertEqual(context.unwrap().trace_id, 1234)
        self.assertEqual(context.unwrap().span_id, 5678)

    def test_span_on_error(self):
        """Verify error tag and logs are created on span when an exception is
        raised.
        """

        # Raise an exception while a span is active.
        with self.assertRaises(Exception):
            with self.shim.start_active_span("TestName") as scope:
                raise Exception

        # Verify exception details have been added to span.
        self.assertEqual(scope.span.unwrap().attributes["error"], True)
        self.assertEqual(
            scope.span.unwrap().events[0].attributes["error.kind"], Exception
        )

    def test_inject_http_headers(self):
        """Test `inject()` method for Format.HTTP_HEADERS."""

        otel_context = trace.SpanContext(trace_id=1220, span_id=7478)
        context = opentracingshim.SpanContextShim(otel_context)

        headers = {}
        self.shim.inject(context, opentracing.Format.HTTP_HEADERS, headers)
        self.assertEqual(headers[_TRACE_ID_KEY], str(1220))
        self.assertEqual(headers[_SPAN_ID_KEY], str(7478))

    def test_inject_text_map(self):
        """Test `inject()` method for Format.TEXT_MAP."""

        otel_context = trace.SpanContext(trace_id=1220, span_id=7478)
        context = opentracingshim.SpanContextShim(otel_context)

        # Verify Format.TEXT_MAP
        text_map = {}
        self.shim.inject(context, opentracing.Format.TEXT_MAP, text_map)
        self.assertEqual(text_map[_TRACE_ID_KEY], str(1220))
        self.assertEqual(text_map[_SPAN_ID_KEY], str(7478))

    def test_inject_binary(self):
        """Test `inject()` method for Format.BINARY."""

        otel_context = trace.SpanContext(trace_id=1220, span_id=7478)
        context = opentracingshim.SpanContextShim(otel_context)

        # Verify exception for non supported binary format.
        with self.assertRaises(opentracing.UnsupportedFormatException):
            self.shim.inject(context, opentracing.Format.BINARY, bytearray())

    def test_extract_http_headers(self):
        """Test `extract()` method for Format.HTTP_HEADERS."""

        carrier = {
            _TRACE_ID_KEY: 1220,
            _SPAN_ID_KEY: 7478,
        }

        ctx = self.shim.extract(opentracing.Format.HTTP_HEADERS, carrier)
        self.assertEqual(ctx.unwrap().trace_id, 1220)
        self.assertEqual(ctx.unwrap().span_id, 7478)

    def test_extract_text_map(self):
        """Test `extract()` method for Format.TEXT_MAP."""

        carrier = {
            _TRACE_ID_KEY: 1220,
            _SPAN_ID_KEY: 7478,
        }

        ctx = self.shim.extract(opentracing.Format.TEXT_MAP, carrier)
        self.assertEqual(ctx.unwrap().trace_id, 1220)
        self.assertEqual(ctx.unwrap().span_id, 7478)

    def test_extract_binary(self):
        """Test `extract()` method for Format.BINARY."""

        # Verify exception for non supported binary format.
        with self.assertRaises(opentracing.UnsupportedFormatException):
            self.shim.extract(opentracing.Format.BINARY, bytearray())


_TRACE_ID_KEY = "mock-traceid"
_SPAN_ID_KEY = "mock-spanid"


class MockHTTPExtractor(HTTPExtractor):
    """Mock extractor for testing purposes."""

    @classmethod
    def extract(cls, carrier, context=None, get_from_carrier=get_as_list):
        trace_id_list = get_from_carrier(carrier, _TRACE_ID_KEY)
        span_id_list = get_from_carrier(carrier, _SPAN_ID_KEY)

        if not trace_id_list or not span_id_list:
            return with_span_context(trace.INVALID_SPAN_CONTEXT)

        return with_span_context(
            trace.SpanContext(
                trace_id=int(trace_id_list[0]), span_id=int(span_id_list[0])
            )
        )


class MockHTTPInjector(HTTPInjector):
    """Mock injector for testing purposes."""

    @classmethod
    def inject(cls, carrier, context=None, set_in_carrier=set_in_dict):
        sc = from_context(context)
        set_in_carrier(carrier, _TRACE_ID_KEY, str(sc.trace_id))
        set_in_carrier(carrier, _SPAN_ID_KEY, str(sc.span_id))<|MERGE_RESOLUTION|>--- conflicted
+++ resolved
@@ -25,15 +25,11 @@
     HTTPInjector,
 )
 from opentelemetry.ext.opentracing_shim import util
-<<<<<<< HEAD
-from opentelemetry.sdk.trace import Tracer
+from opentelemetry.sdk.trace import TracerSource
 from opentelemetry.trace.propagation.context import (
     from_context,
     with_span_context,
 )
-=======
-from opentelemetry.sdk.trace import TracerSource
->>>>>>> 8fa21e6b
 
 
 class TestShim(unittest.TestCase):
