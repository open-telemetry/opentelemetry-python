--- conflicted
+++ resolved
@@ -24,17 +24,7 @@
 from opentelemetry import propagators, trace
 from opentelemetry.ext.opentracing_shim import util
 from opentelemetry.sdk.trace import TracerProvider
-<<<<<<< HEAD
-from opentelemetry.trace.propagation import set_span_in_context
-from opentelemetry.trace.propagation.httptextformat import (
-    Getter,
-    HTTPTextFormat,
-    HTTPTextFormatT,
-    Setter,
-)
-=======
 from opentelemetry.test.mock_httptextformat import MockHTTPTextFormat
->>>>>>> e1192855
 
 
 class TestShim(TestCase):
@@ -545,51 +535,4 @@
 
         # Verify exception for non supported binary format.
         with self.assertRaises(opentracing.UnsupportedFormatException):
-<<<<<<< HEAD
-            self.shim.extract(opentracing.Format.BINARY, bytearray())
-
-
-class MockHTTPTextFormat(HTTPTextFormat):
-    """Mock propagator for testing purposes."""
-
-    TRACE_ID_KEY = "mock-traceid"
-    SPAN_ID_KEY = "mock-spanid"
-
-    def extract(
-        self,
-        get_from_carrier: Getter[HTTPTextFormatT],
-        carrier: HTTPTextFormatT,
-        context: typing.Optional[Context] = None,
-    ) -> Context:
-        trace_id_list = get_from_carrier(carrier, self.TRACE_ID_KEY)
-        span_id_list = get_from_carrier(carrier, self.SPAN_ID_KEY)
-
-        if not trace_id_list or not span_id_list:
-            return set_span_in_context(trace.INVALID_SPAN)
-
-        return set_span_in_context(
-            trace.DefaultSpan(
-                trace.SpanContext(
-                    trace_id=int(trace_id_list[0]),
-                    span_id=int(span_id_list[0]),
-                    is_remote=True,
-                )
-            )
-        )
-
-    def inject(
-        self,
-        set_in_carrier: Setter[HTTPTextFormatT],
-        carrier: HTTPTextFormatT,
-        context: typing.Optional[Context] = None,
-    ) -> None:
-        span = trace.get_current_span(context)
-        set_in_carrier(
-            carrier, self.TRACE_ID_KEY, str(span.get_context().trace_id)
-        )
-        set_in_carrier(
-            carrier, self.SPAN_ID_KEY, str(span.get_context().span_id)
-        )
-=======
-            self.shim.extract(opentracing.Format.BINARY, bytearray())
->>>>>>> e1192855
+            self.shim.extract(opentracing.Format.BINARY, bytearray())