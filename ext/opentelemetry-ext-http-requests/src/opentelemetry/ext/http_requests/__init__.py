# Copyright 2019, OpenTelemetry Authors
#
# Licensed under the Apache License, Version 2.0 (the "License");
# you may not use this file except in compliance with the License.
# You may obtain a copy of the License at
#
#     http://www.apache.org/licenses/LICENSE-2.0
#
# Unless required by applicable law or agreed to in writing, software
# distributed under the License is distributed on an "AS IS" BASIS,
# WITHOUT WARRANTIES OR CONDITIONS OF ANY KIND, either express or implied.
# See the License for the specific language governing permissions and
# limitations under the License.

"""
The opentelemetry-ext-requests package allows tracing HTTP requests made by the
popular requests library.
"""

import functools
from urllib.parse import urlparse

from requests.sessions import Session

<<<<<<< HEAD
from opentelemetry import propagators
=======
from opentelemetry.trace import SpanKind
>>>>>>> dbb3be80


# NOTE: Currently we force passing a tracer. But in turn, this forces the user
# to configure a SDK before enabling this integration. In turn, this means that
# if the SDK/tracer is already using `requests` they may, in theory, bypass our
# instrumentation when using `import from`, etc. (currently we only instrument
# a instance method so the probability for that is very low).
def enable(tracer):
    """Enables tracing of all requests calls that go through
      :code:`requests.session.Session.request` (this includes
      :code:`requests.get`, etc.)."""

    # Since
    # https://github.com/psf/requests/commit/d72d1162142d1bf8b1b5711c664fbbd674f349d1
    # (v0.7.0, Oct 23, 2011), get, post, etc are implemented via request which
    # again, is implemented via Session.request (`Session` was named `session`
    # before v1.0.0, Dec 17, 2012, see
    # https://github.com/psf/requests/commit/4e5c4a6ab7bb0195dececdd19bb8505b872fe120)

    # Guard against double instrumentation
    disable()

    wrapped = Session.request

    @functools.wraps(wrapped)
    def instrumented_request(self, method, url, *args, **kwargs):
        # TODO: Check if we are in an exporter, cf. OpenCensus
        # execution_context.is_exporter()

        # See
        # https://github.com/open-telemetry/opentelemetry-specification/blob/master/specification/data-semantic-conventions.md#http-client
        try:
            parsed_url = urlparse(url)
        except ValueError as exc:  # Invalid URL
            path = "<Unparsable URL: {}>".format(exc)
        else:
            if parsed_url is None:
                path = "<URL parses to None>"
            path = parsed_url.path

        with tracer.start_span(path, kind=SpanKind.CLIENT) as span:
            span.set_attribute("component", "http")
            span.set_attribute("http.method", method.upper())
            span.set_attribute("http.url", url)

            # TODO: Propagate the trace context via headers once we have a way
            # to access propagators.

            headers = kwargs.setdefault("headers", {})
            propagators.inject(tracer, type(headers).__setitem__, headers)
            result = wrapped(self, method, url, *args, **kwargs)  # *** PROCEED

            span.set_attribute("http.status_code", result.status_code)
            span.set_attribute("http.status_text", result.reason)

            return result

        # TODO: How to handle exceptions? Should we create events for them? Set
        # certain attributes?

    instrumented_request.opentelemetry_ext_requests_applied = True

    Session.request = instrumented_request

    # TODO: We should also instrument requests.sessions.Session.send
    # but to avoid doubled spans, we would need some context-local
    # state (i.e., only create a Span if the current context's URL is
    # different, then push the current URL, pop it afterwards)


def disable():
    """Disables instrumentation of :code:`requests` through this module.

    Note that this only works if no other module also patches requests."""

    if getattr(Session.request, "opentelemetry_ext_requests_applied", False):
        original = Session.request.__wrapped__  # pylint:disable=no-member
        Session.request = original<|MERGE_RESOLUTION|>--- conflicted
+++ resolved
@@ -22,12 +22,8 @@
 
 from requests.sessions import Session
 
-<<<<<<< HEAD
 from opentelemetry import propagators
-=======
 from opentelemetry.trace import SpanKind
->>>>>>> dbb3be80
-
 
 # NOTE: Currently we force passing a tracer. But in turn, this forces the user
 # to configure a SDK before enabling this integration. In turn, this means that
