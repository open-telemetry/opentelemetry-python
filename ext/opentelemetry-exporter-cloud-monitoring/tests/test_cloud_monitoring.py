# Copyright OpenTelemetry Authors
#
# Licensed under the Apache License, Version 2.0 (the "License");
# you may not use this file except in compliance with the License.
# You may obtain a copy of the License at
#
#     http://www.apache.org/licenses/LICENSE-2.0
#
# Unless required by applicable law or agreed to in writing, software
# distributed under the License is distributed on an "AS IS" BASIS,
# WITHOUT WARRANTIES OR CONDITIONS OF ANY KIND, either express or implied.
# See the License for the specific language governing permissions and
# limitations under the License.

import unittest
from unittest import mock

from google.api.label_pb2 import LabelDescriptor
from google.api.metric_pb2 import MetricDescriptor
from google.cloud.monitoring_v3.proto.metric_pb2 import TimeSeries

from opentelemetry.exporter.cloud_monitoring import (
    MAX_BATCH_WRITE,
    WRITE_INTERVAL,
    CloudMonitoringMetricsExporter,
)
from opentelemetry.sdk.metrics.export import MetricRecord
from opentelemetry.sdk.metrics.export.aggregate import SumAggregator


class UnsupportedAggregator:
    pass


class MockMetric:
    def __init__(self, name="name", description="description", value_type=int):
        self.name = name
        self.description = description
        self.value_type = value_type


# pylint: disable=protected-access
# pylint can't deal with ProtoBuf object members
# pylint: disable=no-member


class TestCloudMonitoringMetricsExporter(unittest.TestCase):
    def setUp(self):
        self.client_patcher = mock.patch(
            "opentelemetry.exporter.cloud_monitoring.MetricServiceClient"
        )
        self.client_patcher.start()
        self.project_id = "PROJECT"
        self.project_name = "PROJECT_NAME"

    def tearDown(self):
        self.client_patcher.stop()

    def test_constructor_default(self):
        exporter = CloudMonitoringMetricsExporter(self.project_id)
        self.assertEqual(exporter.project_id, self.project_id)

    def test_constructor_explicit(self):
        client = mock.Mock()
        exporter = CloudMonitoringMetricsExporter(
            self.project_id, client=client
        )

        self.assertIs(exporter.client, client)
        self.assertEqual(exporter.project_id, self.project_id)

    def test_batch_write(self):
        client = mock.Mock()
        exporter = CloudMonitoringMetricsExporter(
            project_id=self.project_id, client=client
        )
        exporter.project_name = self.project_name
        exporter._batch_write(range(2 * MAX_BATCH_WRITE + 1))
        client.create_time_series.assert_has_calls(
            [
                mock.call(self.project_name, range(MAX_BATCH_WRITE)),
                mock.call(
                    self.project_name,
                    range(MAX_BATCH_WRITE, 2 * MAX_BATCH_WRITE),
                ),
                mock.call(
                    self.project_name,
                    range(2 * MAX_BATCH_WRITE, 2 * MAX_BATCH_WRITE + 1),
                ),
            ]
        )

        exporter._batch_write(range(MAX_BATCH_WRITE))
        client.create_time_series.assert_has_calls(
            [mock.call(self.project_name, range(MAX_BATCH_WRITE))]
        )

        exporter._batch_write(range(MAX_BATCH_WRITE - 1))
        client.create_time_series.assert_has_calls(
            [mock.call(self.project_name, range(MAX_BATCH_WRITE - 1))]
        )

    def test_get_metric_descriptor(self):
        client = mock.Mock()
        exporter = CloudMonitoringMetricsExporter(
            project_id=self.project_id, client=client
        )
        exporter.project_name = self.project_name

        self.assertIsNone(
            exporter._get_metric_descriptor(
                MetricRecord(MockMetric(), (), UnsupportedAggregator())
            )
        )

        record = MetricRecord(
<<<<<<< HEAD
            SumAggregator(), (("label1", "value1"),), MockMetric()
=======
            MockMetric(), (("label1", "value1"),), CounterAggregator(),
>>>>>>> ca232c93
        )
        metric_descriptor = exporter._get_metric_descriptor(record)
        client.create_metric_descriptor.assert_called_with(
            self.project_name,
            MetricDescriptor(
                **{
                    "name": None,
                    "type": "custom.googleapis.com/OpenTelemetry/name",
                    "display_name": "name",
                    "description": "description",
                    "labels": [
                        LabelDescriptor(key="label1", value_type="STRING")
                    ],
                    "metric_kind": "GAUGE",
                    "value_type": "INT64",
                }
            ),
        )

        # Getting a cached metric descriptor shouldn't use another call
        cached_metric_descriptor = exporter._get_metric_descriptor(record)
        self.assertEqual(client.create_metric_descriptor.call_count, 1)
        self.assertEqual(metric_descriptor, cached_metric_descriptor)

        # Drop labels with values that aren't string, int or bool
        exporter._get_metric_descriptor(
            MetricRecord(
<<<<<<< HEAD
                SumAggregator(),
=======
                MockMetric(name="name2", value_type=float),
>>>>>>> ca232c93
                (
                    ("label1", "value1"),
                    ("label2", dict()),
                    ("label3", 3),
                    ("label4", False),
                ),
                CounterAggregator(),
            )
        )
        client.create_metric_descriptor.assert_called_with(
            self.project_name,
            MetricDescriptor(
                **{
                    "name": None,
                    "type": "custom.googleapis.com/OpenTelemetry/name2",
                    "display_name": "name2",
                    "description": "description",
                    "labels": [
                        LabelDescriptor(key="label1", value_type="STRING"),
                        LabelDescriptor(key="label3", value_type="INT64"),
                        LabelDescriptor(key="label4", value_type="BOOL"),
                    ],
                    "metric_kind": "GAUGE",
                    "value_type": "DOUBLE",
                }
            ),
        )

    def test_export(self):
        client = mock.Mock()
        exporter = CloudMonitoringMetricsExporter(
            project_id=self.project_id, client=client
        )
        exporter.project_name = self.project_name

        exporter.export(
            [
                MetricRecord(
                    MockMetric(),
                    (("label1", "value1"),),
                    UnsupportedAggregator(),
                )
            ]
        )
        client.create_time_series.assert_not_called()

        client.create_metric_descriptor.return_value = MetricDescriptor(
            **{
                "name": None,
                "type": "custom.googleapis.com/OpenTelemetry/name",
                "display_name": "name",
                "description": "description",
                "labels": [
                    LabelDescriptor(key="label1", value_type="STRING"),
                    LabelDescriptor(key="label2", value_type="INT64"),
                ],
                "metric_kind": "GAUGE",
                "value_type": "DOUBLE",
            }
        )

        sum_agg_one = SumAggregator()
        sum_agg_one.checkpoint = 1
        sum_agg_one.last_update_timestamp = (WRITE_INTERVAL + 1) * 1e9
        exporter.export(
            [
                MetricRecord(
<<<<<<< HEAD
                    sum_agg_one,
                    (("label1", "value1"), ("label2", 1),),
=======
>>>>>>> ca232c93
                    MockMetric(),
                    (("label1", "value1"), ("label2", 1),),
                    counter_one,
                ),
                MetricRecord(
<<<<<<< HEAD
                    sum_agg_one,
                    (("label1", "value2"), ("label2", 2),),
=======
>>>>>>> ca232c93
                    MockMetric(),
                    (("label1", "value2"), ("label2", 2),),
                    counter_one,
                ),
            ]
        )
        series1 = TimeSeries()
        series1.metric.type = "custom.googleapis.com/OpenTelemetry/name"
        series1.metric.labels["label1"] = "value1"
        series1.metric.labels["label2"] = "1"
        point = series1.points.add()
        point.value.int64_value = 1
        point.interval.end_time.seconds = WRITE_INTERVAL + 1
        point.interval.end_time.nanos = 0

        series2 = TimeSeries()
        series2.metric.type = "custom.googleapis.com/OpenTelemetry/name"
        series2.metric.labels["label1"] = "value2"
        series2.metric.labels["label2"] = "2"
        point = series2.points.add()
        point.value.int64_value = 1
        point.interval.end_time.seconds = WRITE_INTERVAL + 1
        point.interval.end_time.nanos = 0
        client.create_time_series.assert_has_calls(
            [mock.call(self.project_name, [series1, series2])]
        )

        # Attempting to export too soon after another export with the exact
        # same labels leads to it being dropped

        sum_agg_two = SumAggregator()
        sum_agg_two.checkpoint = 1
        sum_agg_two.last_update_timestamp = (WRITE_INTERVAL + 2) * 1e9
        exporter.export(
            [
                MetricRecord(
<<<<<<< HEAD
                    sum_agg_two,
                    (("label1", "value1"), ("label2", 1),),
=======
>>>>>>> ca232c93
                    MockMetric(),
                    (("label1", "value1"), ("label2", 1),),
                    counter_two,
                ),
                MetricRecord(
<<<<<<< HEAD
                    sum_agg_two,
                    (("label1", "value2"), ("label2", 2),),
=======
>>>>>>> ca232c93
                    MockMetric(),
                    (("label1", "value2"), ("label2", 2),),
                    counter_two,
                ),
            ]
        )
        self.assertEqual(client.create_time_series.call_count, 1)

        # But exporting with different labels is fine
        sum_agg_two.checkpoint = 2
        exporter.export(
            [
                MetricRecord(
<<<<<<< HEAD
                    sum_agg_two,
                    (("label1", "changed_label"), ("label2", 2),),
=======
>>>>>>> ca232c93
                    MockMetric(),
                    (("label1", "changed_label"), ("label2", 2),),
                    counter_two,
                ),
            ]
        )
        series3 = TimeSeries()
        series3.metric.type = "custom.googleapis.com/OpenTelemetry/name"
        series3.metric.labels["label1"] = "changed_label"
        series3.metric.labels["label2"] = "2"
        point = series3.points.add()
        point.value.int64_value = 2
        point.interval.end_time.seconds = WRITE_INTERVAL + 2
        point.interval.end_time.nanos = 0
        client.create_time_series.assert_has_calls(
            [
                mock.call(self.project_name, [series1, series2]),
                mock.call(self.project_name, [series3]),
            ]
        )<|MERGE_RESOLUTION|>--- conflicted
+++ resolved
@@ -114,11 +114,7 @@
         )
 
         record = MetricRecord(
-<<<<<<< HEAD
-            SumAggregator(), (("label1", "value1"),), MockMetric()
-=======
-            MockMetric(), (("label1", "value1"),), CounterAggregator(),
->>>>>>> ca232c93
+            MockMetric(), (("label1", "value1"),), SumAggregator(),
         )
         metric_descriptor = exporter._get_metric_descriptor(record)
         client.create_metric_descriptor.assert_called_with(
@@ -146,18 +142,14 @@
         # Drop labels with values that aren't string, int or bool
         exporter._get_metric_descriptor(
             MetricRecord(
-<<<<<<< HEAD
-                SumAggregator(),
-=======
                 MockMetric(name="name2", value_type=float),
->>>>>>> ca232c93
                 (
                     ("label1", "value1"),
                     ("label2", dict()),
                     ("label3", 3),
                     ("label4", False),
                 ),
-                CounterAggregator(),
+                SumAggregator(),
             )
         )
         client.create_metric_descriptor.assert_called_with(
@@ -218,24 +210,14 @@
         exporter.export(
             [
                 MetricRecord(
-<<<<<<< HEAD
+                    MockMetric(),
+                    (("label1", "value1"), ("label2", 1),),
                     sum_agg_one,
-                    (("label1", "value1"), ("label2", 1),),
-=======
->>>>>>> ca232c93
-                    MockMetric(),
-                    (("label1", "value1"), ("label2", 1),),
-                    counter_one,
-                ),
-                MetricRecord(
-<<<<<<< HEAD
+                ),
+                MetricRecord(
+                    MockMetric(),
+                    (("label1", "value2"), ("label2", 2),),
                     sum_agg_one,
-                    (("label1", "value2"), ("label2", 2),),
-=======
->>>>>>> ca232c93
-                    MockMetric(),
-                    (("label1", "value2"), ("label2", 2),),
-                    counter_one,
                 ),
             ]
         )
@@ -269,24 +251,14 @@
         exporter.export(
             [
                 MetricRecord(
-<<<<<<< HEAD
+                    MockMetric(),
+                    (("label1", "value1"), ("label2", 1),),
                     sum_agg_two,
-                    (("label1", "value1"), ("label2", 1),),
-=======
->>>>>>> ca232c93
-                    MockMetric(),
-                    (("label1", "value1"), ("label2", 1),),
-                    counter_two,
-                ),
-                MetricRecord(
-<<<<<<< HEAD
+                ),
+                MetricRecord(
+                    MockMetric(),
+                    (("label1", "value2"), ("label2", 2),),
                     sum_agg_two,
-                    (("label1", "value2"), ("label2", 2),),
-=======
->>>>>>> ca232c93
-                    MockMetric(),
-                    (("label1", "value2"), ("label2", 2),),
-                    counter_two,
                 ),
             ]
         )
@@ -297,14 +269,9 @@
         exporter.export(
             [
                 MetricRecord(
-<<<<<<< HEAD
+                    MockMetric(),
+                    (("label1", "changed_label"), ("label2", 2),),
                     sum_agg_two,
-                    (("label1", "changed_label"), ("label2", 2),),
-=======
->>>>>>> ca232c93
-                    MockMetric(),
-                    (("label1", "changed_label"), ("label2", 2),),
-                    counter_two,
                 ),
             ]
         )
