--- conflicted
+++ resolved
@@ -15,16 +15,12 @@
         trace_api.set_preferred_tracer_implementation(lambda T: Tracer())
 
     def setUp(self):
-<<<<<<< HEAD
-        tracer = trace_api.tracer()
-
+        self.span = mock.create_autospec(trace_api.Span, spec_set=True)
+        tracer = trace_api.Tracer()
         self.memory_exporter = InMemorySpanExporter()
         span_processor = export.SimpleExportSpanProcessor(self.memory_exporter)
         tracer.add_span_processor(span_processor)
 
-=======
-        self.span = mock.create_autospec(trace_api.Span, spec_set=True)
-        tracer = trace_api.Tracer()
         self.get_tracer_patcher = mock.patch.object(
             trace_api.TracerSource,
             "get_tracer",
@@ -42,7 +38,6 @@
             return_value=self.span,
         )
         self.start_span = self.start_span_patcher.start()
->>>>>>> baab508f
         self.write_buffer = io.BytesIO()
         self.write = self.write_buffer.write
 
@@ -53,13 +48,10 @@
         self.response_headers = None
         self.exc_info = None
 
-<<<<<<< HEAD
-=======
     def tearDown(self):
         self.get_tracer_patcher.stop()
         self.start_span_patcher.stop()
 
->>>>>>> baab508f
     def start_response(self, status, response_headers, exc_info=None):
         self.status = status
         self.response_headers = response_headers
