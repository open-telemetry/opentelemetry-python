--- conflicted
+++ resolved
@@ -96,8 +96,7 @@
             self.assertIsNone(self.exc_info)
 
         # Verify that start_span has been called
-<<<<<<< HEAD
-        self.create_span.assert_called_with(
+        self.start_span.assert_called_with(
             "/",
             trace_api.INVALID_SPAN_CONTEXT,
             kind=trace_api.SpanKind.SERVER,
@@ -111,10 +110,6 @@
                 "http.flavor": "1.0",
                 "http.url": "http://127.0.0.1/",
             },
-=======
-        self.start_span.assert_called_with(
-            "/", trace_api.INVALID_SPAN_CONTEXT, kind=trace_api.SpanKind.SERVER
->>>>>>> eee7d848
         )
 
     def test_basic_wsgi_call(self):
