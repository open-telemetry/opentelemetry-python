--- conflicted
+++ resolved
@@ -73,55 +73,7 @@
     return [b"*"]
 
 
-<<<<<<< HEAD
-class TestWsgiApplication(unittest.TestCase):
-    def setUp(self):
-        self.span = mock.create_autospec(trace_api.Span, spec_set=True)
-        tracer = trace_api.Tracer()
-        self.get_tracer_patcher = mock.patch.object(
-            trace_api.TracerSource,
-            "get_tracer",
-            autospec=True,
-            spec_set=True,
-            return_value=tracer,
-        )
-        self.get_tracer_patcher.start()
-
-        self.create_span_patcher = mock.patch.object(
-            tracer,
-            "create_span",
-            autospec=True,
-            spec_set=True,
-            return_value=self.span,
-        )
-        self.create_span = self.create_span_patcher.start()
-
-        self.write_buffer = io.BytesIO()
-        self.write = self.write_buffer.write
-
-        self.environ = {}
-        wsgiref_util.setup_testing_defaults(self.environ)
-
-        self.status = None
-        self.response_headers = None
-        self.exc_info = None
-
-    def tearDown(self):
-        self.get_tracer_patcher.stop()
-        self.create_span_patcher.stop()
-
-    def start_response(self, status, response_headers, exc_info=None):
-        # The span should have started already
-        self.span.start.assert_called_once_with()
-
-        self.status = status
-        self.response_headers = response_headers
-        self.exc_info = exc_info
-        return self.write
-
-=======
 class TestWsgiApplication(WsgiTestBase):
->>>>>>> 693391cf
     def validate_response(self, response, error=None):
         while True:
             try:
