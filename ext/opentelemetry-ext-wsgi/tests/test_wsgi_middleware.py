--- conflicted
+++ resolved
@@ -126,11 +126,7 @@
 
         # Verify that start_span has been called
         self.start_span.assert_called_once_with(
-<<<<<<< HEAD
-            "/", trace_api.INVALID_SPAN_CONTEXT
-=======
-            "/", kind=trace_api.SpanKind.SERVER
->>>>>>> dbb3be80
+            "/", trace_api.INVALID_SPAN_CONTEXT, kind=trace_api.SpanKind.SERVER
         )
 
     def test_basic_wsgi_call(self):
