# Copyright 2019, OpenTelemetry Authors
#
# Licensed under the Apache License, Version 2.0 (the "License");
# you may not use this file except in compliance with the License.
# You may obtain a copy of the License at
#
#     http://www.apache.org/licenses/LICENSE-2.0
#
# Unless required by applicable law or agreed to in writing, software
# distributed under the License is distributed on an "AS IS" BASIS,
# WITHOUT WARRANTIES OR CONDITIONS OF ANY KIND, either express or implied.
# See the License for the specific language governing permissions and
# limitations under the License.

import sys
import unittest
import unittest.mock as mock
import wsgiref.util as wsgiref_util
from urllib.parse import urlsplit

import opentelemetry.ext.wsgi as otel_wsgi
from opentelemetry import trace as trace_api
from opentelemetry.ext.testutil.wsgitestutil import WsgiTestBase


class Response:
    def __init__(self):
        self.iter = iter([b"*"])
        self.close_calls = 0

    def __iter__(self):
        return self

    def __next__(self):
        return next(self.iter)

    def close(self):
        self.close_calls += 1


def simple_wsgi(environ, start_response):
    assert isinstance(environ, dict)
    start_response("200 OK", [("Content-Type", "text/plain")])
    return [b"*"]


def create_iter_wsgi(response):
    def iter_wsgi(environ, start_response):
        assert isinstance(environ, dict)
        start_response("200 OK", [("Content-Type", "text/plain")])
        return response

    return iter_wsgi


def create_gen_wsgi(response):
    def gen_wsgi(environ, start_response):
        result = create_iter_wsgi(response)(environ, start_response)
        yield from result
        getattr(result, "close", lambda: None)()

    return gen_wsgi


def error_wsgi(environ, start_response):
    assert isinstance(environ, dict)
    try:
        raise ValueError
    except ValueError:
        exc_info = sys.exc_info()
    start_response("200 OK", [("Content-Type", "text/plain")], exc_info)
    exc_info = None
    return [b"*"]


class TestWsgiApplication(WsgiTestBase):
    def validate_response(self, response, error=None):
        while True:
            try:
                value = next(response)
                self.assertEqual(value, b"*")
            except StopIteration:
                break

        self.assertEqual(self.status, "200 OK")
        self.assertEqual(
            self.response_headers, [("Content-Type", "text/plain")]
        )
        if error:
            self.assertIs(self.exc_info[0], error)
            self.assertIsInstance(self.exc_info[1], error)
            self.assertIsNotNone(self.exc_info[2])
        else:
            self.assertIsNone(self.exc_info)

<<<<<<< HEAD
        span_list = self.memory_exporter.get_finished_spans()
        self.assertEqual(len(span_list), 1)
        self.assertEqual(span_list[0].name, "/")
        self.assertEqual(span_list[0].kind, trace_api.SpanKind.SERVER)
=======
        # Verify that start_span has been called
        self.start_span.assert_called_with(
            "/",
            trace_api.INVALID_SPAN_CONTEXT,
            kind=trace_api.SpanKind.SERVER,
            attributes={
                "component": "http",
                "http.method": "GET",
                "http.server_name": "127.0.0.1",
                "http.scheme": "http",
                "host.port": 80,
                "http.host": "127.0.0.1",
                "http.flavor": "1.0",
                "http.url": "http://127.0.0.1/",
            },
        )
>>>>>>> 105fe2f1

    def test_basic_wsgi_call(self):
        app = otel_wsgi.OpenTelemetryMiddleware(simple_wsgi)
        response = app(self.environ, self.start_response)
        self.validate_response(response)

    def test_wsgi_iterable(self):
        original_response = Response()
        iter_wsgi = create_iter_wsgi(original_response)
        app = otel_wsgi.OpenTelemetryMiddleware(iter_wsgi)
        response = app(self.environ, self.start_response)
        # Verify that start_response has been called
        self.assertTrue(self.status)
        self.validate_response(response)

        # Verify that close has been called exactly once
        self.assertEqual(1, original_response.close_calls)

    def test_wsgi_generator(self):
        original_response = Response()
        gen_wsgi = create_gen_wsgi(original_response)
        app = otel_wsgi.OpenTelemetryMiddleware(gen_wsgi)
        response = app(self.environ, self.start_response)
        # Verify that start_response has not been called
        self.assertIsNone(self.status)
        self.validate_response(response)

        # Verify that close has been called exactly once
        self.assertEqual(original_response.close_calls, 1)

    def test_wsgi_exc_info(self):
        app = otel_wsgi.OpenTelemetryMiddleware(error_wsgi)
        response = app(self.environ, self.start_response)
        self.validate_response(response, error=ValueError)


class TestWsgiAttributes(unittest.TestCase):
    def setUp(self):
        self.environ = {}
        wsgiref_util.setup_testing_defaults(self.environ)
        self.span = mock.create_autospec(trace_api.Span, spec_set=True)

    def test_request_attributes(self):
        self.environ["QUERY_STRING"] = "foo=bar"

        attrs = otel_wsgi.collect_request_attributes(self.environ)
        self.assertDictEqual(
            attrs,
            {
                "component": "http",
                "http.method": "GET",
                "http.host": "127.0.0.1",
                "http.url": "http://127.0.0.1/?foo=bar",
                "host.port": 80,
                "http.scheme": "http",
                "http.server_name": "127.0.0.1",
                "http.flavor": "1.0",
            },
        )

    def validate_url(self, expected_url, raw=False, has_host=True):
        parts = urlsplit(expected_url)
        expected = {
            "http.scheme": parts.scheme,
            "host.port": parts.port or (80 if parts.scheme == "http" else 443),
            "http.server_name": parts.hostname,  # Not true in the general case, but for all tests.
        }
        if raw:
            expected["http.target"] = expected_url.split(parts.netloc, 1)[1]
        else:
            expected["http.url"] = expected_url
        if has_host:
            expected["http.host"] = parts.hostname

        attrs = otel_wsgi.collect_request_attributes(self.environ)
        self.assertGreaterEqual(
            attrs.items(), expected.items(), expected_url + " expected."
        )

    def test_request_attributes_with_partial_raw_uri(self):
        self.environ["RAW_URI"] = "/#top"
        self.validate_url("http://127.0.0.1/#top", raw=True)

    def test_request_attributes_with_partial_raw_uri_and_nonstandard_port(
        self,
    ):
        self.environ["RAW_URI"] = "/?"
        del self.environ["HTTP_HOST"]
        self.environ["SERVER_PORT"] = "8080"
        self.validate_url("http://127.0.0.1:8080/?", raw=True, has_host=False)

    def test_https_uri_port(self):
        del self.environ["HTTP_HOST"]
        self.environ["SERVER_PORT"] = "443"
        self.environ["wsgi.url_scheme"] = "https"
        self.validate_url("https://127.0.0.1/", has_host=False)

        self.environ["SERVER_PORT"] = "8080"
        self.validate_url("https://127.0.0.1:8080/", has_host=False)

        self.environ["SERVER_PORT"] = "80"
        self.validate_url("https://127.0.0.1:80/", has_host=False)

    def test_http_uri_port(self):
        del self.environ["HTTP_HOST"]
        self.environ["SERVER_PORT"] = "80"
        self.environ["wsgi.url_scheme"] = "http"
        self.validate_url("http://127.0.0.1/", has_host=False)

        self.environ["SERVER_PORT"] = "8080"
        self.validate_url("http://127.0.0.1:8080/", has_host=False)

        self.environ["SERVER_PORT"] = "443"
        self.validate_url("http://127.0.0.1:443/", has_host=False)

    def test_request_attributes_with_nonstandard_port_and_no_host(self):
        del self.environ["HTTP_HOST"]
        self.environ["SERVER_PORT"] = "8080"
        self.validate_url("http://127.0.0.1:8080/", has_host=False)

        self.environ["SERVER_PORT"] = "443"
        self.validate_url("http://127.0.0.1:443/", has_host=False)

    def test_request_attributes_with_conflicting_nonstandard_port(self):
        self.environ[
            "HTTP_HOST"
        ] += ":8080"  # Note that we do not correct SERVER_PORT
        expected = {
            "http.host": "127.0.0.1:8080",
            "http.url": "http://127.0.0.1:8080/",
            "host.port": 80,
        }
        self.assertGreaterEqual(
            otel_wsgi.collect_request_attributes(self.environ).items(),
            expected.items(),
        )

    def test_request_attributes_with_faux_scheme_relative_raw_uri(self):
        self.environ["RAW_URI"] = "//127.0.0.1/?"
        self.validate_url("http://127.0.0.1//127.0.0.1/?", raw=True)

    def test_request_attributes_pathless(self):
        self.environ["RAW_URI"] = ""
        expected = {"http.target": ""}
        self.assertGreaterEqual(
            otel_wsgi.collect_request_attributes(self.environ).items(),
            expected.items(),
        )

    def test_request_attributes_with_full_request_uri(self):
        self.environ["HTTP_HOST"] = "127.0.0.1:8080"
        self.environ["REQUEST_METHOD"] = "CONNECT"
        self.environ[
            "REQUEST_URI"
        ] = "127.0.0.1:8080"  # Might happen in a CONNECT request
        expected = {
            "http.host": "127.0.0.1:8080",
            "http.target": "127.0.0.1:8080",
        }
        self.assertGreaterEqual(
            otel_wsgi.collect_request_attributes(self.environ).items(),
            expected.items(),
        )

    def test_response_attributes(self):
        otel_wsgi.add_response_attributes(self.span, "404 Not Found", {})
        expected = (
            mock.call("http.status_code", 404),
            mock.call("http.status_text", "Not Found"),
        )
        self.assertEqual(self.span.set_attribute.call_count, len(expected))
        self.span.set_attribute.assert_has_calls(expected, any_order=True)

    def test_response_attributes_invalid_status_code(self):
        otel_wsgi.add_response_attributes(self.span, "Invalid Status Code", {})
        self.assertEqual(self.span.set_attribute.call_count, 1)
        self.span.set_attribute.assert_called_with(
            "http.status_text", "Status Code"
        )


if __name__ == "__main__":
    unittest.main()<|MERGE_RESOLUTION|>--- conflicted
+++ resolved
@@ -21,6 +21,8 @@
 import opentelemetry.ext.wsgi as otel_wsgi
 from opentelemetry import trace as trace_api
 from opentelemetry.ext.testutil.wsgitestutil import WsgiTestBase
+from opentelemetry.sdk.trace import MAX_NUM_ATTRIBUTES
+from opentelemetry.sdk.util import BoundedDict
 
 
 class Response:
@@ -93,29 +95,28 @@
         else:
             self.assertIsNone(self.exc_info)
 
-<<<<<<< HEAD
         span_list = self.memory_exporter.get_finished_spans()
         self.assertEqual(len(span_list), 1)
         self.assertEqual(span_list[0].name, "/")
         self.assertEqual(span_list[0].kind, trace_api.SpanKind.SERVER)
-=======
-        # Verify that start_span has been called
-        self.start_span.assert_called_with(
-            "/",
-            trace_api.INVALID_SPAN_CONTEXT,
-            kind=trace_api.SpanKind.SERVER,
-            attributes={
-                "component": "http",
-                "http.method": "GET",
-                "http.server_name": "127.0.0.1",
-                "http.scheme": "http",
-                "host.port": 80,
-                "http.host": "127.0.0.1",
-                "http.flavor": "1.0",
-                "http.url": "http://127.0.0.1/",
-            },
-        )
->>>>>>> 105fe2f1
+        self.assertEqual(
+            span_list[0].attributes,
+            BoundedDict.from_map(
+                MAX_NUM_ATTRIBUTES,
+                {
+                    "component": "http",
+                    "http.method": "GET",
+                    "http.server_name": "127.0.0.1",
+                    "http.scheme": "http",
+                    "host.port": 80,
+                    "http.host": "127.0.0.1",
+                    "http.flavor": "1.0",
+                    "http.url": "http://127.0.0.1/",
+                    "http.status_text": "OK",
+                    "http.status_code": 200,
+                },
+            ),
+        )
 
     def test_basic_wsgi_call(self):
         app = otel_wsgi.OpenTelemetryMiddleware(simple_wsgi)
