# Copyright The OpenTelemetry Authors
#
# Licensed under the Apache License, Version 2.0 (the "License");
# you may not use this file except in compliance with the License.
# You may obtain a copy of the License at
#
#     http://www.apache.org/licenses/LICENSE-2.0
#
# Unless required by applicable law or agreed to in writing, software
# distributed under the License is distributed on an "AS IS" BASIS,
# WITHOUT WARRANTIES OR CONDITIONS OF ANY KIND, either express or implied.
# See the License for the specific language governing permissions and
# limitations under the License.

"""
This library provides a WSGI middleware that can be used on any WSGI framework
(such as Django / Flask) to track requests timing through OpenTelemetry.

Usage (Flask)
-------------

.. code-block:: python

    from flask import Flask
    from opentelemetry.ext.wsgi import OpenTelemetryMiddleware

    app = Flask(__name__)
    app.wsgi_app = OpenTelemetryMiddleware(app.wsgi_app)

    @app.route("/")
    def hello():
        return "Hello!"

    if __name__ == "__main__":
        app.run(debug=True)


Usage (Django)
--------------

Modify the application's ``wsgi.py`` file as shown below.

.. code-block:: python

    import os
    from opentelemetry.ext.wsgi import OpenTelemetryMiddleware
    from django.core.wsgi import get_wsgi_application

    os.environ.setdefault('DJANGO_SETTINGS_MODULE', 'application.settings')

    application = get_wsgi_application()
    application = OpenTelemetryMiddleware(application)

API
---
"""

import functools
import typing
import wsgiref.util as wsgiref_util

from opentelemetry import context, propagators, trace
from opentelemetry.ext.wsgi.version import __version__
from opentelemetry.trace.propagation import get_span_from_context
from opentelemetry.trace.status import Status, StatusCanonicalCode

_HTTP_VERSION_PREFIX = "HTTP/"


def get_header_from_environ(
    environ: dict, header_name: str
) -> typing.List[str]:
    """Retrieve a HTTP header value from the PEP3333-conforming WSGI environ.

    Returns:
        A list with a single string with the header value if it exists, else an empty list.
    """
    environ_key = "HTTP_" + header_name.upper().replace("-", "_")
    value = environ.get(environ_key)
    if value is not None:
        return [value]
    return []


def setifnotnone(dic, key, value):
    if value is not None:
        dic[key] = value


def http_status_to_canonical_code(code: int, allow_redirect: bool = True):
    # pylint:disable=too-many-branches,too-many-return-statements
    if code < 100:
        return StatusCanonicalCode.UNKNOWN
    if code <= 299:
        return StatusCanonicalCode.OK
    if code <= 399:
        if allow_redirect:
            return StatusCanonicalCode.OK
        return StatusCanonicalCode.DEADLINE_EXCEEDED
    if code <= 499:
        if code == 401:  # HTTPStatus.UNAUTHORIZED:
            return StatusCanonicalCode.UNAUTHENTICATED
        if code == 403:  # HTTPStatus.FORBIDDEN:
            return StatusCanonicalCode.PERMISSION_DENIED
        if code == 404:  # HTTPStatus.NOT_FOUND:
            return StatusCanonicalCode.NOT_FOUND
        if code == 429:  # HTTPStatus.TOO_MANY_REQUESTS:
            return StatusCanonicalCode.RESOURCE_EXHAUSTED
        return StatusCanonicalCode.INVALID_ARGUMENT
    if code <= 599:
        if code == 501:  # HTTPStatus.NOT_IMPLEMENTED:
            return StatusCanonicalCode.UNIMPLEMENTED
        if code == 503:  # HTTPStatus.SERVICE_UNAVAILABLE:
            return StatusCanonicalCode.UNAVAILABLE
        if code == 504:  # HTTPStatus.GATEWAY_TIMEOUT:
            return StatusCanonicalCode.DEADLINE_EXCEEDED
        return StatusCanonicalCode.INTERNAL
    return StatusCanonicalCode.UNKNOWN


def collect_request_attributes(environ):
    """Collects HTTP request attributes from the PEP3333-conforming
    WSGI environ and returns a dictionary to be used as span creation attributes."""

    result = {
        "component": "http",
        "http.method": environ["REQUEST_METHOD"],
        "http.server_name": environ["SERVER_NAME"],
        "http.scheme": environ["wsgi.url_scheme"],
        "host.port": int(environ["SERVER_PORT"]),
    }

    setifnotnone(result, "http.host", environ.get("HTTP_HOST"))
    target = environ.get("RAW_URI")
    if target is None:  # Note: `"" or None is None`
        target = environ.get("REQUEST_URI")
    if target is not None:
        result["http.target"] = target
    else:
        result["http.url"] = wsgiref_util.request_uri(environ)

    remote_addr = environ.get("REMOTE_ADDR")
    if remote_addr:
        result["net.peer.ip"] = remote_addr
    remote_host = environ.get("REMOTE_HOST")
    if remote_host and remote_host != remote_addr:
        result["net.peer.name"] = remote_host

    setifnotnone(result, "net.peer.port", environ.get("REMOTE_PORT"))
    flavor = environ.get("SERVER_PROTOCOL", "")
    if flavor.upper().startswith(_HTTP_VERSION_PREFIX):
        flavor = flavor[len(_HTTP_VERSION_PREFIX) :]
    if flavor:
        result["http.flavor"] = flavor

    return result


def add_response_attributes(
    span, start_response_status, response_headers
):  # pylint: disable=unused-argument
    """Adds HTTP response attributes to span using the arguments
    passed to a PEP3333-conforming start_response callable."""

    status_code, status_text = start_response_status.split(" ", 1)
    span.set_attribute("http.status_text", status_text)

    try:
        status_code = int(status_code)
    except ValueError:
        span.set_status(
            Status(
                StatusCanonicalCode.UNKNOWN,
                "Non-integer HTTP status: " + repr(status_code),
            )
        )
    else:
        span.set_attribute("http.status_code", status_code)
        span.set_status(Status(http_status_to_canonical_code(status_code)))


def get_default_span_name(environ):
    """Calculates a (generic) span name for an incoming HTTP request based on the PEP3333 conforming WSGI environ."""

    # TODO: Update once
    #  https://github.com/open-telemetry/opentelemetry-specification/issues/270
    #  is resolved
    return environ.get("PATH_INFO", "/")


class OpenTelemetryMiddleware:
    """The WSGI application middleware.

    This class is a PEP 3333 conforming WSGI middleware that starts and
    annotates spans for any requests it is invoked with.

    Args:
<<<<<<< HEAD
        wsgi: The WSGI application callable.
        propagators: TODO
=======
        wsgi: The WSGI application callable to forward requests to.
>>>>>>> 2d9c8df5
    """

    def __init__(self, wsgi):
        self.wsgi = wsgi
        self.tracer = trace.get_tracer(__name__, __version__)

    @staticmethod
    def _create_start_response(span, start_response):
        @functools.wraps(start_response)
        def _start_response(status, response_headers, *args, **kwargs):
            add_response_attributes(span, status, response_headers)
            return start_response(status, response_headers, *args, **kwargs)

        return _start_response

    # pylint: disable=missing-type-doc
    def __call__(self, environ, start_response):
        """The WSGI application

        Args:
            environ: A WSGI environment.
            start_response: The WSGI start_response callable.

        Yields:
            Zero or more strings that comprise the WSGI response.
        """

        token = context.attach(
            propagators.extract(get_header_from_environ, environ)
        )
        span_name = get_default_span_name(environ)

        span = self.tracer.start_span(
            span_name,
            kind=trace.SpanKind.SERVER,
            attributes=collect_request_attributes(environ),
        )

        try:
            with self.tracer.use_span(span):
                start_response = self._create_start_response(
                    span, start_response
                )
                iterable = self.wsgi(environ, start_response)
                return _end_span_after_iterating(
                    iterable, span, self.tracer, token
                )
        except:  # noqa
            # TODO Set span status (cf. https://github.com/open-telemetry/opentelemetry-python/issues/292)
            span.end()
            context.detach(token)
            raise


# Put this in a subfunction to not delay the call to the wrapped
# WSGI application (instrumentation should change the application
# behavior as little as possible).
def _end_span_after_iterating(iterable, span, tracer, token):
    try:
        with tracer.use_span(span):
            for yielded in iterable:
                yield yielded
    finally:
        close = getattr(iterable, "close", None)
        if close:
            close()
        span.end()
        context.detach(token)<|MERGE_RESOLUTION|>--- conflicted
+++ resolved
@@ -195,12 +195,7 @@
     annotates spans for any requests it is invoked with.
 
     Args:
-<<<<<<< HEAD
-        wsgi: The WSGI application callable.
-        propagators: TODO
-=======
         wsgi: The WSGI application callable to forward requests to.
->>>>>>> 2d9c8df5
     """
 
     def __init__(self, wsgi):
