# Copyright 2019, OpenTelemetry Authors
#
# Licensed under the Apache License, Version 2.0 (the "License");
# you may not use this file except in compliance with the License.
# You may obtain a copy of the License at
#
#     http://www.apache.org/licenses/LICENSE-2.0
#
# Unless required by applicable law or agreed to in writing, software
# distributed under the License is distributed on an "AS IS" BASIS,
# WITHOUT WARRANTIES OR CONDITIONS OF ANY KIND, either express or implied.
# See the License for the specific language governing permissions and
# limitations under the License.

"""
The opentelemetry-ext-wsgi package provides a WSGI middleware that can be used
on any WSGI framework (such as Django / Flask) to track requests timing through
OpenTelemetry.
"""

import functools
import typing
import wsgiref.util as wsgiref_util

from opentelemetry import propagators, trace
from opentelemetry.ext.wsgi.version import __version__
from opentelemetry.trace.status import Status, StatusCanonicalCode

_HTTP_VERSION_PREFIX = "HTTP/"


def get_header_from_environ(
    environ: dict, header_name: str
) -> typing.List[str]:
    """Retrieve a HTTP header value from the PEP3333-conforming WSGI environ.

    Returns:
        A list with a single string with the header value if it exists, else an empty list.
    """
    environ_key = "HTTP_" + header_name.upper().replace("-", "_")
    value = environ.get(environ_key)
    if value is not None:
        return [value]
    return []


def setifnotnone(dic, key, value):
    if value is not None:
        dic[key] = value


def http_status_to_canonical_code(code: int, allow_redirect: bool = True):
    # pylint:disable=too-many-branches,too-many-return-statements
    if code < 100:
        return StatusCanonicalCode.UNKNOWN
    if code <= 299:
        return StatusCanonicalCode.OK
    if code <= 399:
        if allow_redirect:
            return StatusCanonicalCode.OK
        return StatusCanonicalCode.DEADLINE_EXCEEDED
    if code <= 499:
        if code == 401:  # HTTPStatus.UNAUTHORIZED:
            return StatusCanonicalCode.UNAUTHENTICATED
        if code == 403:  # HTTPStatus.FORBIDDEN:
            return StatusCanonicalCode.PERMISSION_DENIED
        if code == 404:  # HTTPStatus.NOT_FOUND:
            return StatusCanonicalCode.NOT_FOUND
        if code == 429:  # HTTPStatus.TOO_MANY_REQUESTS:
            return StatusCanonicalCode.RESOURCE_EXHAUSTED
        return StatusCanonicalCode.INVALID_ARGUMENT
    if code <= 599:
        if code == 501:  # HTTPStatus.NOT_IMPLEMENTED:
            return StatusCanonicalCode.UNIMPLEMENTED
        if code == 503:  # HTTPStatus.SERVICE_UNAVAILABLE:
            return StatusCanonicalCode.UNAVAILABLE
        if code == 504:  # HTTPStatus.GATEWAY_TIMEOUT:
            return StatusCanonicalCode.DEADLINE_EXCEEDED
        return StatusCanonicalCode.INTERNAL
    return StatusCanonicalCode.UNKNOWN


def collect_request_attributes(environ):
    """Collects HTTP request attributes from the PEP3333-conforming
    WSGI environ and returns a dictionary to be used as span creation attributes."""

    result = {
        "component": "http",
        "http.method": environ["REQUEST_METHOD"],
        "http.server_name": environ["SERVER_NAME"],
        "http.scheme": environ["wsgi.url_scheme"],
        "host.port": int(environ["SERVER_PORT"]),
    }

    setifnotnone(result, "http.host", environ.get("HTTP_HOST"))
    target = environ.get("RAW_URI")
    if target is None:  # Note: `"" or None is None`
        target = environ.get("REQUEST_URI")
    if target is not None:
        result["http.target"] = target
    else:
        result["http.url"] = wsgiref_util.request_uri(environ)

    remote_addr = environ.get("REMOTE_ADDR")
    if remote_addr:
        result["net.peer.ip"] = remote_addr
    remote_host = environ.get("REMOTE_HOST")
    if remote_host and remote_host != remote_addr:
        result["net.peer.name"] = remote_host

    setifnotnone(result, "net.peer.port", environ.get("REMOTE_PORT"))
    flavor = environ.get("SERVER_PROTOCOL", "")
    if flavor.upper().startswith(_HTTP_VERSION_PREFIX):
        flavor = flavor[len(_HTTP_VERSION_PREFIX) :]
    if flavor:
        result["http.flavor"] = flavor

    return result


def add_response_attributes(
    span, start_response_status, response_headers
):  # pylint: disable=unused-argument
    """Adds HTTP response attributes to span using the arguments
    passed to a PEP3333-conforming start_response callable."""

    status_code, status_text = start_response_status.split(" ", 1)
    span.set_attribute("http.status_text", status_text)

    try:
        status_code = int(status_code)
    except ValueError:
        span.set_status(
            Status(
                StatusCanonicalCode.UNKNOWN,
                "Non-integer HTTP status: " + repr(status_code),
            )
        )
    else:
        span.set_attribute("http.status_code", status_code)
        span.set_status(Status(http_status_to_canonical_code(status_code)))


def get_default_span_name(environ):
    """Default implementation for name_callback, returns HTTP {METHOD_NAME}."""
    return "HTTP " + environ.get("REQUEST_METHOD")


class OpenTelemetryMiddleware:
    """The WSGI application middleware.

    This class is a PEP 3333 conforming WSGI middleware that starts and
    annotates spans for any requests it is invoked with.

    Args:
        wsgi: The WSGI application callable to forward requests to.
        name_callback: Callback which calculates a generic span name for an
                       incoming HTTP request based on the PEP3333 WSGI environ.
                       Optional: Defaults to get_default_span_name.
    """

    def __init__(self, wsgi, name_callback=None):
        self.wsgi = wsgi
<<<<<<< HEAD
        self.tracer = trace.tracer_source().get_tracer(__name__, __version__)
        self.name_callback = name_callback or get_default_span_name
=======
        self.tracer = trace.get_tracer(__name__, __version__)
>>>>>>> 0a8ecd11

    @staticmethod
    def _create_start_response(span, start_response):
        @functools.wraps(start_response)
        def _start_response(status, response_headers, *args, **kwargs):
            add_response_attributes(span, status, response_headers)
            return start_response(status, response_headers, *args, **kwargs)

        return _start_response

    def __call__(self, environ, start_response):
        """The WSGI application

        Args:
            environ: A WSGI environment.
            start_response: The WSGI start_response callable.
        """

        parent_span = propagators.extract(get_header_from_environ, environ)
        span_name = self.name_callback(environ)

        span = self.tracer.start_span(
            span_name,
            parent_span,
            kind=trace.SpanKind.SERVER,
            attributes=collect_request_attributes(environ),
        )

        try:
            with self.tracer.use_span(span):
                start_response = self._create_start_response(
                    span, start_response
                )
                iterable = self.wsgi(environ, start_response)
                return _end_span_after_iterating(iterable, span, self.tracer)
        except:  # noqa
            # TODO Set span status (cf. https://github.com/open-telemetry/opentelemetry-python/issues/292)
            span.end()
            raise


# Put this in a subfunction to not delay the call to the wrapped
# WSGI application (instrumentation should change the application
# behavior as little as possible).
def _end_span_after_iterating(iterable, span, tracer):
    try:
        with tracer.use_span(span):
            for yielded in iterable:
                yield yielded
    finally:
        close = getattr(iterable, "close", None)
        if close:
            close()
        span.end()<|MERGE_RESOLUTION|>--- conflicted
+++ resolved
@@ -161,12 +161,8 @@
 
     def __init__(self, wsgi, name_callback=None):
         self.wsgi = wsgi
-<<<<<<< HEAD
-        self.tracer = trace.tracer_source().get_tracer(__name__, __version__)
+        self.tracer = trace.get_tracer(__name__, __version__)
         self.name_callback = name_callback or get_default_span_name
-=======
-        self.tracer = trace.get_tracer(__name__, __version__)
->>>>>>> 0a8ecd11
 
     @staticmethod
     def _create_start_response(span, start_response):
