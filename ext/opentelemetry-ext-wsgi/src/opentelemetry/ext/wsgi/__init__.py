# Copyright 2019, OpenTelemetry Authors
#
# Licensed under the Apache License, Version 2.0 (the "License");
# you may not use this file except in compliance with the License.
# You may obtain a copy of the License at
#
#     http://www.apache.org/licenses/LICENSE-2.0
#
# Unless required by applicable law or agreed to in writing, software
# distributed under the License is distributed on an "AS IS" BASIS,
# WITHOUT WARRANTIES OR CONDITIONS OF ANY KIND, either express or implied.
# See the License for the specific language governing permissions and
# limitations under the License.

"""
The opentelemetry-ext-wsgi package provides a WSGI middleware that can be used
on any WSGI framework (such as Django / Flask) to track requests timing through
OpenTelemetry.
"""

import functools
import typing
import wsgiref.util as wsgiref_util

from opentelemetry import propagators, trace
from opentelemetry.ext.wsgi.version import __version__  # noqa
<<<<<<< HEAD
from opentelemetry.trace.status import Status, StatusCanonicalCode
from opentelemetry.util import time_ns
=======
>>>>>>> eee7d848

_HTTP_VERSION_PREFIX = "HTTP/"


def get_header_from_environ(
    environ: dict, header_name: str
) -> typing.List[str]:
    """Retrieve a HTTP header value from the PEP3333-conforming WSGI environ.

    Returns:
        A list with a single string with the header value if it exists, else an empty list.
    """
    environ_key = "HTTP_" + header_name.upper().replace("-", "_")
    value = environ.get(environ_key)
    if value is not None:
        return [value]
    return []


def setifnotnone(dic, key, value):
    if value is not None:
        dic[key] = value


def http_status_to_canonical_code(code: int, allow_redirect: bool = True):
    # pylint:disable=too-many-branches,too-many-return-statements
    if code < 100:
        return StatusCanonicalCode.UNKNOWN
    if code <= 299:
        return StatusCanonicalCode.OK
    if code <= 399:
        if allow_redirect:
            return StatusCanonicalCode.OK
        return StatusCanonicalCode.DEADLINE_EXCEEDED
    if code <= 499:
        if code == 401:  # HTTPStatus.UNAUTHORIZED:
            return StatusCanonicalCode.UNAUTHENTICATED
        if code == 403:  # HTTPStatus.FORBIDDEN:
            return StatusCanonicalCode.PERMISSION_DENIED
        if code == 404:  # HTTPStatus.NOT_FOUND:
            return StatusCanonicalCode.NOT_FOUND
        if code == 429:  # HTTPStatus.TOO_MANY_REQUESTS:
            return StatusCanonicalCode.RESOURCE_EXHAUSTED
        return StatusCanonicalCode.INVALID_ARGUMENT
    if code <= 599:
        if code == 501:  # HTTPStatus.NOT_IMPLEMENTED:
            return StatusCanonicalCode.UNIMPLEMENTED
        if code == 503:  # HTTPStatus.SERVICE_UNAVAILABLE:
            return StatusCanonicalCode.UNAVAILABLE
        if code == 504:  # HTTPStatus.GATEWAY_TIMEOUT:
            return StatusCanonicalCode.DEADLINE_EXCEEDED
        return StatusCanonicalCode.INTERNAL
    return StatusCanonicalCode.UNKNOWN


def collect_request_attributes(environ):
    """Collects HTTP request attributes from the PEP3333-conforming
    WSGI environ and returns a dictionary to be used as span creation attributes."""

    result = {
        "component": "http",
        "http.method": environ["REQUEST_METHOD"],
        "http.server_name": environ["SERVER_NAME"],
        "http.scheme": environ["wsgi.url_scheme"],
        "host.port": int(environ["SERVER_PORT"]),
    }

    setifnotnone(result, "http.host", environ.get("HTTP_HOST"))
    target = environ.get("RAW_URI")
    if target is None:  # Note: `"" or None is None`
        target = environ.get("REQUEST_URI")
    if target is not None:
        result["http.target"] = target
    else:
        result["http.url"] = wsgiref_util.request_uri(environ)

    remote_addr = environ.get("REMOTE_ADDR")
    if remote_addr:
        result[
            "peer.ipv6" if ":" in remote_addr else "peer.ipv4"
        ] = remote_addr
    remote_host = environ.get("REMOTE_HOST")
    if remote_host and remote_host != remote_addr:
        result["peer.hostname"] = remote_host

    setifnotnone(result, "peer.port", environ.get("REMOTE_PORT"))
    flavor = environ.get("SERVER_PROTOCOL", "")
    if flavor.upper().startswith(_HTTP_VERSION_PREFIX):
        flavor = flavor[len(_HTTP_VERSION_PREFIX) :]
    if flavor:
        result["http.flavor"] = flavor

    return result


def add_response_attributes(
    span, start_response_status, response_headers
):  # pylint: disable=unused-argument
    """Adds HTTP response attributes to span using the arguments
    passed to a PEP3333-conforming start_response callable."""

    status_code, status_text = start_response_status.split(" ", 1)
    span.set_attribute("http.status_text", status_text)

    try:
        status_code = int(status_code)
    except ValueError:
        span.set_status(
            Status(
                StatusCanonicalCode.UNKNOWN,
                "Non-integer HTTP status: " + repr(status_code),
            )
        )
    else:
        span.set_attribute("http.status_code", status_code)
        span.set_status(Status(http_status_to_canonical_code(status_code)))


def get_default_span_name(environ):
    """Calculates a (generic) span name for an incoming HTTP request based on the PEP3333 conforming WSGI environ."""

    # TODO: Update once
    #  https://github.com/open-telemetry/opentelemetry-specification/issues/270
    #  is resolved
    return environ.get("PATH_INFO", "/")


class OpenTelemetryMiddleware:
    """The WSGI application middleware.

    This class is a PEP 3333 conforming WSGI middleware that starts and
    annotates spans for any requests it is invoked with.

    Args:
        wsgi: The WSGI application callable to forward requests to.
    """

    def __init__(self, wsgi):
        self.wsgi = wsgi

    @staticmethod
    def _create_start_response(span, start_response):
        @functools.wraps(start_response)
        def _start_response(status, response_headers, *args, **kwargs):
            add_response_attributes(span, status, response_headers)
            return start_response(status, response_headers, *args, **kwargs)

        return _start_response

    def __call__(self, environ, start_response):
        """The WSGI application

        Args:
            environ: A WSGI environment.
            start_response: The WSGI start_response callable.
        """

        tracer = trace.tracer()
        parent_span = propagators.extract(get_header_from_environ, environ)
        span_name = get_default_span_name(environ)

<<<<<<< HEAD
        span = tracer.create_span(
            span_name,
            parent_span,
            kind=trace.SpanKind.SERVER,
            attributes=collect_request_attributes(environ),
=======
        span = tracer.start_span(
            span_name, parent_span, kind=trace.SpanKind.SERVER
>>>>>>> eee7d848
        )

        try:
            with tracer.use_span(span):
                start_response = self._create_start_response(
                    span, start_response
                )

                iterable = self.wsgi(environ, start_response)
                return _end_span_after_iterating(iterable, span, tracer)
        except:  # noqa
            # TODO Set span status (cf. https://github.com/open-telemetry/opentelemetry-python/issues/292)
            span.end()
            raise


# Put this in a subfunction to not delay the call to the wrapped
# WSGI application (instrumentation should change the application
# behavior as little as possible).
def _end_span_after_iterating(iterable, span, tracer):
    try:
        with tracer.use_span(span):
            for yielded in iterable:
                yield yielded
    finally:
        close = getattr(iterable, "close", None)
        if close:
            close()
        span.end()<|MERGE_RESOLUTION|>--- conflicted
+++ resolved
@@ -24,11 +24,7 @@
 
 from opentelemetry import propagators, trace
 from opentelemetry.ext.wsgi.version import __version__  # noqa
-<<<<<<< HEAD
 from opentelemetry.trace.status import Status, StatusCanonicalCode
-from opentelemetry.util import time_ns
-=======
->>>>>>> eee7d848
 
 _HTTP_VERSION_PREFIX = "HTTP/"
 
@@ -190,16 +186,11 @@
         parent_span = propagators.extract(get_header_from_environ, environ)
         span_name = get_default_span_name(environ)
 
-<<<<<<< HEAD
-        span = tracer.create_span(
+        span = tracer.start_span(
             span_name,
             parent_span,
             kind=trace.SpanKind.SERVER,
             attributes=collect_request_attributes(environ),
-=======
-        span = tracer.start_span(
-            span_name, parent_span, kind=trace.SpanKind.SERVER
->>>>>>> eee7d848
         )
 
         try:
