--- conflicted
+++ resolved
@@ -11,12 +11,6 @@
     ports:
       - "5432:5432"
     environment:
-<<<<<<< HEAD
       POSTGRES_USER: testuser
       POSTGRES_PASSWORD: testpassword
       POSTGRES_DB: opentelemetry-tests
-=======
-      - POSTGRES_USER=postgres
-      - POSTGRES_PASSWORD=postgres
-      - POSTGRES_DB=postgres
->>>>>>> f90e5034
