# Copyright The OpenTelemetry Authors
#
# Licensed under the Apache License, Version 2.0 (the "License");
# you may not use this file except in compliance with the License.
# You may obtain a copy of the License at
#
#     http://www.apache.org/licenses/LICENSE-2.0
#
# Unless required by applicable law or agreed to in writing, software
# distributed under the License is distributed on an "AS IS" BASIS,
# WITHOUT WARRANTIES OR CONDITIONS OF ANY KIND, either express or implied.
# See the License for the specific language governing permissions and
# limitations under the License.

import logging
import os
import time

import mysql.connector

from opentelemetry import trace as trace_api
from opentelemetry.ext.mysql import trace_integration
from opentelemetry.test.test_base import TestBase

logger = logging.getLogger(__name__)

MYSQL_USER = os.getenv("MYSQL_USER ", "testuser")
MYSQL_PASSWORD = os.getenv("MYSQL_PASSWORD ", "testpassword")
MYSQL_HOST = os.getenv("MYSQL_HOST ", "localhost")
MYSQL_PORT = int(os.getenv("MYSQL_PORT ", "3306"))
MYSQL_DB_NAME = os.getenv("MYSQL_DB_NAME ", "opentelemetry-tests")


<<<<<<< HEAD
# pylint: disable=broad-except
class TestFunctionalMysql(unittest.TestCase):
=======
class TestFunctionalMysql(TestBase):
>>>>>>> 4115c1b5
    @classmethod
    def setUpClass(cls):
        super().setUpClass()
        cls._connection = None
        cls._cursor = None
        cls._tracer = cls.tracer_provider.get_tracer(__name__)
        trace_integration(cls._tracer)
        cls._connection = mysql.connector.connect(
            user=MYSQL_USER,
            password=MYSQL_PASSWORD,
            host=MYSQL_HOST,
            port=MYSQL_PORT,
            database=MYSQL_DB_NAME,
        )
        cls._cursor = cls._connection.cursor()

    @classmethod
    def tearDownClass(cls):
        if cls._connection:
            cls._connection.close()

    def validate_spans(self):
        spans = self.memory_exporter.get_finished_spans()
        self.assertEqual(len(spans), 2)
        for span in spans:
            if span.name == "rootSpan":
                root_span = span
            else:
                db_span = span
            self.assertIsInstance(span.start_time, int)
            self.assertIsInstance(span.end_time, int)
        self.assertIsNotNone(root_span)
        self.assertIsNotNone(db_span)
        self.assertEqual(root_span.name, "rootSpan")
        self.assertEqual(db_span.name, "mysql.opentelemetry-tests")
        self.assertIsNotNone(db_span.parent)
        self.assertEqual(db_span.parent.name, root_span.name)
        self.assertIs(db_span.kind, trace_api.SpanKind.CLIENT)
        self.assertEqual(db_span.attributes["db.instance"], MYSQL_DB_NAME)
        self.assertEqual(db_span.attributes["net.peer.name"], MYSQL_HOST)
        self.assertEqual(db_span.attributes["net.peer.port"], MYSQL_PORT)

    def test_execute(self):
        """Should create a child span for execute
        """
        try:
            with self._tracer.start_as_current_span("rootSpan"), self.assertRaises(
                Exception
            ):
                self._cursor.execute("CREATE TABLE IF NOT EXISTS test (id INT)")
        except Exception as ex:
            logger.warning("Failed to execute with mysql. %s", str(ex))
        self.validate_spans()

    def test_executemany(self):
        """Should create a child span for executemany
        """
        try:
            with self._tracer.start_as_current_span("rootSpan"), self.assertRaises(
                Exception
            ):
                data = ["1", "2", "3"]
                stmt = "INSERT INTO test (id) VALUES (%s)"
                self._cursor.executemany(stmt, data)
        except Exception as ex:
            logger.warning("Failed to executemany with mysql. %s", str(ex))
        self.validate_spans()

    def test_callproc(self):
        """Should create a child span for callproc
        """
        with self._tracer.start_as_current_span("rootSpan"), self.assertRaises(
            Exception
        ):
            self._cursor.callproc("test", ())
            self.validate_spans()<|MERGE_RESOLUTION|>--- conflicted
+++ resolved
@@ -31,12 +31,8 @@
 MYSQL_DB_NAME = os.getenv("MYSQL_DB_NAME ", "opentelemetry-tests")
 
 
-<<<<<<< HEAD
 # pylint: disable=broad-except
-class TestFunctionalMysql(unittest.TestCase):
-=======
 class TestFunctionalMysql(TestBase):
->>>>>>> 4115c1b5
     @classmethod
     def setUpClass(cls):
         super().setUpClass()
