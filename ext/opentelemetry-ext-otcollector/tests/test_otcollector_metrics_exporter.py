--- conflicted
+++ resolved
@@ -178,21 +178,11 @@
         self.assertEqual(len(output_metrics[0].timeseries[0].points), 1)
         self.assertEqual(
             output_metrics[0].timeseries[0].points[0].timestamp.seconds,
-<<<<<<< HEAD
             record.aggregator.last_update_timestamp // 1000000000,
         )
         self.assertEqual(
             output_metrics[0].timeseries[0].points[0].timestamp.nanos,
             record.aggregator.last_update_timestamp % 1000000000,
-=======
-            record.metric.bind(self._labels).last_update_timestamp
-            // 1000000000,
-        )
-        self.assertEqual(
-            output_metrics[0].timeseries[0].points[0].timestamp.nanos,
-            record.metric.bind(self._labels).last_update_timestamp
-            % 1000000000,
->>>>>>> ac56d0e3
         )
         self.assertEqual(
             output_metrics[0].timeseries[0].points[0].int64_value, 123
