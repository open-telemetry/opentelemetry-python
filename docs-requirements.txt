sphinx~=2.4
sphinx-rtd-theme~=0.4
sphinx-autodoc-typehints~=1.10.2

# Required by ext packages
<<<<<<< HEAD
ddtrace>=0.34.0
=======
aiohttp ~= 3.0
>>>>>>> c061d3cb
Deprecated>=1.2.6
django>=2.2
PyMySQL~=0.9.3
flask~=1.0
mysql-connector-python~=8.0
opentracing~=2.2.0
prometheus_client>=0.5.0,<1.0.0
psycopg2-binary>=2.7.3.1
pymongo~=3.1
redis>=2.6
sqlalchemy>=1.0
thrift>=0.10.0
wrapt >=1.0.0,<2.0.0<|MERGE_RESOLUTION|>--- conflicted
+++ resolved
@@ -3,11 +3,8 @@
 sphinx-autodoc-typehints~=1.10.2
 
 # Required by ext packages
-<<<<<<< HEAD
 ddtrace>=0.34.0
-=======
 aiohttp ~= 3.0
->>>>>>> c061d3cb
 Deprecated>=1.2.6
 django>=2.2
 PyMySQL~=0.9.3
