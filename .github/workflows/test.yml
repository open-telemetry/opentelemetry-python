--- conflicted
+++ resolved
@@ -10,11 +10,7 @@
   # Otherwise, set variable to the commit of your branch on
   # opentelemetry-python-contrib which is compatible with these Core repo
   # changes.
-<<<<<<< HEAD
-  CONTRIB_REPO_SHA: 2379533256b9ab3d0483412e6be660a9deb2db86
-=======
-  CONTRIB_REPO_SHA: b404de2f393aaaeca73694c37fe58fecf423a707
->>>>>>> 59fc2853
+  CONTRIB_REPO_SHA: 5e3aff6d40b3bda3014acaf9ceb1e91ab11ef310
 
 jobs:
   build:
