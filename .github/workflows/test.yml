name: Core Repo Tests

on:
  push:
    branches-ignore:
    - 'release/*'
  pull_request:
env:
  # Set variable to 'master' if your change will not affect Contrib.
  # Otherwise, set variable to the commit of your branch on
  # opentelemetry-python-contrib which is compatible with these Core repo
  # changes.
<<<<<<< HEAD
  CONTRIB_REPO_SHA: 61ae201677be80e333746f06bc9485fa8856f42c
=======
  CONTRIB_REPO_SHA: e1d4eeb951694afebb1767b4ea8f593753d894e3
>>>>>>> 50f5c6c9

jobs:
  build:
    env:
      # We use these variables to convert between tox and GHA version literals
      py35: 3.5
      py36: 3.6
      py37: 3.7
      py38: 3.8
      pypy3: pypy3
    runs-on: ${{ matrix.os }}
    strategy:
      fail-fast: false  # ensures the entire test matrix is run, even if one permutation fails
      matrix:
        python-version: [ py35, py36, py37, py38, pypy3 ]
        package: ["instrumentation", "core", "exporter"]
        os: [ ubuntu-latest ]
        include:
          - python-version: py38
            package: "tracecontext"
            os: ubuntu-latest
          - python-version: py38
            package: "mypy"
            os: ubuntu-latest
          - python-version: py38
            package: "mypyinstalled"
            os: ubuntu-latest
          # py35-instrumentation segfaults on 18.04 so we instead run on 20.04
          - python-version: py35
            package: instrumentation
            os: ubuntu-20.04
        exclude:
          - os: ubuntu-latest
            python-version: py35
            package: instrumentation
    steps:
      - name: Checkout Core Repo @ SHA - ${{ github.sha }}
        uses: actions/checkout@v2
      - name: Checkout Contrib Repo @ SHA - ${{ env.CONTRIB_REPO_SHA }}
        uses: actions/checkout@v2
        with:
          repository: open-telemetry/opentelemetry-python-contrib
          ref: ${{ env.CONTRIB_REPO_SHA }}
          path: opentelemetry-python-contrib
      - name: Set up Python ${{ env[matrix.python-version] }}
        uses: actions/setup-python@v2
        with:
          python-version: ${{ env[matrix.python-version] }}
      - name: Install tox
        run: pip install -U tox-factor
      - name: Cache tox environment
        # Preserves .tox directory between runs for faster installs
        uses: actions/cache@v2
        with:
          path: .tox
          key: tox-cache-${{ matrix.python-version }}-${{ matrix.package }}-${{ matrix.os }}-${{ hashFiles('tox.ini', 'dev-requirements.txt') }}-core
      - name: run tox
        run: tox -f ${{ matrix.python-version }}-${{ matrix.package }}
  misc:
    strategy:
      fail-fast: false
      matrix:
        tox-environment: [ "docker-tests", "lint", "docs" ]
    name: ${{ matrix.tox-environment }}
    runs-on: ubuntu-latest
    steps:
      - name: Checkout Core Repo @ SHA - ${{ github.sha }}
        uses: actions/checkout@v2
      - name: Checkout Contrib Repo @ SHA - ${{ env.CONTRIB_REPO_SHA }}
        uses: actions/checkout@v2
        with:
          repository: open-telemetry/opentelemetry-python-contrib
          ref: ${{ env.CONTRIB_REPO_SHA }}
          path: opentelemetry-python-contrib
      - name: Set up Python 3.8
        uses: actions/setup-python@v2
        with:
          python-version: 3.8
      - name: Install tox
        run: pip install -U tox
      - name: Cache tox environment
        # Preserves .tox directory between runs for faster installs
        uses: actions/cache@v2
        with:
          path: .tox
          key: tox-cache-${{ matrix.tox-environment }}-${{ hashFiles('tox.ini', 'dev-requirements.txt') }}-core
      - name: run tox
        run: tox -e ${{ matrix.tox-environment }}
  contrib-build:
    env:
      # We use these variables to convert between tox and GHA version literals
      py35: 3.5
      py36: 3.6
      py37: 3.7
      py38: 3.8
      pypy3: pypy3
    runs-on: ${{ matrix.os }}
    strategy:
      fail-fast: false  # ensures the entire test matrix is run, even if one permutation fails
      matrix:
        python-version: [ py35, py36, py37, py38, pypy3 ]
        package: ["instrumentation", "exporter"]
        os: [ ubuntu-latest ]
        include:
          # py35-instrumentation segfaults on 18.04 so we instead run on 20.04
          - python-version: py35
            package: instrumentation
            os: ubuntu-20.04
        exclude:
          - os: ubuntu-latest
            python-version: py35
            package: instrumentation
    steps:
      - name: Checkout Contrib Repo @ SHA - ${{ env.CONTRIB_REPO_SHA }}
        uses: actions/checkout@v2
        with:
          repository: open-telemetry/opentelemetry-python-contrib
          ref: ${{ env.CONTRIB_REPO_SHA }}
      - name: Checkout Core Repo @ SHA ${{ github.sha }}
        uses: actions/checkout@v2
        with:
          repository: open-telemetry/opentelemetry-python
          path: opentelemetry-python-core
      - name: Set up Python ${{ env[matrix.python-version] }}
        uses: actions/setup-python@v2
        with:
          python-version: ${{ env[matrix.python-version] }}
      - name: Install tox
        run: pip install -U tox-factor
      - name: Cache tox environment
        # Preserves .tox directory between runs for faster installs
        uses: actions/cache@v2
        with:
          path: .tox
          key: tox-cache-${{ matrix.python-version }}-${{ matrix.package }}-${{ matrix.os }}-${{ hashFiles('tox.ini', 'dev-requirements.txt') }}-contrib
      - name: run tox
        run: tox -f ${{ matrix.python-version }}-${{ matrix.package }}
  contrib-misc:
    strategy:
      fail-fast: false
      matrix:
        tox-environment: [ "docker-tests"]
    name: ${{ matrix.tox-environment }}
    runs-on: ubuntu-latest
    steps:
      - name: Checkout Contrib Repo @ SHA - ${{ env.CONTRIB_REPO_SHA }}
        uses: actions/checkout@v2
        with:
          repository: open-telemetry/opentelemetry-python-contrib
          ref: ${{ env.CONTRIB_REPO_SHA }}
      - name: Checkout Core Repo @ SHA ${{ github.sha }}
        uses: actions/checkout@v2
        with:
          repository: open-telemetry/opentelemetry-python
          path: opentelemetry-python-core
      - name: Set up Python 3.8
        uses: actions/setup-python@v2
        with:
          python-version: 3.8
      - name: Install tox
        run: pip install -U tox
      - name: Cache tox environment
        # Preserves .tox directory between runs for faster installs
        uses: actions/cache@v2
        with:
          path: .tox
          key: tox-cache-${{ matrix.tox-environment }}-${{ hashFiles('tox.ini', 'dev-requirements.txt') }}-contrib
      - name: run tox
        run: tox -e ${{ matrix.tox-environment }}<|MERGE_RESOLUTION|>--- conflicted
+++ resolved
@@ -10,11 +10,7 @@
   # Otherwise, set variable to the commit of your branch on
   # opentelemetry-python-contrib which is compatible with these Core repo
   # changes.
-<<<<<<< HEAD
-  CONTRIB_REPO_SHA: 61ae201677be80e333746f06bc9485fa8856f42c
-=======
-  CONTRIB_REPO_SHA: e1d4eeb951694afebb1767b4ea8f593753d894e3
->>>>>>> 50f5c6c9
+  CONTRIB_REPO_SHA: 5a763dcdf38732b3aaf0e940e7cc2756b9f8a8ab
 
 jobs:
   build:
