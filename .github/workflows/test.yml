--- conflicted
+++ resolved
@@ -10,11 +10,7 @@
   # Otherwise, set variable to the commit of your branch on
   # opentelemetry-python-contrib which is compatible with these Core repo
   # changes.
-<<<<<<< HEAD
-  CONTRIB_REPO_SHA: c265e2f035f0757aa8b3757003641c87edc70007
-=======
   CONTRIB_REPO_SHA: 6e328246c895ff433b14430c9edddfead072287c
->>>>>>> a1a340ee
 
 jobs:
   build:
