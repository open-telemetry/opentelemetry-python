--- conflicted
+++ resolved
@@ -55,7 +55,7 @@
             ~/.cache/pip
           key: v3-tox-cache-${{ env.RUN_MATRIX_COMBINATION }}-${{ hashFiles('tox.ini', 'dev-requirements.txt') }}-core
       - name: Windows does not let git check out files with long names
-        if: ${{ matrix.os == 'windows-2019'}}
+        if: ${{ matrix.os == 'windows-2019'}} 
         run: git config --system core.longpaths true
       - name: run tox
         run: tox -f ${{ matrix.python-version }}-${{ matrix.package }} -- --benchmark-json=${{ env.RUN_MATRIX_COMBINATION }}-benchmark.json
@@ -112,11 +112,7 @@
 
   # Contrib unit test suite in order to ensure changes in core do not break anything in contrib.
   # We only run contrib unit tests on the oldest supported Python version (3.7) as running the same tests
-<<<<<<< HEAD
-  # on all versions is somewhat redundant.
-=======
   # on all versions is somewhat redundant. 
->>>>>>> 9f198fdf
   contrib-build:
     env:
       # We use these variables to convert between tox and GHA version literals
