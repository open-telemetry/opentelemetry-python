--- conflicted
+++ resolved
@@ -10,11 +10,7 @@
   # Otherwise, set variable to the commit of your branch on
   # opentelemetry-python-contrib which is compatible with these Core repo
   # changes.
-<<<<<<< HEAD
-  CONTRIB_REPO_SHA: 018ff3a5260527aaa87e0c9ac565c2181e376719
-=======
-  CONTRIB_REPO_SHA: b404de2f393aaaeca73694c37fe58fecf423a707
->>>>>>> 59fc2853
+  CONTRIB_REPO_SHA: 96e5e47e9f97c4bace76314f00f634cf6022a274
 
 jobs:
   build:
